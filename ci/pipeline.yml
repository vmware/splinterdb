#! Copyright 2018-2021 VMware, Inc.
#! SPDX-License-Identifier: Apache-2.0

#! A ytt template for our Concourse CI pipeline
#! - https://carvel.dev/ytt
#! - https://concourse-ci.org
#!
#! Use the apply-pipeline.sh script to deploy

#@ load("resources.lib.yml",
#@         "resource_container_image",
#@         "resource_splinterdb_git_repo",
#@ )

#@ load("sequences.lib.yml",
#@         "sequence_pr_build_test_image",
#@         "sequence_pr_test",
#@         "sequence_pr_clang_format",
#@         "sequence_pr_shell_scripts",
#@ )

#@ load("jobs.lib.yml",
#@         "job_recreate_image",
#@         "job_publish_container",
#@         "job_test",
#@         "job_pr_check",
#@ )

#! List of branches to cover with tests
#! The first one is special, it is used for publishing container images to the public Docker registry
#@ branches = ["main", "shmem"]
---

resource_types:
#! Attempt to fix a problem with image pulls failing
#! see: https://vmware.slack.com/archives/CEUC18KQA/p1689754476227109?thread_ts=1689753436.440569&cid=CEUC18KQA
- name: registry-image
  type: registry-image
  source:
    repository: harbor-repo.vmware.com/dockerhub-proxy-cache/concourse/registry-image-resource
    tag: 1.9.0

#! Enables GitHub status on commits
- name: cogito
  type: registry-image
  check_every: 12h
  source:
    repository: harbor-repo.vmware.com/dockerhub-proxy-cache/pix4d/cogito
    tag: "0.5.1"

#! Enables GitHub status on pull requests
- name: pull-request
  type: registry-image
  source:
    #! this image is built from https://github.com/cloudfoundry-community/github-pr-resource
    #! which is maintained by VMware staff
<<<<<<< HEAD
    repository: harbor-repo.vmware.com/dockerhub-proxy-cache/loggregatorbot/github-pr-resource:latest

#! Attempt to fix a problem with image pulls failing
#! see: https://vmware.slack.com/archives/CEUC18KQA/p1689754476227109?thread_ts=1689753436.440569&cid=CEUC18KQA
- name: registry-image
  type: registry-image
  source:
    repository: harbor-repo.vmware.com/dockerhub-proxy-cache/concourse/registry-image-resource
    tag: 1.8.0
=======
    repository: harbor-repo.vmware.com/dockerhub-proxy-cache/loggregatorbot/github-pr-resource
    tag: "latest"
>>>>>>> 2eacefaf

resources:

#! Container images for the build environment
- #@ resource_container_image("build-env", "latest")

#! Container images for the run environment
- #@ resource_container_image("run-env", "latest")

#! Container image with the final built splinterdb SO file and test binary
- #@ resource_container_image("splinterdb", "clang")
- #@ resource_container_image("splinterdb", "gcc")
- #@ resource_container_image("splinterdb", "latest")

#! Source code for the container image holding the build environment
- #@ resource_splinterdb_git_repo("build-env-source", branches[0], { "paths": [ "Dockerfile.build-env" ] })

#! Source code for the container image holding the run environment
- #@ resource_splinterdb_git_repo("run-env-source", branches[0], { "paths": [ "Dockerfile.run-env" ] })

#@ for b in branches:
- #@ resource_splinterdb_git_repo("branch-" + b, b, { "ignore_paths": [ "ci" ] })
#@ end

#! Set status on individual commits in the github repo
- name: github-commit-status
  type: cogito
  check_every: 1h
  source:
    owner: vmware
    repo: splinterdb
    access_token: ((github-bot-access-token))

#@ for b in branches:
#! Discover pull requests and set status on them
- name: #@ "github-prs-" + b
  type: pull-request
  check_every: 2m
  source:
    repository: vmware/splinterdb
    access_token: ((github-bot-access-token))
    base_branch: #@ b
    labels: ["ok-to-test"]
#@ end

#! Define nightly timer resource
#! Ref: https://concourse-ci.org/time-trigger-example.html
#! Ref: https://github.com/concourse/time-resource
- name: nightly-timer
  type: time
  source:
    start: 12:00 AM
    stop: 1:00 AM
    location: America/Los_Angeles

#! List of jobs
jobs:

#! Create the container images that hold the build-time and run-time environments
- #@ job_recreate_image("build-env")
- #@ job_recreate_image("run-env")

#! branches[0] is used for publishing container images
- #@ job_publish_container("clang", branches[0])
- #@ job_publish_container("gcc", branches[0], also_latest=True)

#@ for b in branches:

#! Commits to covered branches will build and test
- #@ job_test("clang", b, is_debug=True)
- #@ job_test("gcc", b, is_debug=True)
- #@ job_test("gcc", b, sanitize="asan")
- #@ job_test("clang", b, sanitize="msan")

#! Nightly jobs which take too long to run per-PR
- #@ job_test("gcc", b, trigger="nightly", test_nightly=True)


#! Pull requests to a covered branch
#! must first pass a fast stage and then fan out to a slow stage
#@ stage_one = [b + "-pr-quick-check", b + "-pr-clang-format", b + "-pr-shell-scripts"]
- #@ job_pr_check("clang-format", b, sequence_pr_clang_format(), description="check C source formatting")
- #@ job_pr_check("shell-scripts", b, sequence_pr_shell_scripts(), description="lint and format any shell scripts")
- #@ job_pr_check("quick-check", b, sequence_pr_test("clang", quick=True), description="build and run fast unit tests")

#! second stage of pipeline, only triggers if all of the first-stage passes
- #@ job_pr_check("clang", b, sequence_pr_build_test_image("clang"), depends_on=stage_one, description="release build and test image")
- #@ job_pr_check("gcc", b, sequence_pr_build_test_image("gcc"), depends_on=stage_one, description="release build and test image")
- #@ job_pr_check("debug-clang", b, sequence_pr_test("clang"), depends_on=stage_one, description="debug build and test")
- #@ job_pr_check("debug-gcc", b, sequence_pr_test("gcc"), depends_on=stage_one, description="debug build and test")

- #@ job_pr_check("asan", b, sequence_pr_test("gcc", sanitize="asan", is_debug=False), depends_on=stage_one, description="asan build and test")
- #@ job_pr_check("msan", b, sequence_pr_test("clang", sanitize="msan", is_debug=False), depends_on=stage_one, description="msan build and test")

#@ end  #! for loop over branches


#! List of CI-groups of jobs
groups:

#@ for b in branches:
- name: #@ b + "_commits"
  jobs:
  #@ if b == branches[0]:
  - #@ b + "-push-clang"
  - #@ b + "-push-gcc"
  #@ end
  - #@ b + "-debug-clang"
  - #@ b + "-debug-gcc"
  - #@ b + "-asan-gcc"
  - #@ b + "-msan-clang"

- name: #@ b + "_pull_requests"
  jobs:
  - #@ b + "-pr-quick-check"
  - #@ b + "-pr-clang"
  - #@ b + "-pr-debug-clang"
  - #@ b + "-pr-gcc"
  - #@ b + "-pr-debug-gcc"
  - #@ b + "-pr-clang-format"
  - #@ b + "-pr-shell-scripts"
  - #@ b + "-pr-asan"
  - #@ b + "-pr-msan"

- name: #@ b + "_nightly"
  jobs:
  - #@ b + "-nightly-test-gcc"
#@ end

- name: env_images
  jobs:
  - recreate-build-env
  - recreate-run-env<|MERGE_RESOLUTION|>--- conflicted
+++ resolved
@@ -54,20 +54,8 @@
   source:
     #! this image is built from https://github.com/cloudfoundry-community/github-pr-resource
     #! which is maintained by VMware staff
-<<<<<<< HEAD
-    repository: harbor-repo.vmware.com/dockerhub-proxy-cache/loggregatorbot/github-pr-resource:latest
-
-#! Attempt to fix a problem with image pulls failing
-#! see: https://vmware.slack.com/archives/CEUC18KQA/p1689754476227109?thread_ts=1689753436.440569&cid=CEUC18KQA
-- name: registry-image
-  type: registry-image
-  source:
-    repository: harbor-repo.vmware.com/dockerhub-proxy-cache/concourse/registry-image-resource
-    tag: 1.8.0
-=======
     repository: harbor-repo.vmware.com/dockerhub-proxy-cache/loggregatorbot/github-pr-resource
     tag: "latest"
->>>>>>> 2eacefaf
 
 resources:
 
