<div class="bg-grid bg-top bg-tree-rings">
    <div class="wrapper use-cases position-relative z-2">
        <h2>Use Cases</h2>
        <a href="/resources">
            <div class="grid two">
                <div class="col image">
                    <img src="/img/illustration-performer.png" height="200" alt="" />
                </div>
                <div class="col text">
                    <h3>Best Performer of Its Class</h3>
                    <p>Our study shows that SplinterDB outperforms a state-of-the-art key-value store by   10 times on writes and 4 times on reads using the YCSB benchmark.</p>
                </div>
            </div>
        </a>
        <a href="/download">
            <div class="grid two">
                <div class="col image">
                    <img src="/img/illustration-cloud.png" height="200" alt="" />
                </div>
                <div class="col text">
                    <h3>SplinterDB on the Cloud</h3>
                    <p>Do you have an application that needs to run SplinterDB on the Cloud? Are you going to be using NVMe drives? It's easy with Splinter DB.</p>
                </div>
<<<<<<< HEAD
                <div class="col image">
                    <img src="/img/illustration-cloud.png" height="200" alt="" />
                </div>
=======
>>>>>>> 9141809e
            </div>
        </a>
        <a href="/docs">
            <div class="grid two">
                <div class="col image">
                    <img src="/img/illustration-optane.png" height="200" alt="" />
                </div>
                <div class="col text">
                    <h3>SplinterDB on Optane-based SSDs</h3>
                    <p>Is your key-value store positioned to take advantage of your newest device bandwidth? Our experiments show that SplinterDB can use over 90% Optane-based SSDs.</p>
                </div>
            </div>
        </a>
    </div>
</div><|MERGE_RESOLUTION|>--- conflicted
+++ resolved
@@ -21,12 +21,6 @@
                     <h3>SplinterDB on the Cloud</h3>
                     <p>Do you have an application that needs to run SplinterDB on the Cloud? Are you going to be using NVMe drives? It's easy with Splinter DB.</p>
                 </div>
-<<<<<<< HEAD
-                <div class="col image">
-                    <img src="/img/illustration-cloud.png" height="200" alt="" />
-                </div>
-=======
->>>>>>> 9141809e
             </div>
         </a>
         <a href="/docs">
