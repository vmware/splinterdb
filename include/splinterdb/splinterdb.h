// Copyright 2018-2021 VMware, Inc.
// SPDX-License-Identifier: Apache-2.0

/*
 * splinterdb.h --
 *
 *     The public API for SplinterDB
 *
 *     A data_config must be provided at the time of create/open.
 *     See default_data_config.h for a basic reference implementation.
 */

#ifndef _SPLINTERDB_H_
#define _SPLINTERDB_H_

#include "splinterdb/data.h"

// Get a version string for this build of SplinterDB
// Currently a git tag
const char *
splinterdb_get_version();

// Configuration options for SplinterDB
typedef struct {
   // required configuration
   const char *filename;
   uint64      cache_size;
   uint64      disk_size;

   // data_config is a required field that defines how your data should be
   // read and written in SplinterDB.  See data.h for details.
   // For a simple reference implementation, see default_data_config.h
   data_config *data_cfg;


   // optional advanced config below
   // if unset, defaults will be used
   void *heap_handle;
   void *heap_id;

   uint64 page_size;
   uint64 extent_size;

   // io
   int    io_flags;
   uint32 io_perms;
   uint64 io_async_queue_depth;

   // cache
   bool        cache_use_stats;
   const char *cache_logfile;

   // btree
   uint64 btree_rough_count_height;

   // filter
   uint64 filter_remainder_size;
   uint64 filter_index_size;

   // log
   bool use_log;

   // splinter
   uint64 memtable_capacity;
   uint64 fanout;
   uint64 max_branches_per_node;
   uint64 use_stats;
   uint64 reclaim_threshold;
<<<<<<< HEAD
   bool   perform_bg_tasks;
=======

   // Background threads configuration: Both have to be non-zero in order for
   // background threads to be started. (It is an error for one to be zero
   // while the other is non-zero.)
   //
   // - Memtable bg-threads work on Memtables tasks which are short but latency
   //   sensitive. A rule of thumb is to allocate around 1 memtable bg-thread
   //   for every 10 threads performing insertions. Too few memtable threads
   //   can cause some insertions to have high latency.
   // - Normal bg-threads work on task such as compacting branches in the trunk
   //   and building filters. These tasks take longer and are less latency
   //   sensitive. A rule of thumb is to allocate 1-2 normal background
   //   threads for every thread performing insertions. Too few "normal"
   //   background threads can cause disk I/O bandwidth to go underutilized.
   uint64 num_memtable_bg_threads;
   uint64 num_normal_bg_threads;

>>>>>>> bcd7933f
} splinterdb_config;

// Opaque handle to an opened instance of SplinterDB
typedef struct splinterdb splinterdb;

// Create a new SplinterDB instance, erasing any existing file or block device.
//
// The library will allocate and own the memory for splinterdb
// and will free it on splinterdb_close().
//
// It is ok for the caller to stack-allocate cfg, since it is not retained.
// But cfg->data_cfg will be referenced by the returned splinterdb object
// So it must live at least as long as the splinterdb
int
splinterdb_create(const splinterdb_config *cfg, splinterdb **kvs);

// Open an existing splinterdb from a file/device on disk
//
// The library will allocate and own the memory for splinterdb
// and will free it on splinterdb_close().
//
// It is ok for the caller to stack-allocate cfg, since it is not retained.
// But cfg->data_cfg will be referenced by the returned splinterdb object
// So it must live at least as long as the splinterdb
int
splinterdb_open(const splinterdb_config *cfg, splinterdb **kvs);

// Close a splinterdb
//
// This will flush all data to disk and release all resources
void
splinterdb_close(splinterdb **kvs);

// Register the current thread so that it can be used with splinterdb.
// This causes scratch space to be allocated for the thread.
//
// Any thread that uses a splinterdb must first be registered with it.
//
// The only exception is the initial thread which called create or open,
// as that thread is implicitly registered.  Re-registering it will leak memory.
//
// A thread should not be registered more than once; that would leak memory.
//
// splinterdb_close will use scratch space, so the thread that calls it must
// have been registered (or implicitly registered by being the initial thread).
//
// Note: There is currently a limit of MAX_THREADS registered at a given time
void
splinterdb_register_thread(splinterdb *kvs);

// Deregister the current thread and free its scratch space.
//
// Call this function before exiting a registered thread.
// Otherwise, you'll leak memory.
void
splinterdb_deregister_thread(splinterdb *kvs);

// Insert a key and value.
// Relies on data_config->encode_message
int
splinterdb_insert(const splinterdb *kvsb, slice key, slice value);

// Delete a given key and any associated value / messages
int
splinterdb_delete(const splinterdb *kvsb, slice key);

// Insert a key and value.
// Relies on data_config->encode_message
int
splinterdb_update(const splinterdb *kvsb, slice key, slice delta);

// Lookups

// Size of opaque data required to hold a lookup result
#define SPLINTERDB_LOOKUP_BUFSIZE (6 * sizeof(void *))

// A lookup result is stored and parsed from here
//
// Once initialized, a splinterdb_lookup_result may be used for multiple
// lookups. It is not safe to use from multiple threads.
typedef struct {
   char opaque[SPLINTERDB_LOOKUP_BUFSIZE];
} __attribute__((__aligned__(8))) splinterdb_lookup_result;

// Initialize a lookup result object.
//
// If buffer is NULL, then the library will allocate and manage memory.
//
// If the caller provides a buffer, that will be used, unless a lookup
// requires a larger buffer, at which time the library will allocate.
// Regardless, the library will never free a buffer supplied by the application.
//
// After this function returns, the caller must ensure that
// 1. *result is only used in conjunction with the kvs
//    Attempting to use one lookup_result with multiple instances of splinterdb
//    may cause problems in future versions of splinterdb
// 2. The lifetime of *result must not exceed the lifetime of kvs
//    The result should be deinit'ed before calling splinterdb_close on kvs
//
// While the current version of SplinterDB does not rely on these rules, future
// versions may store pointers to Splinter's own memory in the lookup_result.
void
splinterdb_lookup_result_init(const splinterdb         *kvs,        // IN
                              splinterdb_lookup_result *result,     // IN/OUT
                              uint64                    buffer_len, // IN
                              char                     *buffer      // IN
);

// Release any resources used by result
//
// This will never free a buffer passed to splinterdb_lookup_result_init
void
splinterdb_lookup_result_deinit(splinterdb_lookup_result *result); // IN

// Returns true if the result was found
bool
splinterdb_lookup_found(const splinterdb_lookup_result *result); // IN

// Decode the value from a found result
//
// Do not modify the memory pointed at by *value
int
splinterdb_lookup_result_value(const splinterdb_lookup_result *result, // IN
                               slice                          *value   // OUT
);


// Lookup the message for a given key
//
// result must have first been initialized using splinterdb_lookup_result_init
int
splinterdb_lookup(const splinterdb         *kvs,   // IN
                  slice                     key,   // IN
                  splinterdb_lookup_result *result // IN/OUT
);


/*
Iterator API (range query)

This API is modeled after the RocksDB Iterator and is intended to allow drop-in
replacement for most scenarios.

This documentation is heavily inspired by
  https://github.com/facebook/rocksdb/wiki/Iterator

The biggest difference is that RocksDB's Iterator exposes a Seek(key) method,
while SplinterDB expects the starting key to be provided at the time the
iterator is initialized.

Similar to RocksDB, if there is no error, then status()==0.  If status() != 0,
then valid() == false.  In other words, valid()==true implies status()== 0,
which means it is safe to proceed with other operations without checking
status().

On the other hand, if valid() == false, then there are two possibilities:
(1) We reached the end of the data without error. In this case, status() == 0;
(2) there is an error. In this case status() != 0;

Be sure to check status() whenever valid() is false.

Iterators must be cleaned up via deinit.  Live iterators will block
other operations from the same thread, including close.

Known issue: a live iterator may block inserts and deletes from the same thread.


Sample application code:

   splinterdb_iterator* it;
   int rc = splinterdb_iterator_init(kvs, &it, NULL_SLICE);
   if (rc != 0) { ... handle error ... }

   slice key, value;

   for(; splinterdb_iterator_valid(it); splinterdb_iterator_next(it)) {
      splinterdb_iterator_get_current(it, &key, &value);
      // do something with key and value...
   }

   // loop exit may mean error, or just that we've reached the end of the range
   rc = splinterdb_iterator_status(it);
   if (rc != 0) { ... handle error ... }

   // Release resources acquired by the iterator
   // If you skip this, other operations, including close(), may hang.
   splinterdb_iterator_deinit(it);
*/

typedef struct splinterdb_iterator splinterdb_iterator;

// Initialize a new iterator, starting at the given key
//
// If start_key is NULL_SLICE, the iterator will start before the minimum key
int
splinterdb_iterator_init(const splinterdb     *kvs,      // IN
                         splinterdb_iterator **iter,     // OUT
                         slice                 start_key // IN
);

// Deinitialize an iterator
//
// Failing to do this may cause hangs.
void
splinterdb_iterator_deinit(splinterdb_iterator *iter);

// Checks that the iterator status is OK (no errors) and that get_current()
// will succeed. If false, there are two possibilities:
// 1. Iterator has passed the final item.  In this case, status() == 0
// 2. Iterator has encountered an error.  In this case, status() != 0
bool
splinterdb_iterator_valid(splinterdb_iterator *iter);

// Attempts to advance the iterator to the next item.
// Any error will cause valid() == false and be visible with status()
void
splinterdb_iterator_next(splinterdb_iterator *iter);

// Sets *key and *value to the locations of the current item
// Callers must not modify that memory pointed to by the slice
//
// If valid() == false, then behavior is undefined.
// Always check valid() before calling this function.
void
splinterdb_iterator_get_current(splinterdb_iterator *iter, // IN
                                slice               *key,  // OUT
                                slice               *value // OUT
);

// Returns an error encountered from iteration, or 0 if successful.
//
// End-of-range is not an error
int
splinterdb_iterator_status(const splinterdb_iterator *iter);

/*
 * Statistics Printing
 *
 * Must set the use_stats config option.
 *
 * Prints insertion or lookup statistics. Both print cache statistics.
 *
 * Reset statistics clears all statistics, including cache statistics.
 */

void
splinterdb_stats_print_insertion(const splinterdb *kvs);

void
splinterdb_stats_print_lookup(const splinterdb *kvs);

void
splinterdb_stats_reset(splinterdb *kvs);

#endif // _SPLINTERDB_H_<|MERGE_RESOLUTION|>--- conflicted
+++ resolved
@@ -50,26 +50,7 @@
    bool        cache_use_stats;
    const char *cache_logfile;
 
-   // btree
-   uint64 btree_rough_count_height;
-
-   // filter
-   uint64 filter_remainder_size;
-   uint64 filter_index_size;
-
-   // log
-   bool use_log;
-
-   // splinter
-   uint64 memtable_capacity;
-   uint64 fanout;
-   uint64 max_branches_per_node;
-   uint64 use_stats;
-   uint64 reclaim_threshold;
-<<<<<<< HEAD
-   bool   perform_bg_tasks;
-=======
-
+   // task system
    // Background threads configuration: Both have to be non-zero in order for
    // background threads to be started. (It is an error for one to be zero
    // while the other is non-zero.)
@@ -86,7 +67,24 @@
    uint64 num_memtable_bg_threads;
    uint64 num_normal_bg_threads;
 
->>>>>>> bcd7933f
+   // btree
+   uint64 btree_rough_count_height;
+
+   // filter
+   uint64 filter_remainder_size;
+   uint64 filter_index_size;
+
+   // log
+   bool use_log;
+
+   // splinter
+   uint64 memtable_capacity;
+   uint64 fanout;
+   uint64 max_branches_per_node;
+   uint64 use_stats;
+   uint64 reclaim_threshold;
+   bool   perform_bg_tasks;
+
 } splinterdb_config;
 
 // Opaque handle to an opened instance of SplinterDB
