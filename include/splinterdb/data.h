// Copyright 2018-2021 VMware, Inc.
// SPDX-License-Identifier: Apache-2.0

/*
 * data.h --
 *
 * SplinterDB allows the application to specify the encoding of keys and
 * values in order to support features like a custom sort order on keys and
 * blind-write mutations.
 *
 * Internally, SplinterDB operates on keys and _messages_, where a message
 * encodes a verb like "insert with overwrite", "delete" or "update/mutate".
 *
 * To initialize a SplinterDB instance, an application must provide a
 * data_config (defined below).  Either the application provides a custom one
 * or it may use the default_data_config.
 *
 */

#ifndef __DATA_H
#define __DATA_H

#include "splinterdb/limits.h"
#include "splinterdb/platform_public.h"
#include "splinterdb/public_util.h"

typedef enum message_type {
   MESSAGE_TYPE_INSERT,
   MESSAGE_TYPE_UPDATE,
   MESSAGE_TYPE_DELETE,
   MESSAGE_TYPE_INVALID,
} message_type;

typedef struct data_config data_config;

typedef int (*key_compare_fn)(const data_config *cfg,
                              uint64             key1_len,
                              const void        *key1,
                              uint64             key2_len,
                              const void        *key2);

typedef uint32 (*key_hash_fn)(const void *input, size_t length, uint32 seed);

typedef message_type (*message_class_fn)(const data_config *cfg,
                                         uint64             raw_message_len,
                                         const void        *raw_message);

// Given two messages, old_message and new_message, merge them
// and return the result in new_raw_message.
//
// Returns 0 on success.  non-zero indicates an internal error.
typedef int (*merge_tuple_fn)(const data_config *cfg,
                              uint64             key_len,
                              const void        *key,
                              uint64             old_message_len,
                              const void        *old_message,
                              writable_buffer   *new_message); // IN/OUT

// Called for non-MESSAGE_TYPE_INSERT messages when they are
// determined to be the oldest message Can change data_class or
// contents.  If necessary, update new_data.
//
// Returns 0 on success.  non-zero indicates an internal error.
typedef int (*merge_tuple_final_fn)(const data_config *cfg,
                                    uint64             key_len,
                                    const void        *key,
                                    writable_buffer   *oldest_message);

typedef void (*key_or_message_to_str_fn)(const data_config *cfg,
                                         uint64             key_or_message_len,
                                         const void        *key_or_message,
                                         char              *str,
                                         uint64             max_len);


// Encodes a message from a type and (optionally) a value
// Returns the length of the fully-encoded message via out_encoded_len
// Is allowed to fail by returning a non-zero exit code
typedef int (*encode_message_fn)(message_type type,
                                 uint64       value_len,
                                 const void  *value,
                                 uint64       dst_msg_buffer_len,
                                 void        *dst_msg_buffer,
                                 uint64      *out_encoded_len);

// Extract the value from a message
// This shouldn't need to do any allocation or copying, just pointer arithmetic
// Is allowed to fail by returning a non-zero exit code
typedef int (*decode_message_fn)(uint64       msg_buffer_len,
                                 const void  *msg_buffer,
                                 uint64      *out_value_len,
                                 const char **out_value);

/*
 * data_config: This structure defines the handshake between an
 * application and the SplinterDB library.
 *
 * The application needs to tell SplinterDB some things about keys and values:
 *
 *  1. The sorting order of keys - defined by the key_compare function
 *  2. How to hash keys - defined by the key_hash function
 *  3. How to merge update messages - defined by the pair of merge_tuples* fns.
 *  4. How to convert between messages and values (encode and decode functions)
 *  4. Few other debugging aids on how-to print & diagnose messages.
 *
 * default_data_config.c is a simple reference implementation, provided
 * as a "batteries included" solution. If an application wishes
 * to do something differently, it has to provide these implementations.
 */
struct data_config {
   // FIXME: Planned for deprecation.
   uint64 key_size;

   // FIXME: Planned for deprecation.
   char   min_key[MAX_KEY_SIZE];
   uint64 min_key_length;

   char   max_key[MAX_KEY_SIZE];
   uint64 max_key_length;

   key_compare_fn           key_compare;
   key_hash_fn              key_hash;
   message_class_fn         message_class;
   merge_tuple_fn           merge_tuples;
   merge_tuple_final_fn     merge_tuples_final;
   key_or_message_to_str_fn key_to_string;
   key_or_message_to_str_fn message_to_string;
<<<<<<< HEAD
};

static inline bool
data_validate_config(const data_config *cfg)
{
   bool bad = (cfg->key_size == 0 || cfg->key_compare == NULL
               || cfg->key_hash == NULL || cfg->merge_tuples == NULL
               || cfg->merge_tuples_final == NULL || cfg->message_class == NULL
               || cfg->key_to_string == NULL || cfg->message_to_string == NULL);
   return !bad;
}
=======

   // required by splinterdb_insert and splinterdb_delete
   encode_message_fn encode_message;

   // required by splinterdb_lookup_result_parse and
   // splinterdb_iterator_get_current
   decode_message_fn decode_message;

   // additional context, available to the above callbacks
   void *context;
};

>>>>>>> 18af864a

#endif // __DATA_H<|MERGE_RESOLUTION|>--- conflicted
+++ resolved
@@ -125,19 +125,6 @@
    merge_tuple_final_fn     merge_tuples_final;
    key_or_message_to_str_fn key_to_string;
    key_or_message_to_str_fn message_to_string;
-<<<<<<< HEAD
-};
-
-static inline bool
-data_validate_config(const data_config *cfg)
-{
-   bool bad = (cfg->key_size == 0 || cfg->key_compare == NULL
-               || cfg->key_hash == NULL || cfg->merge_tuples == NULL
-               || cfg->merge_tuples_final == NULL || cfg->message_class == NULL
-               || cfg->key_to_string == NULL || cfg->message_to_string == NULL);
-   return !bad;
-}
-=======
 
    // required by splinterdb_insert and splinterdb_delete
    encode_message_fn encode_message;
@@ -145,11 +132,6 @@
    // required by splinterdb_lookup_result_parse and
    // splinterdb_iterator_get_current
    decode_message_fn decode_message;
-
-   // additional context, available to the above callbacks
-   void *context;
 };
 
->>>>>>> 18af864a
-
 #endif // __DATA_H