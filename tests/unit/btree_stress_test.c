// Copyright 2021 VMware, Inc.
// SPDX-License-Identifier: Apache-2.0

/*
 * -----------------------------------------------------------------------------
 * btree_stress_test.c - Basic BTree multi-threaded stress test
 *
 * Exercises the BTree APIs, with larger data volumes, and multiple threads.
 * -----------------------------------------------------------------------------
 */
#include <string.h>
#include <unistd.h>
#include <fcntl.h>
#include <pthread.h>

#include "splinterdb/public_platform.h"
#include "unit_tests.h"
#include "ctest.h" // This is required for all test-case files.

#include "functional/test.h"
#include "splinterdb/data.h"
#include "../config.h"
#include "io.h"
#include "rc_allocator.h"
#include "clockcache.h"
#include "btree_private.h"
#include "btree_test_common.h"

typedef struct insert_thread_params {
   cache           *cc;
   btree_config    *cfg;
   platform_heap_id hid;
   btree_scratch   *scratch;
   mini_allocator  *mini;
   uint64           root_addr;
   int              start;
   int              end;
} insert_thread_params;

// Function Prototypes
static void
insert_thread(void *arg);

static void
insert_tests(cache           *cc,
             btree_config    *cfg,
             platform_heap_id hid,
             btree_scratch   *scratch,
             mini_allocator  *mini,
             uint64           root_addr,
             int              start,
             int              end);

static int
query_tests(cache           *cc,
            btree_config    *cfg,
            platform_heap_id hid,
            page_type        type,
            uint64           root_addr,
            int              nkvs);

static int
iterator_tests(cache           *cc,
               btree_config    *cfg,
               uint64           root_addr,
               int              nkvs,
               platform_heap_id hid);

static uint64
pack_tests(cache           *cc,
           btree_config    *cfg,
           platform_heap_id hid,
           uint64           root_addr,
           uint64           nkvs);

static key
gen_key(btree_config *cfg, uint64 i, uint8 *buffer, size_t length);

static uint64
ungen_key(key test_key);

static message
gen_msg(btree_config *cfg, uint64 i, uint8 *buffer, size_t length);

/*
 * Global data declaration macro:
 */
CTEST_DATA(btree_stress)
{
   // This part of the data structures is common to what we need
   // to set up a Splinter instance, as is done in
   // btree_test.c
<<<<<<< HEAD
   master_config       master_cfg;
   data_config        *data_cfg;
   io_config           io_cfg;
   rc_allocator_config allocator_cfg;
   clockcache_config   cache_cfg;
   task_system_config  task_cfg;
   btree_scratch       test_scratch;
   btree_config        dbtree_cfg;
=======
   master_config     master_cfg;
   data_config      *data_cfg;
   io_config         io_cfg;
   allocator_config  allocator_cfg;
   clockcache_config cache_cfg;
   btree_scratch     test_scratch;
   btree_config      dbtree_cfg;
>>>>>>> bcd7933f

   // To create a heap for io, allocator, cache and splinter
   platform_heap_handle hh;
   platform_heap_id     hid;

   // Stuff needed to setup and exercise multiple threads.
   platform_io_handle io;
<<<<<<< HEAD
=======
   uint64             num_bg_threads[NUM_TASK_TYPES];
>>>>>>> bcd7933f
   task_system       *ts;
   rc_allocator       al;
   clockcache         cc;
};

// Setup function for suite, called before every test in suite
CTEST_SETUP(btree_stress)
{
   config_set_defaults(&data->master_cfg);
   data->master_cfg.cache_capacity = GiB_TO_B(5);
   data->data_cfg                  = test_data_config;

   if (!SUCCESS(
          config_parse(&data->master_cfg, 1, Ctest_argc, (char **)Ctest_argv))
       || !init_data_config_from_master_config(data->data_cfg,
                                               &data->master_cfg)
       || !init_io_config_from_master_config(&data->io_cfg, &data->master_cfg)
       || !init_rc_allocator_config_from_master_config(
          &data->allocator_cfg, &data->master_cfg, &data->io_cfg)
       || !init_clockcache_config_from_master_config(
          &data->cache_cfg, &data->master_cfg, &data->io_cfg)
       || !init_btree_config_from_master_config(&data->dbtree_cfg,
                                                &data->master_cfg,
                                                &data->cache_cfg.super,
                                                data->data_cfg)
       || !init_task_config_from_master_config(
          &data->task_cfg, &data->master_cfg, sizeof(btree_scratch)))
   {
      ASSERT_TRUE(FALSE, "Failed to parse args\n");
   }

   // Create a heap for io, allocator, cache and splinter
   if (!SUCCESS(platform_heap_create(
          platform_get_module_id(), 1 * GiB, &data->hh, &data->hid)))
   {
      ASSERT_TRUE(FALSE, "Failed to init heap\n");
   }
   // Setup execution of concurrent threads
<<<<<<< HEAD
   if (!SUCCESS(io_handle_init(&data->io, &data->io_cfg, data->hh, data->hid))
       || !SUCCESS(
          task_system_create(data->hid, &data->io, &data->ts, &data->task_cfg))
=======
   ZERO_ARRAY(data->num_bg_threads);
   data->ts = NULL;
   if (!SUCCESS(io_handle_init(&data->io, &data->io_cfg, data->hh, data->hid))
       || !SUCCESS(task_system_create(data->hid,
                                      &data->io,
                                      &data->ts,
                                      data->master_cfg.use_stats,
                                      data->num_bg_threads,
                                      sizeof(btree_scratch)))
>>>>>>> bcd7933f
       || !SUCCESS(rc_allocator_init(&data->al,
                                     &data->allocator_cfg,
                                     (io_handle *)&data->io,
                                     data->hh,
                                     data->hid,
                                     platform_get_module_id()))
       || !SUCCESS(clockcache_init(&data->cc,
                                   &data->cache_cfg,
                                   (io_handle *)&data->io,
                                   (allocator *)&data->al,
                                   "test",
                                   data->hh,
                                   data->hid,
                                   platform_get_module_id())))
   {
      ASSERT_TRUE(
         FALSE,
         "Failed to init io or task system or rc_allocator or clockcache\n");
   }
}

// Optional teardown function for suite, called after every test in suite
CTEST_TEARDOWN(btree_stress) {}

/*
 * -------------------------------------------------------------------------
 * Test case to exercise random inserts of large volumes of data, across
 * multiple threads. This test case verifies that registration of threads
 * to Splinter is working stably.
 */

CTEST2(btree_stress, test_random_inserts_concurrent)
{
   int nkvs     = 1000000;
   int nthreads = 8;

   mini_allocator mini;

   uint64 root_addr = btree_create(
      (cache *)&data->cc, &data->dbtree_cfg, &mini, PAGE_TYPE_MEMTABLE);

   platform_heap_id      hid     = platform_get_heap_id();
   insert_thread_params *params  = TYPED_ARRAY_ZALLOC(hid, params, nthreads);
   platform_thread      *threads = TYPED_ARRAY_ZALLOC(hid, threads, nthreads);

   for (uint64 i = 0; i < nthreads; i++) {
      params[i].cc        = (cache *)&data->cc;
      params[i].cfg       = &data->dbtree_cfg;
      params[i].hid       = data->hid;
      params[i].scratch   = TYPED_MALLOC(data->hid, params[i].scratch);
      params[i].mini      = &mini;
      params[i].root_addr = root_addr;
      params[i].start     = i * (nkvs / nthreads);
      params[i].end = i < nthreads - 1 ? (i + 1) * (nkvs / nthreads) : nkvs;
   }

   for (uint64 i = 0; i < nthreads; i++) {
      platform_status ret = task_thread_create("insert thread",
                                               insert_thread,
                                               &params[i],
                                               0,
                                               data->ts,
                                               data->hid,
                                               &threads[i]);
      ASSERT_TRUE(SUCCESS(ret));
      // insert_tests((cache *)&cc, &dbtree_cfg, &test_scratch, &mini,
      // root_addr, 0, nkvs);
   }

   for (uint64 thread_no = 0; thread_no < nthreads; thread_no++) {
      platform_thread_join(threads[thread_no]);
   }

   int rc = query_tests((cache *)&data->cc,
                        &data->dbtree_cfg,
                        data->hid,
                        PAGE_TYPE_MEMTABLE,
                        root_addr,
                        nkvs);
   ASSERT_NOT_EQUAL(0, rc, "Invalid tree\n");

   if (!iterator_tests(
          (cache *)&data->cc, &data->dbtree_cfg, root_addr, nkvs, data->hid))
   {
      CTEST_ERR("invalid ranges in original tree\n");
   }

   uint64 packed_root_addr = pack_tests(
      (cache *)&data->cc, &data->dbtree_cfg, data->hid, root_addr, nkvs);
   if (0 < nkvs && !packed_root_addr) {
      ASSERT_TRUE(FALSE, "Pack failed.\n");
   }

   rc = query_tests((cache *)&data->cc,
                    &data->dbtree_cfg,
                    data->hid,
                    PAGE_TYPE_BRANCH,
                    packed_root_addr,
                    nkvs);
   ASSERT_NOT_EQUAL(0, rc, "Invalid tree\n");

   rc = iterator_tests(
      (cache *)&data->cc, &data->dbtree_cfg, packed_root_addr, nkvs, data->hid);
   ASSERT_NOT_EQUAL(0, rc, "Invalid ranges in packed tree\n");

   // Release memory allocated in this test case
   for (uint64 i = 0; i < nthreads; i++) {
      platform_free(data->hid, params[i].scratch);
   }
   platform_free(hid, params);
   platform_free(hid, threads);
}

/*
 * ********************************************************************************
 * Define minions and helper functions used by this test suite.
 * ********************************************************************************
 */
static void
insert_thread(void *arg)
{
   insert_thread_params *params = (insert_thread_params *)arg;
   insert_tests(params->cc,
                params->cfg,
                params->hid,
                params->scratch,
                params->mini,
                params->root_addr,
                params->start,
                params->end);
}

static void
insert_tests(cache           *cc,
             btree_config    *cfg,
             platform_heap_id hid,
             btree_scratch   *scratch,
             mini_allocator  *mini,
             uint64           root_addr,
             int              start,
             int              end)
{
   uint64 generation;
   bool   was_unique;

   int    keybuf_size = btree_page_size(cfg);
   int    msgbuf_size = btree_page_size(cfg);
   uint8 *keybuf      = TYPED_MANUAL_MALLOC(hid, keybuf, keybuf_size);
   uint8 *msgbuf      = TYPED_MANUAL_MALLOC(hid, msgbuf, msgbuf_size);

   for (uint64 i = start; i < end; i++) {
      if (!SUCCESS(btree_insert(cc,
                                cfg,
                                hid,
                                scratch,
                                root_addr,
                                mini,
                                gen_key(cfg, i, keybuf, keybuf_size),
                                gen_msg(cfg, i, msgbuf, msgbuf_size),
                                &generation,
                                &was_unique)))
      {
         ASSERT_TRUE(FALSE, "Failed to insert 4-byte %ld\n", i);
      }
   }
   platform_free(hid, keybuf);
   platform_free(hid, msgbuf);
}

static key
gen_key(btree_config *cfg, uint64 i, uint8 *buffer, size_t length)
{
   uint64 keylen = sizeof(i) + (i % 100);
   platform_assert(keylen + sizeof(i) <= length);
   memset(buffer, 0, keylen);
   uint64 j = i * 23232323731ULL + 99382474567ULL;
   memcpy(buffer, &j, sizeof(j));
   return key_create(keylen, buffer);
}

static uint64
ungen_key(key test_key)
{
   if (key_length(test_key) < sizeof(uint64)) {
      return 0;
   }

   uint64 k;
   memcpy(&k, key_data(test_key), sizeof(k));
   return (k - 99382474567ULL) * 14122572041603317147ULL;
}

static message
gen_msg(btree_config *cfg, uint64 i, uint8 *buffer, size_t length)
{
   data_handle *dh      = (data_handle *)buffer;
   uint64       datalen = sizeof(i) + (i % (btree_page_size(cfg) / 3));

   platform_assert(datalen + sizeof(i) <= length);
   dh->ref_count = 1;
   memset(dh->data, 0, datalen);
   memcpy(dh->data, &i, sizeof(i));
   return message_create(MESSAGE_TYPE_INSERT,
                         slice_create(sizeof(data_handle) + datalen, buffer));
}

static int
query_tests(cache           *cc,
            btree_config    *cfg,
            platform_heap_id hid,
            page_type        type,
            uint64           root_addr,
            int              nkvs)
{
   uint8 *keybuf = TYPED_MANUAL_MALLOC(hid, keybuf, btree_page_size(cfg));
   uint8 *msgbuf = TYPED_MANUAL_MALLOC(hid, msgbuf, btree_page_size(cfg));
   memset(msgbuf, 0, btree_page_size(cfg));

   merge_accumulator result;
   merge_accumulator_init(&result, hid);

   for (uint64 i = 0; i < nkvs; i++) {
      btree_lookup(cc,
                   cfg,
                   root_addr,
                   type,
                   gen_key(cfg, i, keybuf, btree_page_size(cfg)),
                   &result);
      if (!btree_found(&result)
          || message_lex_cmp(merge_accumulator_to_message(&result),
                             gen_msg(cfg, i, msgbuf, btree_page_size(cfg))))
      {
         ASSERT_TRUE(FALSE, "Failure on lookup %lu\n", i);
      }
   }

   merge_accumulator_deinit(&result);
   platform_free(hid, keybuf);
   platform_free(hid, msgbuf);
   return 1;
}

static int
iterator_tests(cache           *cc,
               btree_config    *cfg,
               uint64           root_addr,
               int              nkvs,
               platform_heap_id hid)
{
   btree_iterator dbiter;

   btree_iterator_init(cc,
                       cfg,
                       &dbiter,
                       root_addr,
                       PAGE_TYPE_MEMTABLE,
                       NEGATIVE_INFINITY_KEY,
                       POSITIVE_INFINITY_KEY,
                       FALSE,
                       0);

   iterator *iter = (iterator *)&dbiter;

   uint64 seen = 0;
   bool   at_end;
   uint8 *prevbuf = TYPED_MANUAL_MALLOC(hid, prevbuf, btree_page_size(cfg));
   key    prev    = NULL_KEY;
   uint8 *keybuf  = TYPED_MANUAL_MALLOC(hid, keybuf, btree_page_size(cfg));
   uint8 *msgbuf  = TYPED_MANUAL_MALLOC(hid, msgbuf, btree_page_size(cfg));

   while (SUCCESS(iterator_at_end(iter, &at_end)) && !at_end) {
      key     curr_key;
      message msg;

      iterator_get_curr(iter, &curr_key, &msg);
      uint64 k = ungen_key(curr_key);
      ASSERT_TRUE(k < nkvs);

      int rc = 0;
      rc     = data_key_compare(cfg->data_cfg,
                            curr_key,
                            gen_key(cfg, k, keybuf, btree_page_size(cfg)));
      ASSERT_EQUAL(0, rc);

      rc = message_lex_cmp(msg, gen_msg(cfg, k, msgbuf, btree_page_size(cfg)));
      ASSERT_EQUAL(0, rc);

      ASSERT_TRUE(key_is_null(prev)
                  || data_key_compare(cfg->data_cfg, prev, curr_key) < 0);

      seen++;
      prev = key_create(key_length(curr_key), prevbuf);
      key_copy_contents(prevbuf, curr_key);

      if (!SUCCESS(iterator_advance(iter))) {
         break;
      }
   }

   ASSERT_EQUAL(nkvs, seen);

   btree_iterator_deinit(&dbiter);
   platform_free(hid, prevbuf);
   platform_free(hid, keybuf);
   platform_free(hid, msgbuf);

   return 1;
}

static uint64
pack_tests(cache           *cc,
           btree_config    *cfg,
           platform_heap_id hid,
           uint64           root_addr,
           uint64           nkvs)
{
   btree_iterator dbiter;
   iterator      *iter = (iterator *)&dbiter;

   btree_iterator_init(cc,
                       cfg,
                       &dbiter,
                       root_addr,
                       PAGE_TYPE_MEMTABLE,
                       NEGATIVE_INFINITY_KEY,
                       POSITIVE_INFINITY_KEY,
                       FALSE,
                       0);

   btree_pack_req req;
   btree_pack_req_init(&req, cc, cfg, iter, nkvs, NULL, 0, hid);

   if (!SUCCESS(btree_pack(&req))) {
      ASSERT_TRUE(FALSE, "Pack failed! req.num_tuples = %d\n", req.num_tuples);
   } else {
      CTEST_LOG_INFO("Packed %lu items ", req.num_tuples);
   }

   btree_pack_req_deinit(&req, hid);

   return req.root_addr;
}<|MERGE_RESOLUTION|>--- conflicted
+++ resolved
@@ -90,24 +90,14 @@
    // This part of the data structures is common to what we need
    // to set up a Splinter instance, as is done in
    // btree_test.c
-<<<<<<< HEAD
    master_config       master_cfg;
    data_config        *data_cfg;
    io_config           io_cfg;
-   rc_allocator_config allocator_cfg;
+   allocator_config    allocator_cfg;
    clockcache_config   cache_cfg;
    task_system_config  task_cfg;
    btree_scratch       test_scratch;
    btree_config        dbtree_cfg;
-=======
-   master_config     master_cfg;
-   data_config      *data_cfg;
-   io_config         io_cfg;
-   allocator_config  allocator_cfg;
-   clockcache_config cache_cfg;
-   btree_scratch     test_scratch;
-   btree_config      dbtree_cfg;
->>>>>>> bcd7933f
 
    // To create a heap for io, allocator, cache and splinter
    platform_heap_handle hh;
@@ -115,10 +105,6 @@
 
    // Stuff needed to setup and exercise multiple threads.
    platform_io_handle io;
-<<<<<<< HEAD
-=======
-   uint64             num_bg_threads[NUM_TASK_TYPES];
->>>>>>> bcd7933f
    task_system       *ts;
    rc_allocator       al;
    clockcache         cc;
@@ -157,21 +143,10 @@
       ASSERT_TRUE(FALSE, "Failed to init heap\n");
    }
    // Setup execution of concurrent threads
-<<<<<<< HEAD
+   data->ts = NULL;
    if (!SUCCESS(io_handle_init(&data->io, &data->io_cfg, data->hh, data->hid))
        || !SUCCESS(
           task_system_create(data->hid, &data->io, &data->ts, &data->task_cfg))
-=======
-   ZERO_ARRAY(data->num_bg_threads);
-   data->ts = NULL;
-   if (!SUCCESS(io_handle_init(&data->io, &data->io_cfg, data->hh, data->hid))
-       || !SUCCESS(task_system_create(data->hid,
-                                      &data->io,
-                                      &data->ts,
-                                      data->master_cfg.use_stats,
-                                      data->num_bg_threads,
-                                      sizeof(btree_scratch)))
->>>>>>> bcd7933f
        || !SUCCESS(rc_allocator_init(&data->al,
                                      &data->allocator_cfg,
                                      (io_handle *)&data->io,
