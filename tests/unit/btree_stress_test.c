// Copyright 2021 VMware, Inc.
// SPDX-License-Identifier: Apache-2.0

/*
 * -----------------------------------------------------------------------------
 * btree_stress_test.c - Basic BTree multi-threaded stress test
 *
 * Exercises the BTree APIs, with larger data volumes, and multiple threads.
 * -----------------------------------------------------------------------------
 */
#include <string.h>
#include <fcntl.h>
#include <pthread.h>

#include "splinterdb/public_platform.h"
#include "unit_tests.h"
#include "ctest.h" // This is required for all test-case files.

#include "functional/test.h"
#include "splinterdb/data.h"
#include "../config.h"
#include "io.h"
#include "rc_allocator.h"
#include "clockcache.h"
#include "btree_private.h"
#include "btree_test_common.h"

typedef struct insert_thread_params {
   cache           *cc;
   btree_config    *cfg;
   platform_heap_id hid;
   btree_scratch   *scratch;
   mini_allocator  *mini;
   uint64           root_addr;
   int              start;
   int              end;
} insert_thread_params;

// Function Prototypes
static void
insert_thread(void *arg);

static void
insert_tests(cache           *cc,
             btree_config    *cfg,
             platform_heap_id hid,
             btree_scratch   *scratch,
             mini_allocator  *mini,
             uint64           root_addr,
             int              start,
             int              end);

static int
query_tests(cache           *cc,
            btree_config    *cfg,
            platform_heap_id hid,
            page_type        type,
            uint64           root_addr,
            int              nkvs);

static int
iterator_tests(cache           *cc,
               btree_config    *cfg,
               uint64           root_addr,
               int              nkvs,
               bool32           start_front,
               platform_heap_id hid);

static int
iterator_seek_tests(cache           *cc,
                    btree_config    *cfg,
                    uint64           root_addr,
                    int              nkvs,
                    platform_heap_id hid);

static uint64
pack_tests(cache           *cc,
           btree_config    *cfg,
           platform_heap_id hid,
           uint64           root_addr,
           uint64           nkvs);

static key
gen_key(btree_config *cfg, uint64 i, uint8 *buffer, size_t length);

static uint64
ungen_key(key test_key);

static message
gen_msg(btree_config *cfg, uint64 i, uint8 *buffer, size_t length);

/*
 * Global data declaration macro:
 */
CTEST_DATA(btree_stress)
{
   // This part of the data structures is common to what we need
   // to set up a Splinter instance, as is done in
   // btree_test.c
   master_config      master_cfg;
   data_config       *data_cfg;
   io_config          io_cfg;
   allocator_config   allocator_cfg;
   clockcache_config  cache_cfg;
   task_system_config task_cfg;
   btree_scratch      test_scratch;
   btree_config       dbtree_cfg;

   // To create a heap for io, allocator, cache and splinter
   platform_heap_id hid;

   // Stuff needed to setup and exercise multiple threads.
   platform_io_handle io;
   task_system       *ts;
   rc_allocator       al;
   clockcache         cc;
};

// Setup function for suite, called before every test in suite
CTEST_SETUP(btree_stress)
{
   config_set_defaults(&data->master_cfg);
   data->master_cfg.cache_capacity = GiB_TO_B(5);
   data->data_cfg                  = test_data_config;

   if (!SUCCESS(
          config_parse(&data->master_cfg, 1, Ctest_argc, (char **)Ctest_argv))
       || !init_data_config_from_master_config(data->data_cfg,
                                               &data->master_cfg)
       || !init_io_config_from_master_config(&data->io_cfg, &data->master_cfg)
       || !init_rc_allocator_config_from_master_config(
          &data->allocator_cfg, &data->master_cfg, &data->io_cfg)
       || !init_clockcache_config_from_master_config(
          &data->cache_cfg, &data->master_cfg, &data->io_cfg)
       || !init_btree_config_from_master_config(&data->dbtree_cfg,
                                                &data->master_cfg,
                                                &data->cache_cfg.super,
                                                data->data_cfg)
       || !init_task_config_from_master_config(
          &data->task_cfg, &data->master_cfg, sizeof(btree_scratch)))
   {
      ASSERT_TRUE(FALSE, "Failed to parse args\n");
   }

   // Create a heap for io, allocator, cache and splinter
   if (!SUCCESS(platform_heap_create(platform_get_module_id(),
                                     1 * GiB,
                                     data->master_cfg.use_shmem,
                                     &data->hid)))
   {
      ASSERT_TRUE(FALSE, "Failed to init heap\n");
   }
   // Setup execution of concurrent threads
   data->ts = NULL;
   if (!SUCCESS(io_handle_init(&data->io, &data->io_cfg, data->hid))
       || !SUCCESS(
          task_system_create(data->hid, &data->io, &data->ts, &data->task_cfg))
       || !SUCCESS(rc_allocator_init(&data->al,
                                     &data->allocator_cfg,
                                     (io_handle *)&data->io,
                                     data->hid,
                                     platform_get_module_id()))
       || !SUCCESS(clockcache_init(&data->cc,
                                   &data->cache_cfg,
                                   (io_handle *)&data->io,
                                   (allocator *)&data->al,
                                   "test",
                                   data->hid,
                                   platform_get_module_id())))
   {
      ASSERT_TRUE(
         FALSE,
         "Failed to init io or task system or rc_allocator or clockcache\n");
   }
}

// Optional teardown function for suite, called after every test in suite
CTEST_TEARDOWN(btree_stress)
{
   clockcache_deinit(&data->cc);
   rc_allocator_deinit(&data->al);
   task_system_destroy(data->hid, &data->ts);
   io_handle_deinit(&data->io);
   platform_heap_destroy(&data->hid);
<<<<<<< HEAD
=======
}

CTEST2(btree_stress, iterator_basics)
{
   uint8          keybuf[1024];
   uint8          msgbuf[1024];
   mini_allocator mini;

   uint64 root_addr = btree_create(
      (cache *)&data->cc, &data->dbtree_cfg, &mini, PAGE_TYPE_MEMTABLE);

   for (int i = 0; i < 1000; i++) {
      uint64 generation;
      bool32 was_unique;
      iterator_tests(
         (cache *)&data->cc, &data->dbtree_cfg, root_addr, i, TRUE, data->hid);
      iterator_tests(
         (cache *)&data->cc, &data->dbtree_cfg, root_addr, i, FALSE, data->hid);

      if (!SUCCESS(
             btree_insert((cache *)&data->cc,
                          &data->dbtree_cfg,
                          data->hid,
                          &data->test_scratch,
                          root_addr,
                          &mini,
                          gen_key(&data->dbtree_cfg, i, keybuf, sizeof(keybuf)),
                          gen_msg(&data->dbtree_cfg, i, msgbuf, sizeof(msgbuf)),
                          &generation,
                          &was_unique)))
      {
         ASSERT_TRUE(FALSE, "Failed to insert 4-byte %d\n", i);
      }
   }
>>>>>>> a1c1fdf1
}

/*
 * -------------------------------------------------------------------------
 * Test case to exercise random inserts of large volumes of data, across
 * multiple threads. This test case verifies that registration of threads
 * to Splinter is working stably.
 */

CTEST2(btree_stress, test_random_inserts_concurrent)
{
   int nkvs     = 1000000;
   int nthreads = 8;

   mini_allocator mini;

   uint64 root_addr = btree_create(
      (cache *)&data->cc, &data->dbtree_cfg, &mini, PAGE_TYPE_MEMTABLE);

   platform_heap_id      hid     = data->hid;
   insert_thread_params *params  = TYPED_ARRAY_ZALLOC(hid, params, nthreads);
   platform_thread      *threads = TYPED_ARRAY_ZALLOC(hid, threads, nthreads);

   for (uint64 i = 0; i < nthreads; i++) {
      params[i].cc        = (cache *)&data->cc;
      params[i].cfg       = &data->dbtree_cfg;
      params[i].hid       = data->hid;
      params[i].scratch   = TYPED_MALLOC(data->hid, params[i].scratch);
      params[i].mini      = &mini;
      params[i].root_addr = root_addr;
      params[i].start     = i * (nkvs / nthreads);
      params[i].end = i < nthreads - 1 ? (i + 1) * (nkvs / nthreads) : nkvs;
   }

   for (uint64 i = 0; i < nthreads; i++) {
      platform_status ret = task_thread_create("insert thread",
                                               insert_thread,
                                               &params[i],
                                               0,
                                               data->ts,
                                               data->hid,
                                               &threads[i]);
      ASSERT_TRUE(SUCCESS(ret));
      // insert_tests((cache *)&cc, &dbtree_cfg, &test_scratch, &mini,
      // root_addr, 0, nkvs);
   }

   for (uint64 thread_no = 0; thread_no < nthreads; thread_no++) {
      platform_thread_join(threads[thread_no]);
   }

   int rc = query_tests((cache *)&data->cc,
                        &data->dbtree_cfg,
                        data->hid,
                        PAGE_TYPE_MEMTABLE,
                        root_addr,
                        nkvs);
   ASSERT_NOT_EQUAL(0, rc, "Invalid tree\n");

   if (!iterator_tests((cache *)&data->cc,
                       &data->dbtree_cfg,
                       root_addr,
                       nkvs,
                       TRUE,
                       data->hid))
   {
      CTEST_ERR("invalid ranges in original tree, starting at front\n");
   }
   if (!iterator_tests((cache *)&data->cc,
                       &data->dbtree_cfg,
                       root_addr,
                       nkvs,
                       FALSE,
                       data->hid))
   {
      CTEST_ERR("invalid ranges in original tree, starting at back\n");
   }

   if (!iterator_seek_tests(
          (cache *)&data->cc, &data->dbtree_cfg, root_addr, nkvs, data->hid))
   {
      CTEST_ERR("invalid ranges when seeking in original tree\n");
   }

   uint64 packed_root_addr = pack_tests(
      (cache *)&data->cc, &data->dbtree_cfg, data->hid, root_addr, nkvs);
   if (0 < nkvs && !packed_root_addr) {
      ASSERT_TRUE(FALSE, "Pack failed.\n");
   }

   rc = query_tests((cache *)&data->cc,
                    &data->dbtree_cfg,
                    data->hid,
                    PAGE_TYPE_BRANCH,
                    packed_root_addr,
                    nkvs);
   ASSERT_NOT_EQUAL(0, rc, "Invalid tree\n");

   rc = iterator_tests((cache *)&data->cc,
                       &data->dbtree_cfg,
                       packed_root_addr,
                       nkvs,
                       TRUE,
                       data->hid);
   ASSERT_NOT_EQUAL(0, rc, "Invalid ranges in packed tree\n");

   // Exercise print method to verify that it basically continues to work.
   set_log_streams_for_tests(MSG_LEVEL_DEBUG);

   btree_print_tree(Platform_default_log_handle,
                    (cache *)&data->cc,
                    &data->dbtree_cfg,
                    packed_root_addr,
                    PAGE_TYPE_BRANCH);

   set_log_streams_for_tests(MSG_LEVEL_INFO);

   // Release memory allocated in this test case
   for (uint64 i = 0; i < nthreads; i++) {
      platform_free(data->hid, params[i].scratch);
   }
   platform_free(hid, params);
   platform_free(hid, threads);
}

/*
 * ********************************************************************************
 * Define minions and helper functions used by this test suite.
 * ********************************************************************************
 */
static void
insert_thread(void *arg)
{
   insert_thread_params *params = (insert_thread_params *)arg;
   insert_tests(params->cc,
                params->cfg,
                params->hid,
                params->scratch,
                params->mini,
                params->root_addr,
                params->start,
                params->end);
}

static void
insert_tests(cache           *cc,
             btree_config    *cfg,
             platform_heap_id hid,
             btree_scratch   *scratch,
             mini_allocator  *mini,
             uint64           root_addr,
             int              start,
             int              end)
{
   uint64 generation;
   bool32 was_unique;

   uint64 bt_page_size = btree_page_size(cfg);
   int    keybuf_size  = bt_page_size;
   int    msgbuf_size  = bt_page_size;
   uint8 *keybuf       = TYPED_MANUAL_MALLOC(hid, keybuf, keybuf_size);
   uint8 *msgbuf       = TYPED_MANUAL_MALLOC(hid, msgbuf, msgbuf_size);

   for (uint64 i = start; i < end; i++) {
      if (!SUCCESS(btree_insert(cc,
                                cfg,
                                hid,
                                scratch,
                                root_addr,
                                mini,
                                gen_key(cfg, i, keybuf, keybuf_size),
                                gen_msg(cfg, i, msgbuf, msgbuf_size),
                                &generation,
                                &was_unique)))
      {
         ASSERT_TRUE(FALSE, "Failed to insert 4-byte %ld\n", i);
      }
   }
   platform_free(hid, keybuf);
   platform_free(hid, msgbuf);
}

static key
gen_key(btree_config *cfg, uint64 i, uint8 *buffer, size_t length)
{
   uint64 keylen = sizeof(i) + (i % 100);
   platform_assert(keylen + sizeof(i) <= length);
   memset(buffer, 0, keylen);
   uint64 j = i * 23232323731ULL + 99382474567ULL;
   memcpy(buffer, &j, sizeof(j));
   return key_create(keylen, buffer);
}

static uint64
ungen_key(key test_key)
{
   if (key_length(test_key) < sizeof(uint64)) {
      return 0;
   }

   uint64 k;
   memcpy(&k, key_data(test_key), sizeof(k));
   return (k - 99382474567ULL) * 14122572041603317147ULL;
}

static message
gen_msg(btree_config *cfg, uint64 i, uint8 *buffer, size_t length)
{
   data_handle *dh      = (data_handle *)buffer;
   uint64       datalen = sizeof(i) + (i % (btree_page_size(cfg) / 3));

   platform_assert(datalen + sizeof(i) <= length);
   dh->ref_count = 1;
   memset(dh->data, 0, datalen);
   memcpy(dh->data, &i, sizeof(i));
   return message_create(MESSAGE_TYPE_INSERT,
                         slice_create(sizeof(data_handle) + datalen, buffer));
}

static int
query_tests(cache           *cc,
            btree_config    *cfg,
            platform_heap_id hid,
            page_type        type,
            uint64           root_addr,
            int              nkvs)
{
   uint64 bt_page_size = btree_page_size(cfg);
   uint8 *keybuf       = TYPED_MANUAL_MALLOC(hid, keybuf, bt_page_size);
   uint8 *msgbuf       = TYPED_MANUAL_MALLOC(hid, msgbuf, bt_page_size);
   memset(msgbuf, 0, bt_page_size);

   merge_accumulator result;
   merge_accumulator_init(&result, hid);

   for (uint64 i = 0; i < nkvs; i++) {
      btree_lookup(cc,
                   cfg,
                   root_addr,
                   type,
                   gen_key(cfg, i, keybuf, bt_page_size),
                   &result);
      if (!btree_found(&result)
          || message_lex_cmp(merge_accumulator_to_message(&result),
                             gen_msg(cfg, i, msgbuf, bt_page_size)))
      {
         ASSERT_TRUE(FALSE, "Failure on lookup %lu\n", i);
      }
   }

   merge_accumulator_deinit(&result);
   platform_free(hid, keybuf);
   platform_free(hid, msgbuf);
   return 1;
}

static uint64
iterator_test(platform_heap_id hid,
              btree_config    *cfg,
              uint64           nkvs,
              iterator        *iter,
              bool32           forwards)
{
   uint64 seen         = 0;
   uint64 bt_page_size = btree_page_size(cfg);
   uint8 *prevbuf      = TYPED_MANUAL_MALLOC(hid, prevbuf, bt_page_size);
   key    prev         = NULL_KEY;
   uint8 *keybuf       = TYPED_MANUAL_MALLOC(hid, keybuf, bt_page_size);
   uint8 *msgbuf       = TYPED_MANUAL_MALLOC(hid, msgbuf, bt_page_size);

   while (iterator_can_curr(iter)) {
      key     curr_key;
      message msg;

      iterator_curr(iter, &curr_key, &msg);
      uint64 k = ungen_key(curr_key);
      ASSERT_TRUE(k < nkvs);

      int rc = 0;
      rc     = data_key_compare(
         cfg->data_cfg, curr_key, gen_key(cfg, k, keybuf, bt_page_size));
      ASSERT_EQUAL(0, rc);

      rc = message_lex_cmp(msg, gen_msg(cfg, k, msgbuf, bt_page_size));
      ASSERT_EQUAL(0, rc);

      if (forwards) {
         ASSERT_TRUE(key_is_null(prev)
                     || data_key_compare(cfg->data_cfg, prev, curr_key) < 0);
      } else {
         ASSERT_TRUE(key_is_null(prev)
                     || data_key_compare(cfg->data_cfg, curr_key, prev) < 0);
      }

      seen++;
      prev = key_create(key_length(curr_key), prevbuf);
      key_copy_contents(prevbuf, curr_key);

      if (forwards) {
         if (!SUCCESS(iterator_next(iter))) {
            break;
         }
      } else {
         if (!SUCCESS(iterator_prev(iter))) {
            break;
         }
      }
   }

   platform_free(hid, prevbuf);
   platform_free(hid, keybuf);
   platform_free(hid, msgbuf);
   return seen;
}

static int
iterator_tests(cache           *cc,
               btree_config    *cfg,
               uint64           root_addr,
               int              nkvs,
               bool32           start_front,
               platform_heap_id hid)
{
   btree_iterator dbiter;

   key start_key;
   if (start_front)
      start_key = NEGATIVE_INFINITY_KEY;
   else
      start_key = POSITIVE_INFINITY_KEY;

   btree_iterator_init(cc,
                       cfg,
                       &dbiter,
                       root_addr,
                       PAGE_TYPE_MEMTABLE,
                       NEGATIVE_INFINITY_KEY,
                       POSITIVE_INFINITY_KEY,
                       start_key,
                       greater_than_or_equal,
                       FALSE,
                       0);

   iterator *iter = (iterator *)&dbiter;

<<<<<<< HEAD
   if (!start_front) {
=======
   if (0 < nkvs && !start_front) {
>>>>>>> a1c1fdf1
      iterator_prev(iter);
   }
   bool32 nonempty = iterator_can_curr(iter);

   ASSERT_EQUAL(nkvs, iterator_test(hid, cfg, nkvs, iter, start_front));
   if (nonempty) {
      if (start_front) {
         iterator_prev(iter);
      } else {
         iterator_next(iter);
      }
   }
   ASSERT_EQUAL(nkvs, iterator_test(hid, cfg, nkvs, iter, !start_front));

   btree_iterator_deinit(&dbiter);

   return 1;
}

static int
iterator_seek_tests(cache           *cc,
                    btree_config    *cfg,
                    uint64           root_addr,
                    int              nkvs,
                    platform_heap_id hid)
{
   btree_iterator dbiter;

   int    keybuf_size = btree_page_size(cfg);
   uint8 *keybuf      = TYPED_MANUAL_MALLOC(hid, keybuf, keybuf_size);

   // start in the "middle" of the range
   key start_key = gen_key(cfg, nkvs / 2, keybuf, keybuf_size);

   btree_iterator_init(cc,
                       cfg,
                       &dbiter,
                       root_addr,
                       PAGE_TYPE_MEMTABLE,
                       NEGATIVE_INFINITY_KEY,
                       POSITIVE_INFINITY_KEY,
                       start_key,
                       greater_than_or_equal,
                       FALSE,
                       0);
   iterator *iter = (iterator *)&dbiter;

   // go down
   uint64 found_down = iterator_test(hid, cfg, nkvs, iter, FALSE);

   // seek back to start_key
   iterator_seek(iter, start_key, TRUE);
<<<<<<< HEAD

   // skip start_key
   iterator_next(iter);

=======

   // skip start_key
   iterator_next(iter);

>>>>>>> a1c1fdf1
   // go up
   uint64 found_up = iterator_test(hid, cfg, nkvs, iter, TRUE);

   ASSERT_EQUAL(nkvs, found_up + found_down);

   btree_iterator_deinit(&dbiter);

   platform_free(hid, keybuf);

   return 1;
}

static uint64
pack_tests(cache           *cc,
           btree_config    *cfg,
           platform_heap_id hid,
           uint64           root_addr,
           uint64           nkvs)
{
   btree_iterator dbiter;
   iterator      *iter = (iterator *)&dbiter;

   btree_iterator_init(cc,
                       cfg,
                       &dbiter,
                       root_addr,
                       PAGE_TYPE_MEMTABLE,
                       NEGATIVE_INFINITY_KEY,
                       POSITIVE_INFINITY_KEY,
                       NEGATIVE_INFINITY_KEY,
                       greater_than_or_equal,
                       FALSE,
                       0);

   platform_status rc = STATUS_TEST_FAILED;
   btree_pack_req  req;
   rc = btree_pack_req_init(&req, cc, cfg, iter, nkvs, NULL, 0, hid);
   ASSERT_TRUE(SUCCESS(rc));

   if (!SUCCESS(btree_pack(&req))) {
      ASSERT_TRUE(FALSE, "Pack failed! req.num_tuples = %d\n", req.num_tuples);
   } else {
      CTEST_LOG_INFO("Packed %lu items ", req.num_tuples);
   }

   btree_pack_req_deinit(&req, hid);

   return req.root_addr;
}<|MERGE_RESOLUTION|>--- conflicted
+++ resolved
@@ -182,8 +182,6 @@
    task_system_destroy(data->hid, &data->ts);
    io_handle_deinit(&data->io);
    platform_heap_destroy(&data->hid);
-<<<<<<< HEAD
-=======
 }
 
 CTEST2(btree_stress, iterator_basics)
@@ -218,7 +216,6 @@
          ASSERT_TRUE(FALSE, "Failed to insert 4-byte %d\n", i);
       }
    }
->>>>>>> a1c1fdf1
 }
 
 /*
@@ -564,11 +561,7 @@
 
    iterator *iter = (iterator *)&dbiter;
 
-<<<<<<< HEAD
-   if (!start_front) {
-=======
    if (0 < nkvs && !start_front) {
->>>>>>> a1c1fdf1
       iterator_prev(iter);
    }
    bool32 nonempty = iterator_can_curr(iter);
@@ -621,17 +614,10 @@
 
    // seek back to start_key
    iterator_seek(iter, start_key, TRUE);
-<<<<<<< HEAD
 
    // skip start_key
    iterator_next(iter);
 
-=======
-
-   // skip start_key
-   iterator_next(iter);
-
->>>>>>> a1c1fdf1
    // go up
    uint64 found_up = iterator_test(hid, cfg, nkvs, iter, TRUE);
 
