// Copyright 2021 VMware, Inc.
// SPDX-License-Identifier: Apache-2.0

/*
 * -----------------------------------------------------------------------------
 * btree_test.c --
 *
 *  Exercises the BTree interfaces in btree_test.c, and related
 *  files. Validates correctness of variable key-value size support in BTree.
 * -----------------------------------------------------------------------------
 */
#include "splinterdb/platform_public.h"
#include "unit_tests.h"
#include "ctest.h" // This is required for all test-case files.

#include "test_data.h"
#include "splinterdb/data.h"
#include "io.h"
#include "rc_allocator.h"
#include "clockcache.h"
#include "btree_private.h"
#include "btree_test_common.h"

// Function Prototypes

static int
leaf_hdr_tests(btree_config *cfg, btree_scratch *scratch, platform_heap_id hid);

static int
leaf_hdr_search_tests(btree_config *cfg, platform_heap_id hid);
static int
index_hdr_tests(btree_config    *cfg,
                btree_scratch   *scratch,
                platform_heap_id hid);

static int
index_hdr_search_tests(btree_config *cfg, platform_heap_id hid);

static int
leaf_split_tests(btree_config    *cfg,
                 btree_scratch   *scratch,
                 int              nkvs,
                 platform_heap_id hid);

static bool
btree_leaf_incorporate_tuple(const btree_config    *cfg,
                             platform_heap_id       hid,
                             btree_hdr             *hdr,
                             slice                  key,
                             slice                  message,
                             leaf_incorporate_spec *spec,
                             uint64                *generation)
{
   platform_status rc =
      btree_create_leaf_incorporate_spec(cfg, hid, hdr, key, message, spec);
   ASSERT_TRUE(SUCCESS(rc));
   return btree_try_perform_leaf_incorporate_spec(cfg, hdr, spec, generation);
}

/*
 * Global data declaration macro:
 */
CTEST_DATA(btree)
{
   master_config       master_cfg;
   data_config         data_cfg;
   io_config           io_cfg;
   rc_allocator_config allocator_cfg;
   clockcache_config   cache_cfg;
   btree_scratch       test_scratch;
   btree_config        dbtree_cfg;
   platform_heap_id    hid;
};

// Optional setup function for suite, called before every test in suite
CTEST_SETUP(btree)
{
   config_set_defaults(&data->master_cfg);
   data->data_cfg = test_data_config;
   data->hid      = platform_get_heap_id();

   if (!SUCCESS(
          config_parse(&data->master_cfg, 1, Ctest_argc, (char **)Ctest_argv))
       || !init_data_config_from_master_config(&data->data_cfg,
                                               &data->master_cfg)
       || !init_io_config_from_master_config(&data->io_cfg, &data->master_cfg)
       || !init_rc_allocator_config_from_master_config(
          &data->allocator_cfg, &data->master_cfg, &data->io_cfg)
       || !init_clockcache_config_from_master_config(
          &data->cache_cfg, &data->master_cfg, &data->io_cfg)
       || !init_btree_config_from_master_config(&data->dbtree_cfg,
                                                &data->master_cfg,
                                                &data->cache_cfg.super,
                                                &data->data_cfg))
   {
      ASSERT_TRUE(FALSE, "Failed to parse args\n");
   }
}

// Optional teardown function for suite, called after every test in suite
CTEST_TEARDOWN(btree) {}

/*
 * Test leaf_hdr APIs.
 */
CTEST2(btree, test_leaf_hdr)
{
   int rc = leaf_hdr_tests(&data->dbtree_cfg, &data->test_scratch, data->hid);
   ASSERT_EQUAL(0, rc);
}

/*
 * Test leaf_hdr search APIs.
 */
CTEST2(btree, test_leaf_hdr_search)
{
   int rc = leaf_hdr_search_tests(&data->dbtree_cfg, data->hid);
   ASSERT_EQUAL(0, rc);
}

/*
 * Test index_hdr APIs.
 */
CTEST2(btree, test_index_hdr)
{
   int rc = index_hdr_tests(&data->dbtree_cfg, &data->test_scratch, data->hid);
   ASSERT_EQUAL(0, rc);
}

/*
 * Test index_hdr search APIs.
 */
CTEST2(btree, test_index_hdr_search)
{
   int rc = index_hdr_search_tests(&data->dbtree_cfg, data->hid);
   ASSERT_EQUAL(0, rc);
}

/*
 * Test leaf-split code
 */
CTEST2(btree, test_leaf_split)
{
   for (int nkvs = 2; nkvs < 100; nkvs++) {
      int rc = leaf_split_tests(
         &data->dbtree_cfg, &data->test_scratch, nkvs, data->hid);
      ASSERT_EQUAL(0, rc);
   }
}

/*
 * *****************************************************************
 * Helper functions, and actual test-case methods.
 * *****************************************************************
 */
/*
 * Returns 0, when all checks pass. Otherwise, will assert with a
 * message to platform log file.
 */
static int
leaf_hdr_tests(btree_config *cfg, btree_scratch *scratch, platform_heap_id hid)
{
<<<<<<< HEAD
   char      *leaf_buffer = platform_allocate(hid, cfg->page_size);
   btree_hdr *hdr         = (btree_hdr *)leaf_buffer;
   int        nkvs        = 240;
=======
   char       leaf_buffer[btree_page_size(cfg)];
   btree_hdr *hdr  = (btree_hdr *)leaf_buffer;
   int        nkvs = 240;
>>>>>>> 10a917ef

   btree_init_hdr(cfg, hdr);

   bool rv = FALSE;
   for (uint32 i = 0; i < nkvs; i++) {
      rv = btree_set_leaf_entry(cfg,
                                hdr,
                                i,
                                slice_create(i % sizeof(i), &i),
                                slice_create(i % sizeof(i), &i));
      ASSERT_TRUE(rv, "Failed to insert 4-byte %d\n", i);
   }

   int cmp_rv = 0;
   for (uint32 i = 0; i < nkvs; i++) {
      slice key     = btree_get_tuple_key(cfg, hdr, i);
      slice message = btree_get_tuple_message(cfg, hdr, i);
      cmp_rv        = slice_lex_cmp(slice_create(i % sizeof(i), &i), key);
      ASSERT_EQUAL(0, cmp_rv, "Bad 4-byte key %d\n", i);

      cmp_rv = slice_lex_cmp(slice_create(i % sizeof(i), &i), message);
      ASSERT_EQUAL(0, cmp_rv, "Bad 4-byte message %d\n", i);
   }

   rv = FALSE;
   for (uint64 i = 0; i < nkvs; i++) {
      rv = btree_set_leaf_entry(cfg,
                                hdr,
                                i,
                                slice_create(i % sizeof(i), &i),
                                slice_create(i % sizeof(i), &i));
      ASSERT_TRUE(rv, "Failed to insert 8-byte %ld\n", i);
   }

   cmp_rv = 0;
   for (uint64 i = 0; i < nkvs; i++) {
      slice key     = btree_get_tuple_key(cfg, hdr, i);
      slice message = btree_get_tuple_message(cfg, hdr, i);
      cmp_rv        = slice_lex_cmp(slice_create(i % sizeof(i), &i), key);
      ASSERT_EQUAL(0, cmp_rv, "Bad 4-byte key %d\n", i);

      cmp_rv = slice_lex_cmp(slice_create(i % sizeof(i), &i), message);
      ASSERT_EQUAL(0, cmp_rv, "Bad 4-byte message %d\n", i);
   }

   btree_defragment_leaf(cfg, scratch, hdr, -1);

   for (uint64 i = 0; i < nkvs; i++) {
      slice key     = btree_get_tuple_key(cfg, hdr, i);
      slice message = btree_get_tuple_message(cfg, hdr, i);
      cmp_rv        = slice_lex_cmp(slice_create(i % sizeof(i), &i), key);
      ASSERT_EQUAL(0, cmp_rv, "Bad 4-byte key %d\n", i);

      cmp_rv = slice_lex_cmp(slice_create(i % sizeof(i), &i), message);
      ASSERT_EQUAL(0, cmp_rv, "Bad 4-byte message %d\n", i);
   }

   platform_free(hid, leaf_buffer);
   return 0;
}

static int
leaf_hdr_search_tests(btree_config *cfg, platform_heap_id hid)
{
<<<<<<< HEAD
   char *leaf_buffer = platform_allocate(hid, cfg->page_size);

=======
   char       leaf_buffer[btree_page_size(cfg)];
>>>>>>> 10a917ef
   btree_hdr *hdr  = (btree_hdr *)leaf_buffer;
   int        nkvs = 256;

   btree_init_hdr(cfg, hdr);

   for (int i = 0; i < nkvs; i++) {
      uint64 generation;
      uint8  keybuf[1];
      uint8  messagebuf[8];
      keybuf[0]     = 17 * i;
      messagebuf[0] = i;

      slice key     = slice_create(1, &keybuf);
      slice message = slice_create(i % 8, messagebuf);

      leaf_incorporate_spec spec;
      bool                  result = btree_leaf_incorporate_tuple(
         cfg, hid, hdr, key, message, &spec, &generation);
      ASSERT_TRUE(result, "Could not incorporate kv pair %d\n", i);

      ASSERT_EQUAL(generation, i, "Bad generation=%lu, i=%d\n", generation, i);
   }

   for (int i = 0; i < nkvs; i++) {
      slice key    = btree_get_tuple_key(cfg, hdr, i);
      uint8 ui     = i;
      int   cmp_rv = slice_lex_cmp(slice_create(1, &ui), key);
      ASSERT_EQUAL(0, cmp_rv, "Bad 4-byte key %d\n", i);
   }

   platform_free(hid, leaf_buffer);
   return 0;
}

static int
index_hdr_tests(btree_config *cfg, btree_scratch *scratch, platform_heap_id hid)
{
<<<<<<< HEAD
   char      *index_buffer = platform_allocate(hid, cfg->page_size);
   btree_hdr *hdr          = (btree_hdr *)index_buffer;
   int        nkvs         = 100;
=======
   char       index_buffer[btree_page_size(cfg)];
   btree_hdr *hdr  = (btree_hdr *)index_buffer;
   int        nkvs = 100;
>>>>>>> 10a917ef

   bool rv     = FALSE;
   int  cmp_rv = 0;

   btree_init_hdr(cfg, hdr);
   hdr->height = 1;

   for (uint32 i = 0; i < nkvs; i++) {
      rv = btree_set_index_entry(
         cfg, hdr, i, slice_create(i % sizeof(i), &i), i, 0, 0, 0);
      ASSERT_TRUE(rv, "Failed to insert 4-byte %d\n", i);
   }

   for (uint32 i = 0; i < nkvs; i++) {
      slice  key       = btree_get_pivot(cfg, hdr, i);
      uint64 childaddr = btree_get_child_addr(cfg, hdr, i);
      cmp_rv           = slice_lex_cmp(slice_create(i % sizeof(i), &i), key);
      ASSERT_EQUAL(0, cmp_rv, "Bad 4-byte key %d\n", i);

      ASSERT_EQUAL(childaddr, i, "Bad childaddr %d\n", i);
   }

   for (uint64 i = 0; i < nkvs; i++) {
      rv = btree_set_index_entry(
         cfg, hdr, i, slice_create(i % sizeof(i), &i), i, 0, 0, 0);
      ASSERT_TRUE(rv, "Failed to insert 8-byte %ld\n", i);
   }

   for (uint64 i = 0; i < nkvs; i++) {
      slice  key       = btree_get_pivot(cfg, hdr, i);
      uint64 childaddr = btree_get_child_addr(cfg, hdr, i);
      cmp_rv           = slice_lex_cmp(slice_create(i % sizeof(i), &i), key);
      ASSERT_EQUAL(0, cmp_rv, "Bad 4-byte key %d\n", i);

      ASSERT_EQUAL(childaddr, i, "Bad childaddr %d\n", i);
   }

   btree_defragment_index(cfg, scratch, hdr);

   for (uint64 i = 0; i < nkvs; i++) {
      slice  key       = btree_get_pivot(cfg, hdr, i);
      uint64 childaddr = btree_get_child_addr(cfg, hdr, i);
      cmp_rv           = slice_lex_cmp(slice_create(i % sizeof(i), &i), key);
      ASSERT_EQUAL(0, cmp_rv, "Bad 4-byte key %d\n", i);

      ASSERT_EQUAL(childaddr, i, "Bad childaddr %d\n", i);
   }
   platform_free(hid, index_buffer);
   return 0;
}

static int
index_hdr_search_tests(btree_config *cfg, platform_heap_id hid)
{
<<<<<<< HEAD
   char      *index_buffer = platform_allocate(hid, cfg->page_size);
   btree_hdr *hdr          = (btree_hdr *)index_buffer;
   int        nkvs         = 100;
=======
   char       index_buffer[btree_page_size(cfg)];
   btree_hdr *hdr  = (btree_hdr *)index_buffer;
   int        nkvs = 100;
>>>>>>> 10a917ef

   btree_init_hdr(cfg, hdr);
   hdr->height = 1;

   bool rv = FALSE;
   for (int i = 0; i < nkvs; i += 2) {
      uint8 keybuf[1];
      keybuf[0] = i;
      slice key = slice_create(1, &keybuf);

      rv = btree_set_index_entry(cfg, hdr, i / 2, key, i, 0, 0, 0);
      ASSERT_TRUE(rv, "Could not insert pivot %d\n", i);
   }

   for (int i = 0; i < nkvs; i++) {
      bool  found;
      uint8 keybuf[1];
      keybuf[0] = i;
      slice key = slice_create(1, &keybuf);
      int64 idx = btree_find_pivot(cfg, hdr, key, &found);
      ASSERT_EQUAL(
         (i / 2), idx, "Bad pivot search result idx=%ld for i=%d\n", idx, i);
   }

   platform_free(hid, index_buffer);
   return 0;
}

static int
leaf_split_tests(btree_config    *cfg,
                 btree_scratch   *scratch,
                 int              nkvs,
                 platform_heap_id hid)
{
<<<<<<< HEAD
   char *leaf_buffer = platform_allocate(hid, cfg->page_size);
   char *msg_buffer  = platform_allocate(hid, cfg->page_size);
=======
   char leaf_buffer[btree_page_size(cfg)];
   char msg_buffer[btree_page_size(cfg)];
>>>>>>> 10a917ef

   memset(msg_buffer, 0, cfg->page_size);

   btree_hdr *hdr = (btree_hdr *)leaf_buffer;

   btree_init_hdr(cfg, hdr);

   int   msgsize = btree_page_size(cfg) / (nkvs + 1);
   slice msg     = slice_create(msgsize, msg_buffer);
   slice bigger_msg =
      slice_create(msgsize + sizeof(table_entry) + 1, msg_buffer);

   uint8 realnkvs = 0;
   while (realnkvs < nkvs) {
      uint8 keybuf[1];
      keybuf[0] = 2 * realnkvs + 1;
      if (!btree_set_leaf_entry(
             cfg, hdr, realnkvs, slice_create(1, &keybuf), msg)) {
         break;
      }
      realnkvs++;
   }

   for (uint8 i = 0; i < 2 * realnkvs + 1; i++) {
      uint64                generation;
      leaf_incorporate_spec spec;

      slice key = slice_create(1, &i);

      bool success = btree_leaf_incorporate_tuple(
         cfg, scratch, hdr, key, bigger_msg, &spec, &generation);
      if (success) {
         btree_print_locked_node(cfg, 0, hdr, PLATFORM_ERR_LOG_HANDLE);
         ASSERT_FALSE(success,
                      "Weird.  An incorporate that was supposed to fail "
                      "actually succeeded (nkvs=%d, realnkvs=%d, i=%d).\n",
                      nkvs,
                      realnkvs,
                      i);
         btree_print_locked_node(cfg, 0, hdr, PLATFORM_ERR_LOG_HANDLE);
         ASSERT_FALSE(success);
      }
      leaf_splitting_plan plan =
         btree_build_leaf_splitting_plan(cfg, hdr, &spec);
      ASSERT_TRUE((realnkvs / 2 - 1) <= plan.split_idx,
                  "realnkvs = %d, plan.split_idx = %d",
                  realnkvs,
                  plan.split_idx);
      ASSERT_TRUE((plan.split_idx) <= (realnkvs / 2 + 1),
                  "realnkvs = %d, plan.split_idx = %d",
                  realnkvs,
                  plan.split_idx);

      destroy_leaf_incorporate_spec(&spec);
   }

   platform_free(hid, leaf_buffer);
   platform_free(hid, msg_buffer);
   return 0;
}<|MERGE_RESOLUTION|>--- conflicted
+++ resolved
@@ -160,15 +160,9 @@
 static int
 leaf_hdr_tests(btree_config *cfg, btree_scratch *scratch, platform_heap_id hid)
 {
-<<<<<<< HEAD
-   char      *leaf_buffer = platform_allocate(hid, cfg->page_size);
+   char      *leaf_buffer = platform_allocate(hid, btree_page_size(cfg));
    btree_hdr *hdr         = (btree_hdr *)leaf_buffer;
    int        nkvs        = 240;
-=======
-   char       leaf_buffer[btree_page_size(cfg)];
-   btree_hdr *hdr  = (btree_hdr *)leaf_buffer;
-   int        nkvs = 240;
->>>>>>> 10a917ef
 
    btree_init_hdr(cfg, hdr);
 
@@ -233,14 +227,9 @@
 static int
 leaf_hdr_search_tests(btree_config *cfg, platform_heap_id hid)
 {
-<<<<<<< HEAD
-   char *leaf_buffer = platform_allocate(hid, cfg->page_size);
-
-=======
-   char       leaf_buffer[btree_page_size(cfg)];
->>>>>>> 10a917ef
-   btree_hdr *hdr  = (btree_hdr *)leaf_buffer;
-   int        nkvs = 256;
+   char      *leaf_buffer = platform_allocate(hid, btree_page_size(cfg));
+   btree_hdr *hdr         = (btree_hdr *)leaf_buffer;
+   int        nkvs        = 256;
 
    btree_init_hdr(cfg, hdr);
 
@@ -276,15 +265,11 @@
 static int
 index_hdr_tests(btree_config *cfg, btree_scratch *scratch, platform_heap_id hid)
 {
-<<<<<<< HEAD
-   char      *index_buffer = platform_allocate(hid, cfg->page_size);
+
+   char      *index_buffer = platform_allocate(hid, btree_page_size(cfg));
    btree_hdr *hdr          = (btree_hdr *)index_buffer;
    int        nkvs         = 100;
-=======
-   char       index_buffer[btree_page_size(cfg)];
-   btree_hdr *hdr  = (btree_hdr *)index_buffer;
-   int        nkvs = 100;
->>>>>>> 10a917ef
+
 
    bool rv     = FALSE;
    int  cmp_rv = 0;
@@ -339,16 +324,8 @@
 static int
 index_hdr_search_tests(btree_config *cfg, platform_heap_id hid)
 {
-<<<<<<< HEAD
-   char      *index_buffer = platform_allocate(hid, cfg->page_size);
-   btree_hdr *hdr          = (btree_hdr *)index_buffer;
-   int        nkvs         = 100;
-=======
-   char       index_buffer[btree_page_size(cfg)];
-   btree_hdr *hdr  = (btree_hdr *)index_buffer;
-   int        nkvs = 100;
->>>>>>> 10a917ef
-
+   char      *leaf_buffer = platform_allocate(hid, btree_page_size(cfg));
+   btree_hdr *hdr         = (btree_hdr *)leaf_buffer;
    btree_init_hdr(cfg, hdr);
    hdr->height = 1;
 
@@ -372,7 +349,7 @@
          (i / 2), idx, "Bad pivot search result idx=%ld for i=%d\n", idx, i);
    }
 
-   platform_free(hid, index_buffer);
+   platform_free(hid, leaf_buffer);
    return 0;
 }
 
@@ -382,15 +359,10 @@
                  int              nkvs,
                  platform_heap_id hid)
 {
-<<<<<<< HEAD
-   char *leaf_buffer = platform_allocate(hid, cfg->page_size);
-   char *msg_buffer  = platform_allocate(hid, cfg->page_size);
-=======
-   char leaf_buffer[btree_page_size(cfg)];
-   char msg_buffer[btree_page_size(cfg)];
->>>>>>> 10a917ef
-
-   memset(msg_buffer, 0, cfg->page_size);
+   char *leaf_buffer = platform_allocate(hid, btree_page_size(cfg));
+   char *msg_buffer  = platform_allocate(hid, btree_page_size(cfg));
+
+   memset(msg_buffer, 0, btree_page_size(cfg));
 
    btree_hdr *hdr = (btree_hdr *)leaf_buffer;
 
