--- conflicted
+++ resolved
@@ -62,16 +62,10 @@
 CTEST2(config_parse, test_basic_parsing)
 {
    // Config structs required, as per splinter_test() setup work.
-<<<<<<< HEAD
    io_config           io_cfg;
-   rc_allocator_config al_cfg;
+   allocator_config    al_cfg;
    shard_log_config    log_cfg;
    task_system_config  task_cfg;
-=======
-   io_config        io_cfg;
-   allocator_config al_cfg;
-   shard_log_config log_cfg;
->>>>>>> bcd7933f
 
    // Following get setup pointing to allocated memory
    trunk_config          *splinter_cfg = NULL;
@@ -86,9 +80,6 @@
 
    cache_cfg = TYPED_ARRAY_MALLOC(data->hid, cache_cfg, num_tables);
 
-   uint64 num_memtable_bg_threads = 0;
-   uint64 num_normal_bg_threads   = 0;
-
    platform_status rc;
 
    rc = test_parse_args_n(splinter_cfg,
@@ -100,8 +91,6 @@
                           &task_cfg,
                           &data->test_exec_cfg,
                           &gen,
-                          &num_memtable_bg_threads,
-                          &num_normal_bg_threads,
                           num_tables,
                           Ctest_argc, // argc/argv globals setup by CTests
                           (char **)Ctest_argv);
