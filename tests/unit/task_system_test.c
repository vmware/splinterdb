// Copyright 2022 VMware, Inc.
// SPDX-License-Identifier: Apache-2.0

/*
 * -----------------------------------------------------------------------------
 * task_system_test.c --
 *
 *  These unit-tests are constructed to verify basic execution of interfaces
 *  in the SplinterDB task system, as implemented in task.c .
 *
 * ***** NOTE **** Splinter's task system has external and internal APIs:
 *
 * External interfaces:
 *  - task_thread_create()
 *  - platform_thread_join()
 *
 * Internal-use-only interfaces:
 *  - platform_thread_create(), platform_thread_join()
 *  - task_register_this_thread()
 *  - task_deregister_this_thread()
 *
 * This test exercises both variants for completeness. However, all new user
 * programs must only use the external interfaces listed above.
 * -----------------------------------------------------------------------------
 */
#include "splinterdb/public_platform.h"
#include "unit_tests.h"
#include "ctest.h" // This is required for all test-case files.
#include "platform.h"
#include "config.h" // Reqd for definition of master_config{}
#include "core.h"   // Needed for trunk_get_scratch_size()
#include "task.h"
#include "splinterdb/splinterdb.h"
#include "splinterdb/default_data_config.h"

// Configuration for each worker thread
typedef struct {
   task_system    *tasks;
   platform_thread this_thread_id; // OS-generated thread ID
   threadid        exp_thread_idx; // Splinter-generated expected thread index
} thread_config;

// Configuration for worker threads used in lock-step testing exercise
typedef struct {
   task_system *tasks;
   threadid     exp_thread_idx; // Splinter-generated expected thread index
   threadid     exp_max_tid;    // After this thread gets created
   bool32       stop_thread;
   bool32       waitfor_stop_signal;
   int          line; // Thread created on / around this line #
} thread_config_lockstep;

#define TEST_MAX_KEY_SIZE 13

// Function prototypes
static platform_status
create_task_system_without_bg_threads(void *datap);

static platform_status
create_task_system_with_bg_threads(void  *datap,
                                   uint64 num_memtable_bg_threads,
                                   uint64 num_normal_bg_threads);

static void
exec_one_thread_use_lower_apis(void *arg);

static void
exec_one_thread_use_extern_apis(void *arg);

static void
exec_one_of_n_threads(void *arg);

static void
exec_user_thread_loop_for_stop(void *arg);

/*
 * Global data declaration macro:
 */
CTEST_DATA(task_system)
{
   // Declare heap handles for io allocation.
   platform_heap_id hid;

   // Config structs required, to exercise task subsystem
   io_config          io_cfg;
   task_system_config task_cfg;

   // Following get setup pointing to allocated memory
   platform_io_handle *ioh; // Only prerequisite needed to setup task system
   task_system        *tasks;
};

/*
 * ------------------------------------------------------------------------
 * Do enough setup of IO-system and task-system, without setting up
 * rest of Splinter sub-systems. This sets up just-enough to start
 * exercising and testing the task system interfaces.
 * ------------------------------------------------------------------------
 */
CTEST_SETUP(task_system)
{
   platform_status rc = STATUS_OK;
   bool use_shmem     = config_parse_use_shmem(Ctest_argc, (char **)Ctest_argv);

   uint64 heap_capacity = (256 * MiB); // small heap is sufficient.
   // Create a heap for io and task system to use.
   rc = platform_heap_create(
      platform_get_module_id(), heap_capacity, use_shmem, &data->hid);
   platform_assert_status_ok(rc);

   // Allocate and initialize the IO sub-system.
   data->ioh = TYPED_MALLOC(data->hid, data->ioh);
   ASSERT_TRUE((data->ioh != NULL));

   // Do minimal IO config setup, using default IO values.
   master_config master_cfg;
   config_set_defaults(&master_cfg);

   io_config_init(&data->io_cfg,
                  master_cfg.page_size,
                  master_cfg.extent_size,
                  master_cfg.io_flags,
                  master_cfg.io_perms,
                  master_cfg.io_async_queue_depth,
                  master_cfg.io_filename);

   rc = io_handle_init(data->ioh, &data->io_cfg, data->hid);
   ASSERT_TRUE(SUCCESS(rc),
               "Failed to init IO handle: %s\n",
               platform_status_to_string(rc));

   // Background threads are OFF by default.
   rc = create_task_system_without_bg_threads(data);
   ASSERT_TRUE(SUCCESS(rc));

   // Main task (this thread) is at index 0
   ASSERT_EQUAL(0, platform_get_tid());
}

// Teardown function for suite, called after every test in suite
CTEST_TEARDOWN(task_system)
{
   task_system_destroy(data->hid, &data->tasks);
   io_handle_deinit(data->ioh);
   platform_heap_destroy(&data->hid);
}

/*
 * ------------------------------------------------------------------------
 * Basic test case: This is a degenerate test case which essentially
 * invokes the create() / destroy() interfaces of the task sub-system.
 * Every other test case will also execute this pair. This test case
 * solely serves the purpose of a minimalistic exerciser of those methods.
 * ------------------------------------------------------------------------
 */
CTEST2(task_system, test_basic_create_destroy)
{
   threadid main_thread_idx = platform_get_tid();
   ASSERT_EQUAL(main_thread_idx, 0);
}

/*
 * ------------------------------------------------------------------------
 * Test creation of one new thread which will do the stuff required
 * to start a thread using lower-level Splinter interfaces.
 * We validate expected outputs from interfaces in this main thread and
 * the thread's worker-function validates thread-specific expected outputs.
 *
 * This test case and its minion worker function,
 * exec_one_thread_use_lower_apis(), is written to use lower-level platform
 * and task-system APIs. In this pair of functions, we explicitly create
 * a new thread and exercise lower-level register / deregister interfaces.

 * In contrast, the test case, test_one_thread_using_extern_apis() does very
 * similar testing of thread invocation but uses external Splinter task
 * system APIs.
 * ------------------------------------------------------------------------
 */
CTEST2(task_system, test_one_thread_using_lower_apis)
{
   platform_thread new_thread;
   thread_config   thread_cfg;

   ZERO_STRUCT(thread_cfg);

   threadid main_thread_idx = platform_get_tid();
   ASSERT_EQUAL(main_thread_idx, 0, "main_thread_idx=%lu", main_thread_idx);

   // Setup thread-specific struct, needed for validation in thread's worker fn
   thread_cfg.tasks = data->tasks;

   // Main thread is at index 0
   thread_cfg.exp_thread_idx = 1;

   platform_status rc = STATUS_OK;

   rc = platform_thread_create(&new_thread,
                               FALSE,
                               exec_one_thread_use_lower_apis,
                               &thread_cfg,
                               data->hid);
   ASSERT_TRUE(SUCCESS(rc));

   thread_cfg.this_thread_id = new_thread;

   // This main-thread's thread-index remains unchanged.
   ASSERT_EQUAL(main_thread_idx, platform_get_tid());

   rc = platform_thread_join(new_thread);
   ASSERT_TRUE(SUCCESS(rc));

   // This main-thread's thread-index remains unchanged.
   threadid get_tid_after_thread_exits = platform_get_tid();
   ASSERT_EQUAL(main_thread_idx,
                get_tid_after_thread_exits,
                "main_thread_idx=%lu != get_tid_after_thread_exits=%lu",
                main_thread_idx,
                get_tid_after_thread_exits);
}

/*
 * ------------------------------------------------------------------------
 * Test creation of one new thread using external Splinter interfaces (like
 * in a real application code-flow). These interfaces will do all the stuff
 * required to start a thread and set it up to perform Splinter work.
 *
 * This test case and its minion worker function,
 * exec_one_thread_use_extern_apis(), is written to use external platform
 * and task-system APIs. Otherwise, the testing done is identical to what's
 * done in its sibling test case, test_one_thread_using_lower_apis.
 * ------------------------------------------------------------------------
 */
CTEST2(task_system, test_one_thread_using_extern_apis)
{
   platform_thread new_thread;
   thread_config   thread_cfg;

   ZERO_STRUCT(thread_cfg);

   threadid main_thread_idx = platform_get_tid();
   ASSERT_EQUAL(main_thread_idx, 0, "main_thread_idx=%lu", main_thread_idx);

   // Setup thread-specific struct, needed for validation in thread's worker fn
   thread_cfg.tasks = data->tasks;

   // Main thread is at index 0
   thread_cfg.exp_thread_idx = 1;

   platform_status rc = STATUS_OK;

   // This interface packages all the platform_thread_create() and
   // register / deregister business, around the invocation of the
   // user's worker function, exec_one_thread_use_extern_apis().
   rc = task_thread_create("test_one_thread",
                           exec_one_thread_use_extern_apis,
                           &thread_cfg,
                           core_get_scratch_size(),
                           data->tasks,
                           data->hid,
                           &new_thread);
   ASSERT_TRUE(SUCCESS(rc));

   thread_cfg.this_thread_id = new_thread;

   // This main-thread's thread-index remains unchanged.
   ASSERT_EQUAL(main_thread_idx, platform_get_tid());

   // task_thread_join(), if it were to exist, would have been
   // a pass-through to platform-specific join() method, anyways.
   rc = platform_thread_join(new_thread);
   ASSERT_TRUE(SUCCESS(rc));

   // This main-thread's thread-index remains unchanged.
   threadid get_tid_after_thread_exits = platform_get_tid();
   ASSERT_EQUAL(main_thread_idx,
                get_tid_after_thread_exits,
                "main_thread_idx=%lu != get_tid_after_thread_exits=%lu",
                main_thread_idx,
                get_tid_after_thread_exits);
}

/*
 * ------------------------------------------------------------------------
 * Test creation and execution of multiple threads which will do the stuff
 * required to start threads using lower-level Splinter interfaces.
 * Background threads are off, by default.
 * ------------------------------------------------------------------------
 */
CTEST2(task_system, test_max_threads_using_lower_apis)
{
   platform_thread new_thread;
   thread_config   thread_cfg[MAX_THREADS];
   thread_config  *thread_cfgp = NULL;
   int             tctr        = 0;
   platform_status rc          = STATUS_OK;

   ZERO_ARRAY(thread_cfg);
   ASSERT_EQUAL(task_get_max_tid(data->tasks),
                1,
                "Before threads start, task_get_max_tid() = %lu",
                task_get_max_tid(data->tasks));

   // We may have started some background threads, if this test was so
   // configured. So, start-up all the remaining threads.
   threadid max_tid_so_far = task_get_max_tid(data->tasks);

   // Start-up n-threads, record their expected thread-IDs, which will be
   // validated by the thread's execution function below.
   for (tctr = max_tid_so_far; tctr < ARRAY_SIZE(thread_cfg); tctr++) {
      thread_cfgp = &thread_cfg[tctr];

      // These are independent of the new thread's creation.
      thread_cfgp->tasks          = data->tasks;
      thread_cfgp->exp_thread_idx = tctr;

      rc = platform_thread_create(
         &new_thread, FALSE, exec_one_of_n_threads, thread_cfgp, data->hid);
      ASSERT_TRUE(SUCCESS(rc));

      thread_cfgp->this_thread_id = new_thread;
   }

   // Complete execution of n-threads. Worker fn does the validation.
   for (tctr = max_tid_so_far; tctr < ARRAY_SIZE(thread_cfg); tctr++) {
      thread_cfgp = &thread_cfg[tctr];
      rc          = platform_thread_join(thread_cfgp->this_thread_id);
      ASSERT_TRUE(SUCCESS(rc));
   }
}

/*
 * ------------------------------------------------------------------------
 * Test creation of task system with background threads configured.
 * ------------------------------------------------------------------------
 */
CTEST2(task_system, test_task_system_creation_with_bg_threads)
{
   // Destroy the task system setup by the harness, by default, w/o bg threads.
   task_system_destroy(data->hid, &data->tasks);
   platform_status rc = create_task_system_with_bg_threads(data, 2, 4);
   ASSERT_TRUE(SUCCESS(rc));
}

/*
 * ------------------------------------------------------------------------
 * Test creation of task system using up the threads for background threads.
 * Verify that we can create just one more user-thread and that the next
 * user-thread creation should fail with a proper error message.
 * ------------------------------------------------------------------------
 */
CTEST2(task_system, test_use_all_but_one_threads_for_bg_threads)
{
   platform_status rc = STATUS_OK;
   set_log_streams_for_tests(MSG_LEVEL_ERRORS);

   // Destroy the task system setup by the harness, by default, w/o bg threads.
   task_system_destroy(data->hid, &data->tasks);

   // Consume all-but-one available threads with background threads.
   rc = create_task_system_with_bg_threads(data, 1, (MAX_THREADS - 3));
   ASSERT_TRUE(SUCCESS(rc));

   threadid main_thread_idx = platform_get_tid();
   ASSERT_EQUAL(0, main_thread_idx, "main_thread_idx=%lu", main_thread_idx);

   thread_config_lockstep thread_cfg[2];
   ZERO_ARRAY(thread_cfg);
   thread_cfg[0].tasks          = data->tasks;
   thread_cfg[0].exp_thread_idx = task_get_max_tid(data->tasks);
   thread_cfg[0].exp_max_tid    = MAX_THREADS;
   thread_cfg[0].line           = __LINE__;

   platform_thread new_thread[2] = {0};

   // This should successfully create a new (the last) thread
   rc = task_thread_create("test_one_thread",
                           exec_user_thread_loop_for_stop,
                           &thread_cfg[0],
                           core_get_scratch_size(),
                           data->tasks,
                           data->hid,
                           &new_thread[0]);
   ASSERT_TRUE(SUCCESS(rc));

   // Wait till 1st user-thread gets to its wait-for-stop loop
   while (!thread_cfg[0].waitfor_stop_signal) {
      platform_sleep_ns(USEC_TO_NSEC(100000)); // 100 msec.
   }
   thread_cfg[1].tasks          = data->tasks;
   thread_cfg[1].exp_thread_idx = task_get_max_tid(data->tasks);

   // We've used up all threads. This thread creation should fail.
   rc = task_thread_create("test_one_thread",
                           exec_user_thread_loop_for_stop,
                           &thread_cfg[1],
                           core_get_scratch_size(),
                           data->tasks,
                           data->hid,
                           &new_thread[1]);
   ASSERT_FALSE(SUCCESS(rc),
                "Thread should not have been created"
                ", new_thread=%lu, max_tid=%lu\n",
                new_thread[1],
                task_get_max_tid(data->tasks));

   // Stop the running user-thread now that our test is done.
   thread_cfg[0].stop_thread = TRUE;

   for (uint64 tctr = 0; tctr < ARRAY_SIZE(new_thread); tctr++) {
      if (new_thread[tctr]) {
         rc = platform_thread_join(new_thread[tctr]);
         ASSERT_TRUE(SUCCESS(rc));
      }
   }
   set_log_streams_for_tests(MSG_LEVEL_INFO);
}

/* Wrapper function to create Splinter Task system w/o background threads. */
static platform_status
create_task_system_without_bg_threads(void *datap)
{
   // Cast void * datap to ptr-to-CTEST_DATA() struct in use.
   struct CTEST_IMPL_DATA_SNAME(task_system) *data =
      (struct CTEST_IMPL_DATA_SNAME(task_system) *)datap;

   platform_status rc = STATUS_OK;

   // no background threads by default.
   uint64 num_bg_threads[NUM_TASK_TYPES] = {0};
   rc = task_system_config_init(&data->task_cfg,
                                TRUE, // use stats
                                num_bg_threads,
                                core_get_scratch_size());
   ASSERT_TRUE(SUCCESS(rc));
   rc = task_system_create(data->hid, data->ioh, &data->tasks, &data->task_cfg);
   return rc;
}

/*
 * Wrapper function to create Splinter Task system with background threads.
 * We wait till all the background threads start-up, so test code can reliably
 * check various states of threads and bitmasks.
 */
static platform_status
create_task_system_with_bg_threads(void  *datap,
                                   uint64 num_memtable_bg_threads,
                                   uint64 num_normal_bg_threads)
{
   platform_status rc;
   // Cast void * datap to ptr-to-CTEST_DATA() struct in use.
   struct CTEST_IMPL_DATA_SNAME(task_system) *data =
      (struct CTEST_IMPL_DATA_SNAME(task_system) *)datap;

   uint64 num_bg_threads[NUM_TASK_TYPES] = {0};
   num_bg_threads[TASK_TYPE_MEMTABLE]    = num_memtable_bg_threads;
   num_bg_threads[TASK_TYPE_NORMAL]      = num_normal_bg_threads;
   rc = task_system_config_init(&data->task_cfg,
                                TRUE, // use stats
                                num_bg_threads,
                                core_get_scratch_size());
   ASSERT_TRUE(SUCCESS(rc));

   rc = task_system_create(data->hid, data->ioh, &data->tasks, &data->task_cfg);
   if (!SUCCESS(rc)) {
      return rc;
   }

   // Wait-for all background threads to startup.
   uint64   nbg_threads   = (num_memtable_bg_threads + num_normal_bg_threads);
   threadid max_thread_id = task_get_max_tid(data->tasks);
   while (max_thread_id < nbg_threads) {
      platform_sleep_ns(USEC_TO_NSEC(100000)); // 100 msec.
      max_thread_id = task_get_max_tid(data->tasks);
   }
   return rc;
}

/*
 * exec_one_thread_use_lower_apis() - Worker routine executed by a single
 * thread.
 *
 * This worker method uses lower-level thread register / deregister APIs,
 * as a way to exercise them and to check for correctness. In this method,
 * we also do careful examination and validation of internal structures to
 * follow the machinations of the task system.
 */
static void
exec_one_thread_use_lower_apis(void *arg)
{
   thread_config *thread_cfg = (thread_config *)arg;

   // This is the important call to initialize thread-specific stuff in
   // Splinter's task-system, which sets up the thread-id (index) and records
   // this thread as active with the task system.
   task_register_this_thread(thread_cfg->tasks, core_get_scratch_size());

   threadid this_threads_idx = platform_get_tid();
   ASSERT_EQUAL(thread_cfg->exp_thread_idx,
                this_threads_idx,
                "exp_thread_idx=%lu, this_threads_idx=%lu\n",
                thread_cfg->exp_thread_idx,
                this_threads_idx);

   // Registration should have allocated some scratch space memory.
   ASSERT_TRUE(
      core_get_scratch_size() == 0
      || task_system_get_thread_scratch(thread_cfg->tasks, platform_get_tid())
            != NULL);

   // Brain-dead cross-check, to understand what's going on with thread-IDs.
   platform_thread thread_id = platform_thread_id_self();
   ASSERT_TRUE((thread_cfg->this_thread_id == thread_id)
               || (thread_cfg->this_thread_id == 0));

   task_deregister_this_thread(thread_cfg->tasks);

   // Deregistration releases scratch space memory.
   ASSERT_TRUE(
      core_get_scratch_size() == 0
      || task_system_get_thread_scratch(thread_cfg->tasks, this_threads_idx)
            == NULL);

   // Register / de-register of thread with SplinterDB's task system is
   // SplinterDB's jugglery to keep track of resources. get_tid() should
   // now be reset.
   threadid get_tid_after_deregister = platform_get_tid();
   ASSERT_EQUAL(INVALID_TID,
                get_tid_after_deregister,
                "get_tid_after_deregister=%lu is != expected index into"
                " thread array, %lu ",
                get_tid_after_deregister,
                thread_cfg->exp_thread_idx);
}

/*
 * exec_one_thread_use_extern_apis() - Worker routine executed by a single
 * thread.
 *
 * This worker method uses external interfaces to start a thread, thru
 * task_invoke_with_hooks(). That interface registers the new thread with
 * Splinter -before- invoking this worker function. Adjust the task-bitmask
 * checks accordingly.
 */
static void
exec_one_thread_use_extern_apis(void *arg)
{
   thread_config *thread_cfg = (thread_config *)arg;

   threadid this_threads_idx = platform_get_tid();
   ASSERT_EQUAL(thread_cfg->exp_thread_idx, this_threads_idx);

   /*
    * Dead Code Warning!
    * The interface used here has already registered this thread. An attempt to
    * re-register this thread will trip an assertion. (Left here for posterity.)
    */
   // task_register_this_thread(thread_cfg->tasks, trunk_get_scratch_size());

   // Registration should have allocated some scratch space memory.
   ASSERT_TRUE(
      core_get_scratch_size() == 0
      || task_system_get_thread_scratch(thread_cfg->tasks, this_threads_idx)
            != NULL);

   /*
    * Dead Code Warning!
    * You cannot explicitly deregister this thread through this interface as
    * that's done by task_invoke_with_hooks(). If you enable the call below,
    * an assertion will trap in that other function when the thread is being
    * torn down. (Left here for posterity.)
    */
   // task_deregister_this_thread(thread_cfg->tasks);
}

/*
 * exec_one_of_n_threads() - Worker routine executed by one of a set of
 * multiple threads.
 *
 * We don't have any sophisticated sync-points mechanism across threads, so we
 * cannot do any deep validation of state while multiple threads are executing.
 * Again this worker function is written to use lower-level register /
 * deregister APIs of the task system.
 */
static void
exec_one_of_n_threads(void *arg)
{
   thread_config *thread_cfg = (thread_config *)arg;

   // Before registration, thread ID should be in an uninit'ed state
   ASSERT_EQUAL(INVALID_TID, platform_get_tid());

<<<<<<< HEAD
   task_register_this_thread(thread_cfg->tasks, core_get_scratch_size());
=======
   platform_status rc =
      task_register_this_thread(thread_cfg->tasks, trunk_get_scratch_size());
   ASSERT_TRUE(SUCCESS(rc),
               "task_register_this_thread() failed: thread idx is %lu",
               platform_get_tid());
>>>>>>> 860d71b9

   threadid this_threads_index = platform_get_tid();

   ASSERT_TRUE((this_threads_index < MAX_THREADS),
               "Thread [%lu] Registered thread idx = %lu is invalid.",
               thread_cfg->exp_thread_idx,
               this_threads_index);

   // Test case is carefully constructed to fire-up n-threads. Wait for
   // them to all start-up.
   while (task_get_max_tid(thread_cfg->tasks) < MAX_THREADS) {
      platform_sleep_ns(USEC_TO_NSEC(100000)); // 100 msec.
   }

   task_deregister_this_thread(thread_cfg->tasks);

   // Register / de-register of thread with SplinterDB's task system is just
   // SplinterDB's jugglery to keep track of resources. Deregistration should
   // have re-init'ed the thread ID.
   threadid get_tid_after_deregister = platform_get_tid();
   ASSERT_EQUAL(INVALID_TID,
                get_tid_after_deregister,
                "get_tid_after_deregister=%lu should be an invalid tid, %lu",
                get_tid_after_deregister,
                INVALID_TID);
}

/*
 * exec_user_thread_loop_for_stop() - Worker routine executed by a single
 * thread which will simply wait-for 'stop' command that will be sent by
 * outer main thread. This function exists simply to use up a thread.
 */
static void
exec_user_thread_loop_for_stop(void *arg)
{
   thread_config_lockstep *thread_cfg = (thread_config_lockstep *)arg;

   // If we got this far, thread was created. Reconfirm expected index.
   threadid this_threads_idx = platform_get_tid();
   ASSERT_EQUAL(thread_cfg->exp_thread_idx, this_threads_idx);

   // We should have used up all available threads. Next create should fail.
   ASSERT_EQUAL(thread_cfg->exp_max_tid,
                task_get_max_tid(thread_cfg->tasks),
                "Max tid is incorrect for thread created on line=%d\n",
                thread_cfg->line);

   // The calling interface has already registered this thread. All we do
   // here is sit in a loop, pretending to do some Splinter work, while waiting
   // for a notification to stop ourselves.
   thread_cfg->waitfor_stop_signal = TRUE;
   while (!thread_cfg->stop_thread) {
      platform_sleep_ns(USEC_TO_NSEC(100000)); // 100 msec.
   }
   CTEST_LOG_INFO("Last user thread ID=%lu, created on line=%d exiting ...\n",
                  this_threads_idx,
                  thread_cfg->line);
}<|MERGE_RESOLUTION|>--- conflicted
+++ resolved
@@ -589,15 +589,11 @@
    // Before registration, thread ID should be in an uninit'ed state
    ASSERT_EQUAL(INVALID_TID, platform_get_tid());
 
-<<<<<<< HEAD
-   task_register_this_thread(thread_cfg->tasks, core_get_scratch_size());
-=======
    platform_status rc =
-      task_register_this_thread(thread_cfg->tasks, trunk_get_scratch_size());
+      task_register_this_thread(thread_cfg->tasks, core_get_scratch_size());
    ASSERT_TRUE(SUCCESS(rc),
                "task_register_this_thread() failed: thread idx is %lu",
                platform_get_tid());
->>>>>>> 860d71b9
 
    threadid this_threads_index = platform_get_tid();
 
