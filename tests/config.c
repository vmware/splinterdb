// Copyright 2018-2021 VMware, Inc.
// SPDX-License-Identifier: Apache-2.0

#include "config.h"

/*
 * --------------------------------------------------------------------------
 * Default test configuration settings. These will be used by
 * config_set_defaults() to initialize test-execution configuration in the
 * master_config used to run tests. See also config.h, where few default
 * config limits used outside this file are defined.
 * --------------------------------------------------------------------------
 */
// Determined empirically ... nothing scientific here
#define TEST_CONFIG_DEFAULT_IO_ASYNC_Q_DEPTH 256

// Provide sufficient disk, cache and memtable capacity to get somewhat
// realistic configuration for most tests.
#define TEST_CONFIG_DEFAULT_DISK_SIZE_GB         30
#define TEST_CONFIG_DEFAULT_CACHE_SIZE_GB        1
#define TEST_CONFIG_DEFAULT_MEMTABLE_CAPACITY_MB 24

// Setup reasonable BTree and branch tree configurations
#define TEST_CONFIG_DEFAULT_FILTER_INDEX_SIZE     256
#define TEST_CONFIG_DEFAULT_FANOUT                8
#define TEST_CONFIG_DEFAULT_MAX_BRANCHES_PER_NODE 24

#define TEST_CONFIG_DEFAULT_NUM_BACKGROUND_THREADS          (0)
#define TEST_CONFIG_DEFAULT_NUM_BACKGROUND_MEMTABLE_THREADS (0)

// Deal with reasonable key / message sizes for tests
// There are open issues in some tests for smaller key-sizes.
// For now, restrict tests to use this minimum key-size.
#define TEST_CONFIG_MIN_KEY_SIZE         ((int)sizeof(uint64))
#define TEST_CONFIG_DEFAULT_KEY_SIZE     24
#define TEST_CONFIG_DEFAULT_MESSAGE_SIZE 100

// Configs that are usually changed by different tests
#define TEST_CONFIG_DEFAULT_SEED        0
#define TEST_CONFIG_DEFAULT_NUM_INSERTS 0

// By default, background threads are disabled in Splinter task system.
// Most tests run w/o background threads. Very small # of tests exercise
// background threads through the --num-normal-bg-threads and
// --num-memtable-bg-threads options.
#define TEST_CONFIG_DEFAULT_NUM_NORMAL_BG_THREADS   0
#define TEST_CONFIG_DEFAULT_NUM_MEMTABLE_BG_THREADS 0


// clang-format off
/*
 * ---------------------------------------------------------------------------
 * Helper function to initialize master_config{} used to run tests with some
 * useful default values. The expectation is that the input 'cfg' is zero'ed
 * out before calling this initializer, so that all other fields will have
 * some reasonable 0-defaults.
 * ---------------------------------------------------------------------------
 */
void
config_set_defaults(master_config *cfg)
{
   *cfg = (master_config){
      .io_filename              = "db",
      .cache_logfile            = "cache_log",
      .page_size                = TEST_CONFIG_DEFAULT_PAGE_SIZE,
      .extent_size              = TEST_CONFIG_DEFAULT_EXTENT_SIZE,
      .io_flags                 = O_RDWR | O_CREAT,
      .io_perms                 = 0755,
      .io_async_queue_depth     = TEST_CONFIG_DEFAULT_IO_ASYNC_Q_DEPTH,
      .allocator_capacity       = GiB_TO_B(TEST_CONFIG_DEFAULT_DISK_SIZE_GB),
      .cache_capacity           = GiB_TO_B(TEST_CONFIG_DEFAULT_CACHE_SIZE_GB),
      .btree_rough_count_height = 1,
      .filter_remainder_size    = 6,
      .filter_index_size        = TEST_CONFIG_DEFAULT_FILTER_INDEX_SIZE,
      .use_log                  = FALSE,
      .num_bg_threads[TASK_TYPE_NORMAL] = TEST_CONFIG_DEFAULT_NUM_BACKGROUND_THREADS,
      .num_bg_threads[TASK_TYPE_MEMTABLE] = TEST_CONFIG_DEFAULT_NUM_BACKGROUND_MEMTABLE_THREADS,
      .memtable_capacity        = MiB_TO_B(TEST_CONFIG_DEFAULT_MEMTABLE_CAPACITY_MB),
      .fanout                   = TEST_CONFIG_DEFAULT_FANOUT,
      .max_branches_per_node    = TEST_CONFIG_DEFAULT_MAX_BRANCHES_PER_NODE,
      .use_stats                = FALSE,
      .reclaim_threshold        = UINT64_MAX,
<<<<<<< HEAD
      .perform_bg_tasks         = TRUE,
=======
      .num_normal_bg_threads    = TEST_CONFIG_DEFAULT_NUM_NORMAL_BG_THREADS,
      .num_memtable_bg_threads  = TEST_CONFIG_DEFAULT_NUM_MEMTABLE_BG_THREADS,
>>>>>>> bcd7933f
      .verbose_logging_enabled  = FALSE,
      .verbose_progress         = FALSE,
      .log_handle               = NULL,
      .max_key_size             = TEST_CONFIG_DEFAULT_KEY_SIZE,
      .message_size             = TEST_CONFIG_DEFAULT_MESSAGE_SIZE,
      .num_inserts              = TEST_CONFIG_DEFAULT_NUM_INSERTS,
      .seed                     = TEST_CONFIG_DEFAULT_SEED,
   };
}
// clang-format on

void
config_usage()
{
   platform_error_log("Configuration: (default)\n");
   platform_error_log("\t--page-size (%d)\n", TEST_CONFIG_DEFAULT_PAGE_SIZE);
   platform_error_log("\t--extent-size (%d)\n",
                      TEST_CONFIG_DEFAULT_EXTENT_SIZE);
   platform_error_log("\t--set-hugetlb\n");
   platform_error_log("\t--unset-hugetlb\n");
   platform_error_log("\t--set-mlock\n");
   platform_error_log("\t--unset-mlock\n");
   platform_error_log("\t--db-location\n");
   platform_error_log("\t--set-O_DIRECT\n");
   platform_error_log("\t--unset-O_DIRECT\n");
   platform_error_log("\t--set-O_CREAT\n");
   platform_error_log("\t--unset-O_CREAT\n");
   platform_error_log("\t--db-perms\n");
   platform_error_log("\t--db-capacity-gib (%d)\n",
                      TEST_CONFIG_DEFAULT_DISK_SIZE_GB);
   platform_error_log("\t--db-capacity-mib (%d)\n",
                      (int)(TEST_CONFIG_DEFAULT_DISK_SIZE_GB * KiB));
   platform_error_log("\t--libaio-queue-depth\n");
   platform_error_log("\t--cache-capacity-gib (%d)\n",
                      TEST_CONFIG_DEFAULT_CACHE_SIZE_GB);
   platform_error_log("\t--cache-capacity-mib (%d)\n",
                      (int)(TEST_CONFIG_DEFAULT_CACHE_SIZE_GB * KiB));
   platform_error_log("\t--cache-debug-log\n");
   platform_error_log("\t--perform-bg-tasks\n");
   platform_error_log("\t--no-perform-bg-tasks\n");
   platform_error_log("\t--num-background-threads (%d)\n",
                      TEST_CONFIG_DEFAULT_NUM_BACKGROUND_THREADS);
   platform_error_log("\t--num-background-memtable-threads (%d)\n",
                      TEST_CONFIG_DEFAULT_NUM_BACKGROUND_MEMTABLE_THREADS);
   platform_error_log("\t--memtable-capacity-gib\n");
   platform_error_log("\t--memtable-capacity-mib (%d)\n",
                      TEST_CONFIG_DEFAULT_MEMTABLE_CAPACITY_MB);
   platform_error_log("\t--rough-count-height\n");
   platform_error_log("\t--filter-remainder-size\n");
   platform_error_log("\t--fanout (%d)\n", TEST_CONFIG_DEFAULT_FANOUT);
   platform_error_log("\t--max-branches-per-node (%d)\n",
                      TEST_CONFIG_DEFAULT_MAX_BRANCHES_PER_NODE);

   platform_error_log("\t--num-normal-bg-threads (%d)\n",
                      TEST_CONFIG_DEFAULT_NUM_NORMAL_BG_THREADS);

   platform_error_log("\t--num-memtable-bg-threads (%d)\n",
                      TEST_CONFIG_DEFAULT_NUM_MEMTABLE_BG_THREADS);

   platform_error_log("\t--stats\n");
   platform_error_log("\t--no-stats\n");
   platform_error_log("\t--log\n");
   platform_error_log("\t--no-log\n");
   platform_error_log("\t--verbose-logging\n");
   platform_error_log("\t--no-verbose-logging\n");
   platform_error_log("\t--verbose-progress\n");
   platform_error_log("\t--key-size (%d)\n", TEST_CONFIG_DEFAULT_KEY_SIZE);
   platform_error_log("\t--data-size (%d)\n", TEST_CONFIG_DEFAULT_MESSAGE_SIZE);
   platform_error_log("\t--num-inserts (%d)\n",
                      TEST_CONFIG_DEFAULT_NUM_INSERTS);
   platform_error_log("\t--seed (%d)\n", TEST_CONFIG_DEFAULT_SEED);
}

/*
 * config_parse() --
 *
 * Rudimentary command-line argument parser used by tests. --<config> options
 * are sourced into a master_config structure, which then gets used to setup
 * the configuration of various sub-systems.
 */
platform_status
config_parse(master_config *cfg, const uint8 num_config, int argc, char *argv[])
{
   uint64 i;
   for (i = 0; i < argc; i++) {
      // Don't be mislead; this is not dead-code. See the config macro expansion
      if (0) {
         config_set_uint64("page-size", cfg, page_size)
         {
            for (uint8 cfg_idx = 0; cfg_idx < num_config; cfg_idx++) {
               if (cfg[cfg_idx].page_size != TEST_CONFIG_DEFAULT_PAGE_SIZE) {
                  platform_error_log("Currently, configuration parameter '%s' "
                                     "is restricted to %d bytes.\n",
                                     "--page-size",
                                     TEST_CONFIG_DEFAULT_PAGE_SIZE);
                  platform_error_log("config: failed to parse page-size\n");
                  return STATUS_BAD_PARAM;
               }
               // Really dead-code for now; Leave it for future enablement.
               if (!IS_POWER_OF_2(cfg[cfg_idx].page_size)) {
                  platform_error_log("Configuration parameter '%s' must be "
                                     "a power of 2.\n",
                                     "--page-size");
                  platform_error_log("config: failed to parse page-size\n");
                  return STATUS_BAD_PARAM;
               }
            }
         }
         config_set_uint64("extent-size", cfg, extent_size)
         {
            for (uint8 cfg_idx = 0; cfg_idx < num_config; cfg_idx++) {
               if (!IS_POWER_OF_2(cfg[cfg_idx].extent_size)) {
                  platform_error_log("Configuration parameter '%s' must be "
                                     "a power of 2.\n",
                                     "--extent-size");
                  platform_error_log("config: failed to parse page-size\n");
                  return STATUS_BAD_PARAM;
               }
            }
         }
         config_has_option("set-hugetlb")
         {
            platform_use_hugetlb = TRUE;
         }
         config_has_option("unset-hugetlb")
         {
            platform_use_hugetlb = FALSE;
         }
         config_has_option("set-mlock")
         {
            platform_use_mlock = TRUE;
         }
         config_has_option("unset-mlock")
         {
            platform_use_mlock = FALSE;
         }
         config_set_string("db-location", cfg, io_filename) {}
         config_has_option("set-O_DIRECT")
         {
            for (uint8 cfg_idx = 0; cfg_idx < num_config; cfg_idx++) {
               cfg[cfg_idx].io_flags |= O_DIRECT;
            }
         }
         config_has_option("unset-O_DIRECT")
         {
            for (uint8 cfg_idx = 0; cfg_idx < num_config; cfg_idx++) {
               cfg[cfg_idx].io_flags &= ~O_DIRECT;
            }
         }
         config_has_option("set-O_CREAT")
         {
            for (uint8 cfg_idx = 0; cfg_idx < num_config; cfg_idx++) {
               cfg[cfg_idx].io_flags |= O_CREAT;
            }
         }
         config_has_option("unset-O_CREAT")
         {
            for (uint8 cfg_idx = 0; cfg_idx < num_config; cfg_idx++) {
               cfg[cfg_idx].io_flags &= ~O_CREAT;
            }
         }
         config_set_uint32("db-perms", cfg, io_perms) {}
         config_set_mib("db-capacity", cfg, allocator_capacity) {}
         config_set_gib("db-capacity", cfg, allocator_capacity) {}
         config_set_uint64("libaio-queue-depth", cfg, io_async_queue_depth) {}
         config_set_mib("cache-capacity", cfg, cache_capacity) {}
         config_set_gib("cache-capacity", cfg, cache_capacity) {}
         config_set_string("cache-debug-log", cfg, cache_logfile) {}
         config_set_uint64(
            "num-background-threads", cfg, num_bg_threads[TASK_TYPE_NORMAL])
         {}
         config_set_uint64("num-background-memtable-threads",
                           cfg,
                           num_bg_threads[TASK_TYPE_MEMTABLE])
         {}
         config_has_option("perform-bg-tasks")
         {
            for (uint8 cfg_idx = 0; cfg_idx < num_config; cfg_idx++) {
               cfg[cfg_idx].perform_bg_tasks = TRUE;
            }
         }
         config_has_option("no-perform-bg-tasks")
         {
            for (uint8 cfg_idx = 0; cfg_idx < num_config; cfg_idx++) {
               cfg[cfg_idx].perform_bg_tasks = FALSE;
            }
         }
         config_set_mib("memtable-capacity", cfg, memtable_capacity) {}
         config_set_gib("memtable-capacity", cfg, memtable_capacity) {}
         config_set_uint64("rough-count-height", cfg, btree_rough_count_height)
         {}
         config_set_uint64("filter-remainder-size", cfg, filter_remainder_size)
         {}
         config_set_uint64("fanout", cfg, fanout) {}
         config_set_uint64("max-branches-per-node", cfg, max_branches_per_node)
         {}
         config_set_mib("reclaim-threshold", cfg, reclaim_threshold) {}
         config_set_gib("reclaim-threshold", cfg, reclaim_threshold) {}

         /*
          * These arguments will be passed through to Splinter initialization
          * to setup Splinter task system to use background threads.
          */
         config_set_uint64("num-normal-bg-threads", cfg, num_normal_bg_threads);
         config_set_uint64(
            "num-memtable-bg-threads", cfg, num_memtable_bg_threads);

         config_has_option("stats")
         {
            for (uint8 cfg_idx = 0; cfg_idx < num_config; cfg_idx++) {
               cfg[cfg_idx].use_stats = TRUE;
            }
         }
         config_has_option("no-stats")
         {
            for (uint8 cfg_idx = 0; cfg_idx < num_config; cfg_idx++) {
               cfg[cfg_idx].use_stats = FALSE;
            }
         }
         config_has_option("log")
         {
            for (uint8 cfg_idx = 0; cfg_idx < num_config; cfg_idx++) {
               cfg[cfg_idx].use_log = TRUE;
            }
         }
         config_has_option("no-log")
         {
            for (uint8 cfg_idx = 0; cfg_idx < num_config; cfg_idx++) {
               cfg[cfg_idx].use_log = FALSE;
            }
         }
         config_has_option("verbose-logging")
         {
            for (uint8 cfg_idx = 0; cfg_idx < num_config; cfg_idx++) {
               cfg[cfg_idx].verbose_logging_enabled = TRUE;
               cfg[cfg_idx].log_handle = Platform_default_log_handle;
            }
         }
         config_has_option("no-verbose-logging")
         {
            for (uint8 cfg_idx = 0; cfg_idx < num_config; cfg_idx++) {
               cfg[cfg_idx].verbose_logging_enabled = FALSE;
               cfg[cfg_idx].log_handle              = NULL;
            }
         }
         config_has_option("verbose-progress")
         {
            for (uint8 cfg_idx = 0; cfg_idx < num_config; cfg_idx++) {
               cfg[cfg_idx].verbose_progress = TRUE;
            }
         }

         config_set_uint64("key-size", cfg, max_key_size) {}
         config_set_uint64("data-size", cfg, message_size) {}

         // Test-execution configuration parameters
         config_set_uint64("seed", cfg, seed) {}
         config_set_uint64("num-inserts", cfg, num_inserts) {}

         config_set_else
         {
            platform_error_log("config: invalid option: %s\n", argv[i]);
            return STATUS_BAD_PARAM;
         }
      }

      // Validate consistency of config parameters provided.
      for (uint8 cfg_idx = 0; cfg_idx < num_config; cfg_idx++) {
         if (cfg[cfg_idx].extent_size % cfg[cfg_idx].page_size != 0) {
            platform_error_log("Configured extent-size, %lu, is not a multiple "
                               "of page-size, %lu bytes.\n",
                               cfg[cfg_idx].extent_size,
                               cfg[cfg_idx].page_size);
            return STATUS_BAD_PARAM;
         }
         if (cfg[cfg_idx].extent_size / cfg[cfg_idx].page_size
             != MAX_PAGES_PER_EXTENT) {
            int npages = (cfg[cfg_idx].extent_size / cfg[cfg_idx].page_size);
            platform_error_log("For the configured page-size, %lu bytes, "
                               "the '%s' argument, %lu, results in %d "
                               "pages per extent which is not the "
                               "supported value, %lu. "
                               "Valid value for %s is %lu.\n",
                               cfg[cfg_idx].page_size,
                               "--extent-size",
                               cfg[cfg_idx].extent_size,
                               npages,
                               MAX_PAGES_PER_EXTENT,
                               "--extent-size",
                               (MAX_PAGES_PER_EXTENT * cfg[cfg_idx].page_size));
            return STATUS_BAD_PARAM;
         }
         if ((cfg[cfg_idx].num_bg_threads[TASK_TYPE_NORMAL] == 0)
             != (cfg[cfg_idx].num_bg_threads[TASK_TYPE_MEMTABLE] == 0))
         {
            platform_error_log(
               "--num-background-threads and --num_background-memtable-threads "
               "must both be zero or both be non-zero\n");
         }
         if (cfg[cfg_idx].max_key_size < TEST_CONFIG_MIN_KEY_SIZE) {
            platform_error_log("Configured key-size, %lu, should be at least "
                               "%d bytes. Support for smaller key-sizes is "
                               "experimental.\n",
                               cfg[cfg_idx].max_key_size,
                               TEST_CONFIG_MIN_KEY_SIZE);
            return STATUS_BAD_PARAM;
         }
         if ((cfg[cfg_idx].num_normal_bg_threads == 0)
             != (cfg[cfg_idx].num_memtable_bg_threads == 0))
         {
            platform_error_log("Both configuration parameters for background "
                               "threads, --num-normal-bg-threads (%lu) "
                               " and --num-memtable-bg-threads (%lu) "
                               "must be zero or be non-zero.\n",
                               cfg[cfg_idx].num_normal_bg_threads,
                               cfg[cfg_idx].num_memtable_bg_threads);
            return STATUS_BAD_PARAM;
         }
      }
      return STATUS_OK;
   }<|MERGE_RESOLUTION|>--- conflicted
+++ resolved
@@ -73,19 +73,14 @@
       .filter_remainder_size    = 6,
       .filter_index_size        = TEST_CONFIG_DEFAULT_FILTER_INDEX_SIZE,
       .use_log                  = FALSE,
-      .num_bg_threads[TASK_TYPE_NORMAL] = TEST_CONFIG_DEFAULT_NUM_BACKGROUND_THREADS,
-      .num_bg_threads[TASK_TYPE_MEMTABLE] = TEST_CONFIG_DEFAULT_NUM_BACKGROUND_MEMTABLE_THREADS,
+      .num_normal_bg_threads    = TEST_CONFIG_DEFAULT_NUM_NORMAL_BG_THREADS,
+      .num_memtable_bg_threads  = TEST_CONFIG_DEFAULT_NUM_MEMTABLE_BG_THREADS,
       .memtable_capacity        = MiB_TO_B(TEST_CONFIG_DEFAULT_MEMTABLE_CAPACITY_MB),
       .fanout                   = TEST_CONFIG_DEFAULT_FANOUT,
       .max_branches_per_node    = TEST_CONFIG_DEFAULT_MAX_BRANCHES_PER_NODE,
       .use_stats                = FALSE,
       .reclaim_threshold        = UINT64_MAX,
-<<<<<<< HEAD
       .perform_bg_tasks         = TRUE,
-=======
-      .num_normal_bg_threads    = TEST_CONFIG_DEFAULT_NUM_NORMAL_BG_THREADS,
-      .num_memtable_bg_threads  = TEST_CONFIG_DEFAULT_NUM_MEMTABLE_BG_THREADS,
->>>>>>> bcd7933f
       .verbose_logging_enabled  = FALSE,
       .verbose_progress         = FALSE,
       .log_handle               = NULL,
@@ -254,13 +249,6 @@
          config_set_mib("cache-capacity", cfg, cache_capacity) {}
          config_set_gib("cache-capacity", cfg, cache_capacity) {}
          config_set_string("cache-debug-log", cfg, cache_logfile) {}
-         config_set_uint64(
-            "num-background-threads", cfg, num_bg_threads[TASK_TYPE_NORMAL])
-         {}
-         config_set_uint64("num-background-memtable-threads",
-                           cfg,
-                           num_bg_threads[TASK_TYPE_MEMTABLE])
-         {}
          config_has_option("perform-bg-tasks")
          {
             for (uint8 cfg_idx = 0; cfg_idx < num_config; cfg_idx++) {
@@ -378,11 +366,11 @@
                                (MAX_PAGES_PER_EXTENT * cfg[cfg_idx].page_size));
             return STATUS_BAD_PARAM;
          }
-         if ((cfg[cfg_idx].num_bg_threads[TASK_TYPE_NORMAL] == 0)
-             != (cfg[cfg_idx].num_bg_threads[TASK_TYPE_MEMTABLE] == 0))
+         if ((cfg[cfg_idx].num_normal_bg_threads == 0)
+             != (cfg[cfg_idx].num_memtable_bg_threads == 0))
          {
             platform_error_log(
-               "--num-background-threads and --num_background-memtable-threads "
+               "--num-normal-bg-threads and --num-memtable-bg-threads "
                "must both be zero or both be non-zero\n");
          }
          if (cfg[cfg_idx].max_key_size < TEST_CONFIG_MIN_KEY_SIZE) {
