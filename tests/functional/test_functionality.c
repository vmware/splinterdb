--- conflicted
+++ resolved
@@ -272,7 +272,6 @@
 
       iterator_get_curr(
          (iterator *)range_itor, &splinter_keybuf, &splinter_message);
-<<<<<<< HEAD
       rc = message_materialize_if_needed(hid,
                                          splinter_message,
                                          &materialized_tmp,
@@ -280,12 +279,8 @@
       if (!SUCCESS(rc)) {
          goto destroy;
       }
-      splinter_key         = be64toh(*(uint64 *)slice_data(splinter_keybuf));
+      splinter_key         = be64toh(*(uint64 *)key_data(splinter_keybuf));
       splinter_data_handle = message_data(materialized_splinter_message);
-=======
-      splinter_key         = be64toh(*(uint64 *)key_data(splinter_keybuf));
-      splinter_data_handle = message_data(splinter_message);
->>>>>>> fc897e4c
 
       if (splinter_key == shadow_key) {
          status = STATUS_OK;
@@ -304,16 +299,11 @@
          goto destroy;
       }
 
-<<<<<<< HEAD
       verify_tuple(spl,
-                   slice_data(splinter_keybuf),
+                   splinter_keybuf,
                    materialized_splinter_message,
                    shadow_refcount,
                    &status);
-=======
-      verify_tuple(
-         spl, splinter_keybuf, splinter_message, shadow_refcount, &status);
->>>>>>> fc897e4c
 
       message_dematerialize_if_needed(splinter_message, &materialized_tmp);
 
