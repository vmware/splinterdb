--- conflicted
+++ resolved
@@ -1038,12 +1038,7 @@
       goto free_iohandle;
    }
 
-<<<<<<< HEAD
    rc = test_init_task_system(hid, io, &ts, &task_cfg);
-=======
-   rc = test_init_task_system(
-      hid, io, &ts, splinter_cfg->use_stats, num_bg_threads);
->>>>>>> bcd7933f
    if (!SUCCESS(rc)) {
       platform_error_log("Failed to init splinter state: %s\n",
                          platform_status_to_string(rc));
