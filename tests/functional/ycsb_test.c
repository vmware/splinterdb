// Copyright 2018-2021 VMware, Inc.
// SPDX-License-Identifier: Apache-2.0

#include "platform.h"

#include "trunk.h"
#include "task.h"
#include "rc_allocator.h"
#include "clockcache.h"
#include "test.h"
#include "random.h"

#include <sys/time.h>
#include <sys/resource.h>
#include <sys/mman.h>

#define YCSB_KEY_SIZE  24
#define YCSB_DATA_SIZE 102

#define LATENCY_MANTISSA_BITS  (10ULL)
#define LATENCY_EXPONENT_LIMIT (64ULL - LATENCY_MANTISSA_BITS)
#define LATENCY_MANTISSA_LIMIT (1ULL << LATENCY_MANTISSA_BITS)
typedef uint64_t latency_table[LATENCY_EXPONENT_LIMIT][LATENCY_MANTISSA_LIMIT];

/* This is the fastest way I can come up
 * with to do a log-scale-esque transform. */
void
record_latency(latency_table table, uint64_t latency)
{
   uint64_t rough_log2 = 64 - __builtin_clzll(latency);
   uint64_t exponent;
   uint64_t mantissa;
   if (LATENCY_MANTISSA_BITS + 1 < rough_log2) {
      exponent = rough_log2 - LATENCY_MANTISSA_BITS;
      mantissa = latency >> (exponent);
   } else if (LATENCY_MANTISSA_BITS + 1 == rough_log2) {
      exponent = 1;
      mantissa = latency - LATENCY_MANTISSA_LIMIT;
   } else {
      exponent = 0;
      mantissa = latency;
   }
   platform_assert(exponent < LATENCY_EXPONENT_LIMIT);
   platform_assert(mantissa < LATENCY_MANTISSA_LIMIT);
   table[exponent][mantissa]++;
}

/*
 * dest = table1 + table2
 * dest may be physically equal to table1 or table2 or both.
 */
void
sum_latency_tables(latency_table dest,
                   latency_table table1,
                   latency_table table2)
{
   uint64_t exponent;
   uint64_t mantissa;

   for (exponent = 0; exponent < LATENCY_EXPONENT_LIMIT; exponent++) {
      for (mantissa = 0; mantissa < LATENCY_MANTISSA_LIMIT; mantissa++) {
         dest[exponent][mantissa] =
            table1[exponent][mantissa] + table2[exponent][mantissa];
      }
   }
}

/* Thread-safe code for folding a table into dest. */
void
add_latency_table(latency_table dest, latency_table table)
{
   uint64_t exponent;
   uint64_t mantissa;

   for (exponent = 0; exponent < LATENCY_EXPONENT_LIMIT; exponent++) {
      for (mantissa = 0; mantissa < LATENCY_MANTISSA_LIMIT; mantissa++) {
         __sync_fetch_and_add(&dest[exponent][mantissa],
                              table[exponent][mantissa]);
      }
   }
}

uint64_t
num_latencies(latency_table table)
{
   uint64_t count = 0;
   uint64_t exponent;
   uint64_t mantissa;

   for (exponent = 0; exponent < LATENCY_EXPONENT_LIMIT; exponent++)
      for (mantissa = 0; mantissa < LATENCY_MANTISSA_LIMIT; mantissa++)
         count += table[exponent][mantissa];
   return count;
}

uint64_t
compute_latency(uint64_t exponent, uint64_t mantissa)
{
   if (exponent == 0)
      return mantissa;
   else if (exponent == 1)
      return mantissa + LATENCY_MANTISSA_LIMIT;
   else
      return (mantissa + LATENCY_MANTISSA_LIMIT) << (exponent - 1);
}

uint64_t
total_latency(latency_table table)
{
   uint64_t total = 0;
   uint64_t exponent;
   uint64_t mantissa;

   for (exponent = 0; exponent < LATENCY_EXPONENT_LIMIT; exponent++)
      for (mantissa = 0; mantissa < LATENCY_MANTISSA_LIMIT; mantissa++)
         total +=
            table[exponent][mantissa] * compute_latency(exponent, mantissa);
   return total;
}

double
mean_latency(latency_table table)
{
   uint64_t nl = num_latencies(table);
   if (nl)
      return 1.0 * total_latency(table) / nl;
   else
      return 0.0;
}

uint64_t
min_latency(latency_table table)
{
   uint64_t exponent;
   uint64_t mantissa;

   for (exponent = 0; exponent < LATENCY_EXPONENT_LIMIT; exponent++)
      for (mantissa = 0; mantissa < LATENCY_MANTISSA_LIMIT; mantissa++)
         if (table[exponent][mantissa])
            return compute_latency(exponent, mantissa);
   return 0;
}

uint64_t
max_latency(latency_table table)
{
   int64_t exponent;
   int64_t mantissa;

   for (exponent = LATENCY_EXPONENT_LIMIT - 1; exponent >= 0; exponent--)
      for (mantissa = LATENCY_MANTISSA_LIMIT - 1; mantissa >= 0; mantissa--)
         if (table[exponent][mantissa])
            return compute_latency(exponent, mantissa);
   return 0;
}

uint64_t
ith_latency(latency_table table, uint64_t rank)
{
   uint64_t exponent;
   uint64_t mantissa;

   for (exponent = 0; exponent < LATENCY_EXPONENT_LIMIT; exponent++)
      for (mantissa = 0; mantissa < LATENCY_MANTISSA_LIMIT; mantissa++)
         if (rank < table[exponent][mantissa]) {
            return compute_latency(exponent, mantissa);
         } else {
            rank -= table[exponent][mantissa];
         }
   return max_latency(table);
}

uint64_t
latency_percentile(latency_table table, float percent)
{
   return ith_latency(table, (percent / 100) * num_latencies(table));
}

void
print_latency_table(latency_table table, platform_log_handle *log_handle)
{
   uint64_t exponent;
   uint64_t mantissa;
   bool     started = 0;
   uint64_t max     = max_latency(table);

   platform_log(log_handle, "latency count\n");
   for (exponent = 0; exponent < LATENCY_EXPONENT_LIMIT; exponent++)
      for (mantissa = 0; mantissa < LATENCY_MANTISSA_LIMIT; mantissa++)
         if (started || table[exponent][mantissa]) {
            platform_log(log_handle,
                         "%20lu %20lu\n",
                         compute_latency(exponent, mantissa),
                         table[exponent][mantissa]);
            started = 1;
            if (max == compute_latency(exponent, mantissa))
               return;
         }
}

void
write_latency_table(char *filename, latency_table table)
{
   FILE *stream = fopen(filename, "w");
   platform_assert(stream != NULL);
   print_latency_table(table, stream);
   fclose(stream);
}

void
print_latency_cdf(platform_log_handle *log_handle, latency_table table)
{
   uint64_t count_so_far = 0;
   uint64_t exponent;
   uint64_t mantissa;
   uint64_t total = num_latencies(table);

   if (total == 0)
      total = 1;

   platform_log(log_handle, "latency count\n");
   for (exponent = 0; exponent < LATENCY_EXPONENT_LIMIT; exponent++)
      for (mantissa = 0; mantissa < LATENCY_MANTISSA_LIMIT; mantissa++) {
         count_so_far += table[exponent][mantissa];
         if (count_so_far)
            platform_log(log_handle,
                         "%20lu %f\n",
                         compute_latency(exponent, mantissa),
                         1.0 * count_so_far / total);
         if (count_so_far == total)
            return;
      }
}

void
write_latency_cdf(char *filename, latency_table table)
{
   FILE *stream = fopen(filename, "w");
   platform_assert(stream != NULL);
   print_latency_cdf(stream, table);
   fclose(stream);
}

typedef struct ycsb_op {
   char   cmd;
   char   key[YCSB_KEY_SIZE];
   char   value[YCSB_DATA_SIZE];
   uint64 range_len;
   uint64 start_time;
   uint64 end_time;
   bool   found;
} ycsb_op;

typedef struct running_times {
   uint64_t earliest_thread_start_time;
   uint64_t last_thread_finish_time;
   uint64_t sum_of_wall_clock_times;
   uint64_t sum_of_cpu_times;
   uint64_t cleanup_time;
} running_times;

typedef struct latency_tables {
   latency_table pos_queries;
   latency_table neg_queries;
   latency_table all_queries;
   latency_table deletes;
   latency_table inserts;
   latency_table updates;
   latency_table scans;
} latency_tables;

typedef struct ycsb_log_params {
   // Inputs
   char    *filename;
   uint64   nthreads;
   uint64   batch_size;
   uint64   total_ops;
   ycsb_op *ycsb_ops; // array of ops to be performed

   // Init
   platform_thread thread;

   // State
   uint64        next_op;
   trunk_handle *spl;

   // Coordination
   uint64 *threads_complete;
   uint64 *threads_work_complete;
   uint64  total_threads;

   running_times  times;
   latency_tables tables;

   task_system *ts;
} ycsb_log_params;

typedef struct ycsb_phase {
   char            *name;
   uint64           nlogs;
   ycsb_log_params *params;
   uint64_t         total_ops;
   running_times    times;
   latency_tables   tables;
   char            *measurement_command;
} ycsb_phase;

static void
nop_tuple_func(key tuple_key, message value, void *arg)
{}

static void
ycsb_thread(void *arg)
{
   platform_status   rc;
   uint64            i;
   ycsb_log_params  *params     = (ycsb_log_params *)arg;
   trunk_handle     *spl        = params->spl;
   uint64            num_ops    = params->total_ops;
   uint64            batch_size = params->batch_size;
   uint64            my_batch;
   merge_accumulator value;
   merge_accumulator_init(&value, spl->heap_id);

   uint64_t start_time = platform_get_timestamp();
   __sync_val_compare_and_swap(
      &params->times.earliest_thread_start_time, 0, start_time);

   struct timespec start_thread_cputime;
   clock_gettime(CLOCK_THREAD_CPUTIME_ID, &start_thread_cputime);

   my_batch = __sync_fetch_and_add(&params->next_op, batch_size);
   while (my_batch < num_ops) {
      if (num_ops < my_batch + batch_size)
         batch_size = num_ops - my_batch;

      ycsb_op *ops = &params->ycsb_ops[my_batch];
      for (i = 0; i < batch_size; i++) {
         ops->start_time = platform_get_timestamp();
         switch (ops->cmd) {
            case 'r':
            {
               rc = trunk_lookup(
                  spl, key_create(YCSB_KEY_SIZE, ops->key), &value);
               platform_assert_status_ok(rc);
               // if (!ops->found) {
               //   char key_str[128];
               //   trunk_key_to_string(spl, ops->key, key_str);
               //   platform_default_log("Key %s not found\n", key_str);
               //   trunk_print_lookup(spl, ops->key);
               //   platform_assert(0);
               //}
               break;
            }
            case 'd':
            case 'i':
            case 'u':
            {
               message val =
                  message_create(MESSAGE_TYPE_INSERT,
                                 slice_create(YCSB_DATA_SIZE, ops->value));
               rc = trunk_insert(spl, key_create(YCSB_KEY_SIZE, ops->key), val);
               platform_assert_status_ok(rc);
               break;
            }
            case 's':
            {
               rc = trunk_range(spl,
                                key_create(YCSB_KEY_SIZE, ops->key),
                                ops->range_len,
                                nop_tuple_func,
                                NULL);
               platform_assert_status_ok(rc);
               break;
            }
            default:
            {
               platform_error_log("Unknown YCSB command %c, skipping command\n",
                                  ops->cmd);
               break;
            }
         }
         ops->end_time = platform_get_timestamp();
         ops++;
      }
      my_batch = __sync_fetch_and_add(&params->next_op, batch_size);
   }

   __sync_fetch_and_add(params->threads_complete, 1);

   while (*params->threads_complete != params->total_threads) {
      trunk_perform_tasks(spl);
      platform_sleep(2000);
   }

   if (__sync_fetch_and_add(params->threads_work_complete, 1)
       == params->total_threads - 1)
   {
      cache_flush(spl->cc);
   }

   uint64_t end_time                     = platform_get_timestamp();
   params->times.last_thread_finish_time = end_time;
   __sync_fetch_and_add(&params->times.sum_of_wall_clock_times,
                        end_time - start_time);

   struct timespec end_thread_cputime;
   clock_gettime(CLOCK_THREAD_CPUTIME_ID, &end_thread_cputime);
   uint64_t thread_cputime =
      SEC_TO_NSEC(end_thread_cputime.tv_sec) + end_thread_cputime.tv_nsec
      - SEC_TO_NSEC(start_thread_cputime.tv_sec) - start_thread_cputime.tv_nsec;
   __sync_fetch_and_add(&params->times.sum_of_cpu_times, thread_cputime);
   merge_accumulator_deinit(&value);
}

static int
run_ycsb_phase(trunk_handle    *spl,
               ycsb_phase      *phase,
               task_system     *ts,
               platform_heap_id hid)
{
   int              success = 0;
   int              i;
   int              nthreads;
   platform_thread *threads;
   platform_status  ret;

   nthreads = 0;
   for (i = 0; i < phase->nlogs; i++)
      nthreads += phase->params[i].nthreads;

   threads = TYPED_ARRAY_MALLOC(hid, threads, nthreads);
   if (threads == NULL)
      return -1;

   uint64 threads_complete      = 0;
   uint64 threads_work_complete = 0;

   uint64_t cur_thread = 0;
   for (i = 0; i < phase->nlogs; i++) {
      phase->params[i].spl                   = spl;
      phase->params[i].threads_complete      = &threads_complete;
      phase->params[i].threads_work_complete = &threads_work_complete;
      phase->params[i].total_threads         = nthreads;
      phase->params[i].ts                    = ts;
      int j;
      for (j = 0; j < phase->params[i].nthreads; j++) {
         platform_assert(cur_thread < nthreads);
         ret = task_thread_create("ycsb_thread",
                                  ycsb_thread,
                                  &phase->params[i],
                                  trunk_get_scratch_size(),
                                  ts,
                                  hid,
                                  &threads[cur_thread]);
         if (!SUCCESS(ret)) {
            success = -1;
            goto shutdown;
         }
         cur_thread++;
      }
   }

shutdown:
   while (0 < nthreads) {
      platform_status result = platform_thread_join(threads[nthreads - 1]);
      if (!SUCCESS(result)) {
         success = -1;
         break;
      }
      nthreads--;
   }
   platform_free(hid, threads);

   if (phase->measurement_command) {
      const size_t bufsize  = 1024;
      char        *filename = TYPED_ARRAY_MALLOC(hid, filename, bufsize);
      platform_assert(filename);
      snprintf(filename, bufsize, "%s.measurement", phase->name);
      FILE *measurement_output = fopen(filename, "wb");
      platform_assert(measurement_output != NULL);
      FILE *measurement_cmd = popen(phase->measurement_command, "r");
      platform_assert(measurement_cmd != NULL);

      char  *buffer = TYPED_ARRAY_MALLOC(hid, buffer, bufsize);
      size_t num_read;
      size_t num_written;
      do {
         num_read    = fread(buffer, 1, bufsize, measurement_cmd);
         num_written = fwrite(buffer, 1, num_read, measurement_output);
         if (num_written != num_read) {
            platform_error_log(
               "Could not write to measurement output file %s\n", filename);
            platform_free(hid, filename);
            platform_free(hid, buffer);
            exit(1);
         }
      } while (!feof(measurement_cmd));
      fclose(measurement_output);
      pclose(measurement_cmd);
      platform_free(hid, filename);
      platform_free(hid, buffer);
   }

   return success;
}

static int
run_all_ycsb_phases(trunk_handle    *spl,
                    ycsb_phase      *phase,
                    uint64           nphases,
                    task_system     *ts,
                    platform_heap_id hid)
{
   uint64 i;
   for (i = 0; i < nphases; i++) {
      platform_default_log("Beginning phase %lu\n", i);
      if (run_ycsb_phase(spl, &phase[i], ts, hid) < 0)
         return -1;
      trunk_print_insertion_stats(Platform_default_log_handle, spl);
      trunk_print_lookup_stats(Platform_default_log_handle, spl);
      cache_print_stats(Platform_default_log_handle, spl->cc);
      // trunk_reset_stats(spl);
      cache_reset_stats(spl->cc);
      platform_default_log("Phase %s complete\n", phase[i].name);
   }
   return 0;
}

typedef struct parse_ycsb_log_req {
   char     *filename;
   bool      lock;
   uint64    start_line;
   uint64    end_line;
   uint64   *num_ops;
   ycsb_op **ycsb_ops;
   uint64   *max_range_len;
} parse_ycsb_log_req;

static void
parse_ycsb_log_file(void *arg)
{
   parse_ycsb_log_req *req     = (parse_ycsb_log_req *)arg;
   platform_heap_id    hid     = platform_get_heap_id();
   bool                lock    = req->lock;
   uint64             *num_ops = req->num_ops;

   random_state rs;
   random_init(&rs, req->start_line, 0);

   char *filename = req->filename;
   FILE *fp       = fopen(filename, "r");
   if (fp == NULL) {
      platform_default_log("failed to open file\n");
      *req->ycsb_ops = NULL;
      return;
   }

   char  *buffer  = NULL;
   size_t bufsize = 0;
   for (uint64 i = 0; i < req->start_line; i++) {
      int ret = getline(&buffer, &bufsize, fp);
      platform_assert(ret > 0);
   }
   uint64 num_lines = req->end_line - req->start_line;

   ycsb_op *result = TYPED_ARRAY_MALLOC(hid, result, num_lines);
   if (result == NULL) {
      platform_error_log("Failed to allocate memory for log\n");
      goto close_file;
   }
   if (lock && mlock(result, num_lines * sizeof(ycsb_op))) {
      platform_error_log("Failed to lock log into RAM.\n");
      platform_free(hid, result);
      goto close_file;
   }

   uint64 i = 0;
   for (i = 0; i < num_lines; i++) {
      int ret = getline(&buffer, &bufsize, fp);
      platform_assert(ret > 0);
      data_handle *dh = (data_handle *)&result[i].value;
      dh->ref_count   = 1;
      ret = sscanf(buffer, "%c %64s", &result[i].cmd, result[i].key);

      platform_assert(ret == 2);
      if (result[i].cmd == 'r') {
         platform_assert(ret == 2);
      } else if (result[i].cmd == 'd') {
         platform_assert(ret == 2);
      } else if (result[i].cmd == 'u') {
         platform_assert(ret == 2);
         random_bytes(&rs, (char *)dh->data, YCSB_DATA_SIZE - 2);
      } else if (result[i].cmd == 'i') {
         platform_assert(ret == 2);
         random_bytes(&rs, (char *)dh->data, YCSB_DATA_SIZE - 2);
      } else if (result[i].cmd == 's') {
         ret = sscanf(buffer,
                      "%c %64s %lu\n",
                      &result[i].cmd,
                      result[i].key,
                      &result[i].range_len);
         if (result[i].range_len > *req->max_range_len) {
            *req->max_range_len = result[i].range_len;
         }
         platform_assert(ret == 3);
      } else {
         platform_assert(0);
      }
   }
   *num_ops = num_lines;

close_file:
   if (buffer) {
      platform_free(hid, buffer);
   }
   fclose(fp);
   platform_assert(result != NULL);
   *req->ycsb_ops = result;
   platform_free(hid, req);
}

void
unload_ycsb_log(ycsb_op *log, uint64 num_ops)
{
   munlock(log, num_ops * sizeof(*log));
   platform_free(platform_get_heap_id(), log);
}

static void
usage(const char *argv0)
{
   platform_error_log(
      "Usage:\n"
      "\t%s $name $trace_prefix $threads (-c $measurement_command) (-e)\n",
      argv0);
   config_usage();
}

static platform_status
load_ycsb_logs(int          argc,
               char        *argv[],
               uint64      *nphases,
               bool        *use_existing,
               ycsb_phase **output,
               int         *args_consumed,
               uint64      *log_size_bytes_out,
               uint64      *memory_bytes_out)
{
   uint64 _nphases            = 1;
   uint64 num_threads         = 0;
   bool   mlock_log           = TRUE;
   char  *measurement_command = NULL;
   uint64 log_size_bytes      = 0;
   *use_existing              = FALSE;
   char            *name;
   platform_status  ret;
   platform_heap_id hid = platform_get_heap_id();

   if (argc < 6) {
      usage(argv[0]);
      return STATUS_BAD_PARAM;
   }

   if (argc > 6) {
      if (strncmp(argv[5], "-c", sizeof("-c")) == 0) {
         if (argc < 8) {
            usage(argv[0]);
            return STATUS_BAD_PARAM;
         }
         measurement_command = argv[7];
         if (argc > 7 && strncmp(argv[8], "-e", sizeof("-e")) == 0) {
            *use_existing  = TRUE;
            *args_consumed = 9;
         } else {
            *args_consumed = 8;
         }
      } else if (strncmp(argv[6], "-e", sizeof("-e")) == 0) {
         *use_existing  = TRUE;
         *args_consumed = 7;
      } else {
         *args_consumed = 6;
      }
   } else {
      *args_consumed = 6;
   }

   name                      = argv[1];
   char *trace_filename      = argv[2];
   num_threads               = strtoull(argv[3], NULL, 0);
   const int max_num_threads = 256;
   if (num_threads == 0 || num_threads > max_num_threads) {
      usage(argv[0]);
      return STATUS_BAD_PARAM;
   }
   uint64 num_lines = strtoull(argv[4], NULL, 0);
   if (num_lines < num_threads) {
      return STATUS_BAD_PARAM;
   }
   *memory_bytes_out = MiB_TO_B(strtoull(argv[5], NULL, 0));

   // char *resize_cgroup_command =
   //   TYPED_ARRAY_MALLOC(hid, resize_cgroup_command, 1024);
   // platform_assert(resize_cgroup_command);

   // uint64 load_bytes = *use_existing ? GiB_TO_B(128UL) : GiB_TO_B(128UL);
   // snprintf(resize_cgroup_command, 1024,
   //      "echo %lu > /sys/fs/cgroup/memory/benchmark/memory.limit_in_bytes",
   //      load_bytes);
   // int rc = system(resize_cgroup_command);
   // platform_assert(rc == 0);
   // platform_free(hid, resize_cgroup_command);

   ycsb_phase *phases = TYPED_ARRAY_MALLOC(hid, phases, _nphases);
   log_size_bytes += _nphases * sizeof(ycsb_phase);
   ycsb_log_params *params = TYPED_ARRAY_MALLOC(hid, params, num_threads);
   log_size_bytes += num_threads * sizeof(ycsb_log_params);
   platform_assert(phases && params);

   memset(phases, 0, _nphases * sizeof(ycsb_phase));
   memset(params, 0, num_threads * sizeof(ycsb_log_params));

   phases[0].params = params;

   uint64 lognum     = 0;
   uint64 batch_size = 100;

   phases[0].name                = name;
   phases[0].params              = &params[0];
   phases[0].measurement_command = measurement_command;

   uint64 start_line    = 0;
   uint64 max_range_len = 0;
   for (lognum = 0; lognum < num_threads; lognum++) {
      params[lognum].nthreads   = 1;
      params[lognum].batch_size = batch_size;
      params[lognum].filename   = trace_filename;
      parse_ycsb_log_req *req   = TYPED_MALLOC(hid, req);
      req->filename             = trace_filename;
      req->lock                 = mlock_log;
      req->num_ops              = &params[lognum].total_ops;
      req->ycsb_ops             = &params[lognum].ycsb_ops;
      req->start_line           = start_line;
      req->end_line             = start_line + num_lines / num_threads;
      req->max_range_len        = &max_range_len;
      if (lognum < num_lines % num_threads) {
         req->end_line++;
      }
      uint64 num_lines = req->end_line - req->start_line;
      log_size_bytes += num_lines * sizeof(ycsb_op);
      start_line = req->end_line;
      ret        = platform_thread_create(
         &params[lognum].thread, FALSE, parse_ycsb_log_file, req, hid);
      platform_assert_status_ok(ret);
      phases[0].nlogs++;
   }
   platform_assert(start_line == num_lines);

   for (uint64 i = 0; i < num_threads; i++) {
      platform_thread_join(params[i].thread);
      if (params[i].ycsb_ops == NULL) {
         platform_error_log("Bad log file: %s\n", params[i].filename);
         goto bad_params;
      }
   }
   log_size_bytes +=
      num_threads * max_range_len * (YCSB_KEY_SIZE + YCSB_DATA_SIZE);

   *log_size_bytes_out = log_size_bytes;
   *nphases            = _nphases;
   *output             = phases;
   return STATUS_OK;

bad_params:
   platform_free(hid, phases);
   platform_free(hid, params);
   return STATUS_BAD_PARAM;
}

void
unload_ycsb_logs(ycsb_phase *phases, uint64 nphases)
{
   int i, j;

   for (i = 0; i < nphases; i++)
      for (j = 0; j < phases[i].nlogs; j++)
         unload_ycsb_log(phases[i].params[j].ycsb_ops,
                         phases[i].params[j].total_ops);
   platform_free(platform_get_heap_id(), phases[0].params);
   platform_free(platform_get_heap_id(), phases);
}

void
compute_log_latency_tables(ycsb_log_params *params)
{
   ycsb_op *ops = params->ycsb_ops;
   memset(&params->tables, 0, sizeof(params->tables));

   uint64 i = 0;
   for (i = 0; i < params->total_ops; i++) {
      switch (ops->cmd) {
         case 'r':
            if (ops->found) {
               record_latency(params->tables.pos_queries,
                              ops->end_time - ops->start_time);
            } else {
               record_latency(params->tables.neg_queries,
                              ops->end_time - ops->start_time);
            }
            break;
         case 'd':
            record_latency(params->tables.deletes,
                           ops->end_time - ops->start_time);
            break;
         case 'i':
            record_latency(params->tables.inserts,
                           ops->end_time - ops->start_time);
            break;
         case 'u':
            record_latency(params->tables.updates,
                           ops->end_time - ops->start_time);
            break;
         case 's':
            record_latency(params->tables.scans,
                           ops->end_time - ops->start_time);
            break;
      }
      ops++;
   }
   sum_latency_tables(params->tables.all_queries,
                      params->tables.pos_queries,
                      params->tables.neg_queries);
}

void
compute_phase_latency_tables(ycsb_phase *phase)
{
   uint64_t i;
   for (i = 0; i < phase->nlogs; i++)
      compute_log_latency_tables(&phase->params[i]);

   for (i = 0; i < phase->nlogs; i++) {
      add_latency_table(phase->tables.pos_queries,
                        phase->params[i].tables.pos_queries);
      add_latency_table(phase->tables.neg_queries,
                        phase->params[i].tables.neg_queries);
      add_latency_table(phase->tables.all_queries,
                        phase->params[i].tables.all_queries);
      add_latency_table(phase->tables.deletes, phase->params[i].tables.deletes);
      add_latency_table(phase->tables.inserts, phase->params[i].tables.inserts);
      add_latency_table(phase->tables.updates, phase->params[i].tables.updates);
      add_latency_table(phase->tables.scans, phase->params[i].tables.scans);
   }
}

void
compute_all_phase_latency_tables(ycsb_phase *phases, int num_phases)
{
   uint64_t i;
   for (i = 0; i < num_phases; i++)
      compute_phase_latency_tables(&phases[i]);
}

void
compute_phase_statistics(ycsb_phase *phase)
{
   uint64_t i;

   for (i = 0; i < phase->nlogs; i++) {
      if (i == 0
          || phase->params[i].times.earliest_thread_start_time
                < phase->times.earliest_thread_start_time)
      {
         phase->times.earliest_thread_start_time =
            phase->params[i].times.earliest_thread_start_time;
      }
      if (i == 0
          || phase->params[i].times.last_thread_finish_time
                > phase->times.last_thread_finish_time)
      {
         phase->times.last_thread_finish_time =
            phase->params[i].times.last_thread_finish_time;
      }
      phase->times.sum_of_wall_clock_times +=
         phase->params[i].times.sum_of_wall_clock_times;
      phase->times.sum_of_cpu_times += phase->params[i].times.sum_of_cpu_times;
      phase->total_ops += phase->params[i].total_ops;
   }
}

void
compute_all_phase_statistics(ycsb_phase *phases, int num_phases)
{
   uint64_t i;
   for (i = 0; i < num_phases; i++)
      compute_phase_statistics(&phases[i]);
}

void
compute_all_report_data(ycsb_phase *phases, int num_phases)
{
   compute_all_phase_latency_tables(phases, num_phases);
   compute_all_phase_statistics(phases, num_phases);
}

void
write_log_latency_table(char         *phase_name,
                        uint64_t      lognum,
                        char         *operation_name,
                        latency_table table)
{
   char filename[1024];
   snprintf(filename,
            sizeof(filename),
            "%s.%02lu.%s.latency.df",
            phase_name,
            lognum,
            operation_name);
   write_latency_table(filename, table);
}

void
write_log_latency_cdf(char         *phase_name,
                      uint64_t      lognum,
                      char         *operation_name,
                      latency_table table)
{
   char filename[1024];
   snprintf(filename,
            sizeof(filename),
            "%s.%02lu.%s.latency.cdf",
            phase_name,
            lognum,
            operation_name);
   write_latency_cdf(filename, table);
}

void
write_phase_latency_table(char         *phase_name,
                          char         *operation_name,
                          latency_table table)
{
   char filename[1024];
   snprintf(filename,
            sizeof(filename),
            "%s.%s.latency.df",
            phase_name,
            operation_name);
   write_latency_table(filename, table);
}

void
write_phase_latency_cdf(char         *phase_name,
                        char         *operation_name,
                        latency_table table)
{
   char filename[1024];
   snprintf(filename,
            sizeof(filename),
            "%s.%s.latency.cdf",
            phase_name,
            operation_name);
   write_latency_cdf(filename, table);
}

void
write_phase_latency_tables(ycsb_phase *phase)
{
   uint64_t i;
   for (i = 0; i < phase->nlogs; i++) {
      write_log_latency_table(
         phase->name, i, "pos_query", phase->params[i].tables.pos_queries);
      write_log_latency_table(
         phase->name, i, "neg_query", phase->params[i].tables.neg_queries);
      write_log_latency_table(
         phase->name, i, "all_query", phase->params[i].tables.all_queries);
      write_log_latency_table(
         phase->name, i, "delete", phase->params[i].tables.deletes);
      write_log_latency_table(
         phase->name, i, "insert", phase->params[i].tables.inserts);
      write_log_latency_table(
         phase->name, i, "update", phase->params[i].tables.updates);
      write_log_latency_table(
         phase->name, i, "scan", phase->params[i].tables.scans);
   }

   for (i = 0; i < phase->nlogs; i++) {
      write_log_latency_cdf(
         phase->name, i, "pos_query", phase->params[i].tables.pos_queries);
      write_log_latency_cdf(
         phase->name, i, "neg_query", phase->params[i].tables.neg_queries);
      write_log_latency_cdf(
         phase->name, i, "all_query", phase->params[i].tables.all_queries);
      write_log_latency_cdf(
         phase->name, i, "delete", phase->params[i].tables.deletes);
      write_log_latency_cdf(
         phase->name, i, "insert", phase->params[i].tables.inserts);
      write_log_latency_cdf(
         phase->name, i, "update", phase->params[i].tables.updates);
      write_log_latency_cdf(
         phase->name, i, "scan", phase->params[i].tables.scans);
   }

   write_phase_latency_table(
      phase->name, "pos_query", phase->tables.pos_queries);
   write_phase_latency_table(
      phase->name, "neg_query", phase->tables.neg_queries);
   write_phase_latency_table(
      phase->name, "all_query", phase->tables.all_queries);
   write_phase_latency_table(phase->name, "delete", phase->tables.deletes);
   write_phase_latency_table(phase->name, "insert", phase->tables.inserts);
   write_phase_latency_table(phase->name, "update", phase->tables.updates);
   write_phase_latency_table(phase->name, "scan", phase->tables.scans);

   write_phase_latency_cdf(phase->name, "pos_query", phase->tables.pos_queries);
   write_phase_latency_cdf(phase->name, "neg_query", phase->tables.neg_queries);
   write_phase_latency_cdf(phase->name, "all_query", phase->tables.all_queries);
   write_phase_latency_cdf(phase->name, "delete", phase->tables.deletes);
   write_phase_latency_cdf(phase->name, "insert", phase->tables.inserts);
   write_phase_latency_cdf(phase->name, "update", phase->tables.updates);
   write_phase_latency_cdf(phase->name, "scan", phase->tables.scans);
}

void
print_operation_statistics(platform_log_handle *output,
                           char                *operation_name,
                           latency_table        table)
{
   platform_log(
      output, "%s_count: %lu\n", operation_name, num_latencies(table));
   platform_log(
      output, "%s_total_latency: %lu\n", operation_name, total_latency(table));
   platform_log(
      output, "%s_min_latency: %lu\n", operation_name, min_latency(table));
   platform_log(
      output, "%s_mean_latency: %lf\n", operation_name, mean_latency(table));
   platform_log(output,
                "%s_median_latency: %lu\n",
                operation_name,
                latency_percentile(table, 50.0));
   platform_log(output,
                "%s_99.0_latency: %lu\n",
                operation_name,
                latency_percentile(table, 99));
   platform_log(output,
                "%s_99.5_latency: %lu\n",
                operation_name,
                latency_percentile(table, 99.5));
   platform_log(output,
                "%s_99.9_latency: %lu\n",
                operation_name,
                latency_percentile(table, 99.9));
   platform_log(
      output, "%s_max_latency: %lu\n", operation_name, max_latency(table));

   platform_log(
      output, "%s_000_latency: %lu\n", operation_name, min_latency(table));
   int i;
   for (i = 5; i < 100; i += 5) {
      platform_log(output,
                   "%s_%03d_latency: %lu\n",
                   operation_name,
                   i,
                   latency_percentile(table, i));
   }
   platform_log(
      output, "%s_100_latency: %lu\n", operation_name, max_latency(table));
}

void
print_statistics_file(platform_log_handle *output,
                      uint64_t             total_ops,
                      running_times       *times,
                      latency_tables      *tables)
{
   uint64_t wall_clock_time =
      times->last_thread_finish_time - times->earliest_thread_start_time;
   platform_log(output, "total_operations: %lu\n", total_ops);
   platform_log(output, "wall_clock_time: %lu\n", wall_clock_time);
   platform_log(
      output, "sum_of_wall_clock_times: %lu\n", times->sum_of_wall_clock_times);
   platform_log(output, "sum_of_cpu_times: %ld\n", times->sum_of_cpu_times);
   platform_log(output,
                "mean_overall_latency: %f\n",
                total_ops ? 1.0 * times->sum_of_wall_clock_times / total_ops
                          : 0);
   platform_log(output,
                "mean_overall_throughput: %f\n",
                wall_clock_time ? 1000000000.0 * total_ops / wall_clock_time
                                : 0);

   print_operation_statistics(output, "pos_query", tables->pos_queries);
   print_operation_statistics(output, "neg_query", tables->neg_queries);
   print_operation_statistics(output, "all_query", tables->all_queries);
   print_operation_statistics(output, "delete", tables->deletes);
   print_operation_statistics(output, "insert", tables->inserts);
   print_operation_statistics(output, "update", tables->updates);
   print_operation_statistics(output, "scan", tables->scans);
}

void
write_log_statistics_file(char            *phase_name,
                          uint64_t         lognum,
                          ycsb_log_params *params)
{
   char filename[1024];
   snprintf(
      filename, sizeof(filename), "%s.%02lu.statistics", phase_name, lognum);
   FILE *output = fopen(filename, "w");
   platform_assert(output != NULL);

   print_statistics_file(
      output, params->total_ops, &params->times, &params->tables);

   fclose(output);
}

void
write_phase_statistics_files(ycsb_phase *phase)
{
   uint64_t i;
   for (i = 0; i < phase->nlogs; i++)
      write_log_statistics_file(phase->name, i, &phase->params[i]);

   char filename[1024];
   snprintf(filename, sizeof(filename), "%s.statistics", phase->name);
   FILE *output = fopen(filename, "w");
   platform_assert(output != NULL);

   print_statistics_file(
      output, phase->total_ops, &phase->times, &phase->tables);

   fclose(output);
}

void
write_all_reports(ycsb_phase *phases, int num_phases)
{
   uint64_t i;
   for (i = 0; i < num_phases; i++) {
      write_phase_latency_tables(&phases[i]);
      write_phase_statistics_files(&phases[i]);
   }
}

int
ycsb_test(int argc, char *argv[])
{
<<<<<<< HEAD
   io_config           io_cfg;
   rc_allocator_config allocator_cfg;
   clockcache_config   cache_cfg;
   shard_log_config    log_cfg;
   int                 config_argc;
   char              **config_argv;
   platform_status     rc;
   uint64              seed;
   task_system_config  task_cfg;
   task_system        *ts;
=======
   io_config         io_cfg;
   allocator_config  allocator_cfg;
   clockcache_config cache_cfg;
   shard_log_config  log_cfg;
   int               config_argc;
   char            **config_argv;
   platform_status   rc;
   uint64            seed;
   task_system      *ts = NULL;
>>>>>>> bcd7933f

   uint64                 nphases;
   bool                   use_existing = 0;
   ycsb_phase            *phases;
   int                    args_consumed;
   test_message_generator gen;

   uint64 log_size_bytes, memory_bytes;
   rc = load_ycsb_logs(argc,
                       argv,
                       &nphases,
                       &use_existing,
                       &phases,
                       &args_consumed,
                       &log_size_bytes,
                       &memory_bytes);
   if (!SUCCESS(rc) || phases == NULL) {
      platform_default_log("Failed to load ycsb logs\n");
      return -1;
   }
   platform_default_log("Log size: %luMiB\n", B_TO_MiB(log_size_bytes));

   config_argc = argc - args_consumed;
   config_argv = argv + args_consumed;

   // Create a heap for io, allocator, cache and splinter
   platform_heap_handle hh;
   platform_heap_id     hid;
   rc = platform_heap_create(platform_get_module_id(), 1 * GiB, &hh, &hid);
   platform_assert_status_ok(rc);

   data_config  *data_cfg;
   trunk_config *splinter_cfg = TYPED_MALLOC(hid, splinter_cfg);
   uint64        num_bg_threads[NUM_TASK_TYPES] = {0}; // no bg threads

   rc = test_parse_args(splinter_cfg,
                        &data_cfg,
                        &io_cfg,
                        &allocator_cfg,
                        &cache_cfg,
                        &log_cfg,
                        &task_cfg,
                        &seed,
                        &gen,
                        &num_bg_threads[TASK_TYPE_MEMTABLE],
                        &num_bg_threads[TASK_TYPE_NORMAL],
                        config_argc,
                        config_argv);
   if (!SUCCESS(rc)) {
      platform_error_log("ycsb: failed to parse config options: %s\n",
                         platform_status_to_string(rc));
      goto cleanup;
   }

   if (data_cfg->max_key_size != YCSB_KEY_SIZE) {
      rc = STATUS_BAD_PARAM;
      platform_error_log("ycsb: key size configuration does not match\n");
      goto cleanup;
   }

   uint64 overhead_bytes = memory_bytes
                              / cache_config_page_size(splinter_cfg->cache_cfg)
                              * (sizeof(clockcache_entry) + 64)
                           + allocator_cfg.extent_capacity * sizeof(uint8)
                           + allocator_cfg.page_capacity * sizeof(uint32);
   uint64 buffer_bytes = MiB_TO_B(1024);
   // if (memory_bytes > GiB_TO_B(40)) {
   //   buffer_bytes = use_existing ? MiB_TO_B(2048) : MiB_TO_B(1280);
   //} else {
   //   buffer_bytes = use_existing ? MiB_TO_B(512) : MiB_TO_B(1280);
   //}
   // int64 buffer_bytes = use_existing ? MiB_TO_B(768) : MiB_TO_B(1280);
   buffer_bytes += overhead_bytes;
   buffer_bytes = ROUNDUP(buffer_bytes, 2 * MiB);
   platform_default_log("overhead %lu MiB buffer %lu MiB\n",
                        B_TO_MiB(overhead_bytes),
                        B_TO_MiB(buffer_bytes));
   cache_cfg.capacity      = memory_bytes - buffer_bytes;
   cache_cfg.page_capacity = cache_cfg.capacity / cache_cfg.io_cfg->page_size;

   uint64 al_size = allocator_cfg.extent_capacity * sizeof(uint8);
   al_size        = ROUNDUP(al_size, 2 * MiB);
   platform_assert(cache_cfg.capacity % (2 * MiB) == 0);
   uint64 huge_tlb_memory_bytes = cache_cfg.capacity + al_size;
   platform_assert(huge_tlb_memory_bytes % (2 * MiB) == 0);
   // uint64 huge_tlb_pages = huge_tlb_memory_bytes / (2 * MiB);
   // uint64 remaining_memory_bytes =
   //   memory_bytes + log_size_bytes - huge_tlb_memory_bytes;
   platform_default_log("memory: %lu MiB hugeTLB: %lu MiB cache: %lu MiB\n",
                        B_TO_MiB(memory_bytes),
                        B_TO_MiB(huge_tlb_memory_bytes),
                        B_TO_MiB(cache_cfg.capacity));

   // char *resize_cgroup_command =
   //   TYPED_ARRAY_MALLOC(hid, resize_cgroup_command, 1024);
   // platform_assert(resize_cgroup_command);
   // snprintf(resize_cgroup_command, 1024,
   //      "echo %lu > /sys/fs/cgroup/memory/benchmark/memory.limit_in_bytes",
   //      remaining_memory_bytes);
   // int sys_rc = system(resize_cgroup_command);
   // platform_assert(sys_rc == 0);
   // platform_free(hid, resize_cgroup_command);

   // char *resize_hugetlb_command =
   //   TYPED_ARRAY_MALLOC(hid, resize_hugetlb_command, 1024);
   // platform_assert(resize_hugetlb_command);
   // snprintf(resize_hugetlb_command, 1024,
   //      "echo %lu > /proc/sys/vm/nr_hugepages",
   //      huge_tlb_pages);
   // int sys_rc = system(resize_hugetlb_command);
   // platform_assert(sys_rc == 0);
   // platform_free(hid, resize_hugetlb_command);

   platform_io_handle *io = TYPED_MALLOC(hid, io);
   platform_assert(io != NULL);
   if (!SUCCESS(rc)) {
      goto free_iohandle;
   }
   rc = io_handle_init(io, &io_cfg, hh, hid);
   if (!SUCCESS(rc)) {
      goto free_iohandle;
   }

<<<<<<< HEAD
   rc = test_init_task_system(hid, io, &ts, &task_cfg);
=======
   rc = test_init_task_system(
      hid, io, &ts, splinter_cfg->use_stats, num_bg_threads);
>>>>>>> bcd7933f
   if (!SUCCESS(rc)) {
      platform_error_log("Failed to init splinter state: %s\n",
                         platform_status_to_string(rc));
      goto deinit_iohandle;
   }

   rc_allocator  al;
   clockcache   *cc = TYPED_MALLOC(hid, cc);
   trunk_handle *spl;

   if (use_existing) {
      rc_allocator_mount(&al,
                         &allocator_cfg,
                         (io_handle *)io,
                         hh,
                         hid,
                         platform_get_module_id());
      rc = clockcache_init(cc,
                           &cache_cfg,
                           (io_handle *)io,
                           (allocator *)&al,
                           "test",
                           hh,
                           hid,
                           platform_get_module_id());
      platform_assert_status_ok(rc);
      spl = trunk_mount(splinter_cfg,
                        (allocator *)&al,
                        (cache *)cc,
                        ts,
                        test_generate_allocator_root_id(),
                        hid);
      platform_assert(spl);
   } else {
      rc_allocator_init(&al,
                        &allocator_cfg,
                        (io_handle *)io,
                        hh,
                        hid,
                        platform_get_module_id());
      rc = clockcache_init(cc,
                           &cache_cfg,
                           (io_handle *)io,
                           (allocator *)&al,
                           "test",
                           hh,
                           hid,
                           platform_get_module_id());
      platform_assert_status_ok(rc);
      spl = trunk_create(splinter_cfg,
                         (allocator *)&al,
                         (cache *)cc,
                         ts,
                         test_generate_allocator_root_id(),
                         hid);
      platform_assert(spl);
   }

   run_all_ycsb_phases(spl, phases, nphases, ts, hid);

   trunk_unmount(&spl);
   clockcache_deinit(cc);
   platform_free(hid, cc);
   rc_allocator_unmount(&al);
   test_deinit_task_system(hid, &ts);
   rc = STATUS_OK;

   // struct rusage usage;
   // sys_rc = getrusage(RUSAGE_SELF, &usage);
   // platform_assert(sys_rc == 0);
   // platform_default_log("max memory usage:             %8luMiB\n",
   //      B_TO_MiB(usage.ru_maxrss * KiB));
   // platform_default_log("over provision for op buffer: %8luMiB\n",
   //      B_TO_MiB(usage.ru_maxrss * KiB - log_size_bytes));

   compute_all_report_data(phases, nphases);
   write_all_reports(phases, nphases);
   for (uint64 i = 0; i < nphases; i++) {
      for (uint64 j = 0; j < phases[i].nlogs; j++) {
         platform_free(hid, phases[i].params[j].ycsb_ops);
      }
      platform_free(hid, phases[i].params);
   }
   platform_free(hid, phases);

deinit_iohandle:
   io_handle_deinit(io);
free_iohandle:
   platform_free(hid, io);
cleanup:
   platform_free(hid, splinter_cfg);
   platform_heap_destroy(&hh);

   return SUCCESS(rc) ? 0 : -1;
}<|MERGE_RESOLUTION|>--- conflicted
+++ resolved
@@ -1146,9 +1146,8 @@
 int
 ycsb_test(int argc, char *argv[])
 {
-<<<<<<< HEAD
    io_config           io_cfg;
-   rc_allocator_config allocator_cfg;
+   allocator_config    allocator_cfg;
    clockcache_config   cache_cfg;
    shard_log_config    log_cfg;
    int                 config_argc;
@@ -1156,18 +1155,7 @@
    platform_status     rc;
    uint64              seed;
    task_system_config  task_cfg;
-   task_system        *ts;
-=======
-   io_config         io_cfg;
-   allocator_config  allocator_cfg;
-   clockcache_config cache_cfg;
-   shard_log_config  log_cfg;
-   int               config_argc;
-   char            **config_argv;
-   platform_status   rc;
-   uint64            seed;
-   task_system      *ts = NULL;
->>>>>>> bcd7933f
+   task_system        *ts = NULL;
 
    uint64                 nphases;
    bool                   use_existing = 0;
@@ -1291,12 +1279,7 @@
       goto free_iohandle;
    }
 
-<<<<<<< HEAD
    rc = test_init_task_system(hid, io, &ts, &task_cfg);
-=======
-   rc = test_init_task_system(
-      hid, io, &ts, splinter_cfg->use_stats, num_bg_threads);
->>>>>>> bcd7933f
    if (!SUCCESS(rc)) {
       platform_error_log("Failed to init splinter state: %s\n",
                          platform_status_to_string(rc));
