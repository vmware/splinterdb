--- conflicted
+++ resolved
@@ -384,33 +384,25 @@
     rm ${UNIT_TESTS_DB_DEV}
 fi
 
-<<<<<<< HEAD
-run_with_timing "Functionality test" $BINDIR/driver_test splinter_test --functionality 1000000 100 --seed "$SEED"
-=======
 key_size=8
-run_with_timing "Functionality test, key size=${key_size} bytes" bin/driver_test splinter_test --functionality 1000000 100 --key-size ${key_size} --seed "$SEED"
-
-run_with_timing "Functionality test, with default key size" bin/driver_test splinter_test --functionality 1000000 100 --seed "$SEED"
+run_with_timing "Functionality test, key size=${key_size} bytes" $BINDIR/driver_test splinter_test --functionality 1000000 100 --key-size ${key_size} --seed "$SEED"
+
+run_with_timing "Functionality test, with default key size" $BINDIR/driver_test splinter_test --functionality 1000000 100 --seed "$SEED"
 
 max_key_size=121
-run_with_timing "Functionality test, key size=maximum (${max_key_size} bytes)" bin/driver_test splinter_test --functionality 1000000 100 --key-size ${max_key_size} --seed "$SEED"
->>>>>>> 33a306be
+run_with_timing "Functionality test, key size=maximum (${max_key_size} bytes)" $BINDIR/driver_test splinter_test --functionality 1000000 100 --key-size ${max_key_size} --seed "$SEED"
 
 run_with_timing "Performance test" $BINDIR/driver_test splinter_test --perf --max-async-inflight 0 --num-insert-threads 4 --num-lookup-threads 4 --num-range-lookup-threads 0 --tree-size-gib 2 --cache-capacity-mib 512
 
 run_with_timing "Cache test" $BINDIR/driver_test cache_test --seed "$SEED"
 
-<<<<<<< HEAD
-run_with_timing "BTree test" $BINDIR/driver_test btree_test --seed "$SEED"
-=======
 key_size=8
-run_with_timing "BTree test, key size=${key_size} bytes" bin/driver_test btree_test --key-size ${key_size} --seed "$SEED"
-
-run_with_timing "BTree test, with default key size" bin/driver_test btree_test --seed "$SEED"
+run_with_timing "BTree test, key size=${key_size} bytes" $BINDIR/driver_test btree_test --key-size ${key_size} --seed "$SEED"
+
+run_with_timing "BTree test, with default key size" $BINDIR/driver_test btree_test --seed "$SEED"
 
 key_size=100
-run_with_timing "BTree test, key size=${key_size} bytes" bin/driver_test btree_test --key-size ${key_size} --seed "$SEED"
->>>>>>> 33a306be
+run_with_timing "BTree test, key size=${key_size} bytes" $BINDIR/driver_test btree_test --key-size ${key_size} --seed "$SEED"
 
 run_with_timing "BTree Perf test" $BINDIR/driver_test btree_test --perf --cache-capacity-gib 4 --seed "$SEED"
 
