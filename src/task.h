--- conflicted
+++ resolved
@@ -158,19 +158,10 @@
 
 
 platform_status
-<<<<<<< HEAD
 task_system_create(platform_heap_id          hid,
                    platform_io_handle       *ioh,
                    task_system             **system,
                    const task_system_config *cfg);
-=======
-task_system_create(platform_heap_id    hid,
-                   platform_io_handle *ioh,
-                   task_system       **system,
-                   bool                use_stats,
-                   uint64              num_bg_threads[NUM_TASK_TYPES],
-                   uint64              scratch_size);
->>>>>>> bcd7933f
 
 void
 task_system_destroy(platform_heap_id hid, task_system **ts);
