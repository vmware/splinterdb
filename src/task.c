--- conflicted
+++ resolved
@@ -395,21 +395,9 @@
    return STATUS_OK;
 }
 
-<<<<<<< HEAD
 /* Caller must hold lock on the group. */
 static task *
 task_group_get_one_task(task_group *group)
-=======
-/*
- * task_worker_thread() - Worker function for the background task pool.
- *
- * This function is invoked when configured background threads are created.
- * We sit in an endless-loop looking for work to do and execute the tasks
- * enqueued.
- */
-static void
-task_worker_thread(void *arg)
->>>>>>> bcd7933f
 {
    task_queue *tq            = &group->tq;
    task       *assigned_task = NULL;
@@ -467,7 +455,13 @@
    return STATUS_OK;
 }
 
-/* Worker function for the background task pool. */
+/*
+ * task_worker_thread() - Worker function for the background task pool.
+ *
+ * This function is invoked when configured background threads are created.
+ * We sit in an endless-loop looking for work to do and execute the tasks
+ * enqueued.
+ */
 static void
 task_worker_thread(void *arg)
 {
@@ -750,10 +744,10 @@
  * Validate that the task system configuration is basically supportable.
  */
 static platform_status
-task_config_valid(uint64 num_bg_threads[NUM_TASK_TYPES])
-{
-   uint64 normal_bg_threads   = num_bg_threads[TASK_TYPE_NORMAL];
-   uint64 memtable_bg_threads = num_bg_threads[TASK_TYPE_MEMTABLE];
+task_config_valid(const task_system_config *cfg)
+{
+   uint64 normal_bg_threads   = cfg->num_background_threads[TASK_TYPE_NORMAL];
+   uint64 memtable_bg_threads = cfg->num_background_threads[TASK_TYPE_MEMTABLE];
 
    if ((normal_bg_threads == 0) != (memtable_bg_threads == 0)) {
       platform_error_log("Both configuration parameters for background "
@@ -787,31 +781,18 @@
  * -----------------------------------------------------------------------------
  */
 platform_status
-<<<<<<< HEAD
 task_system_create(platform_heap_id          hid,
                    platform_io_handle       *ioh,
                    task_system             **system,
                    const task_system_config *cfg)
 {
+   platform_status rc = task_config_valid(cfg);
+   if (!SUCCESS(rc)) {
+      return rc;
+   }
+
    task_system *ts = TYPED_FLEXIBLE_STRUCT_ZALLOC(
       hid, ts, init_task_scratch, cfg->scratch_size);
-=======
-task_system_create(platform_heap_id    hid,
-                   platform_io_handle *ioh,
-                   task_system       **system,
-                   bool                use_stats,
-                   uint64              num_bg_threads[NUM_TASK_TYPES],
-                   uint64              scratch_size)
-{
-   platform_status rc = task_config_valid(num_bg_threads);
-   if (!SUCCESS(rc)) {
-      return rc;
-   }
-
-   task_system *ts =
-      TYPED_FLEXIBLE_STRUCT_ZALLOC(hid, ts, init_task_scratch, scratch_size);
->>>>>>> bcd7933f
-
    if (ts == NULL) {
       *system = NULL;
       return STATUS_NO_MEMORY;
@@ -822,19 +803,8 @@
    // task initialization
    register_init_tid_hook();
 
-<<<<<<< HEAD
    ts->heap_id      = hid;
    ts->init_tid     = INVALID_TID;
-=======
-   // Task system will create background threads when both configs are set.
-   bool use_bg_threads = ((num_bg_threads[TASK_TYPE_MEMTABLE] != 0)
-                          && (num_bg_threads[TASK_TYPE_NORMAL] != 0));
-
-   ts->use_bg_threads = use_bg_threads;
-   ts->heap_id        = hid;
-   ts->scratch_size   = scratch_size;
-   ts->init_tid       = INVALID_TID;
->>>>>>> bcd7933f
 
    // Ensure that the main thread gets registered and init'ed first before
    // any background threads are created. (Those may grab their own tids.).
@@ -849,11 +819,12 @@
                                            cfg->num_background_threads[type],
                                            cfg->scratch_size);
       if (!SUCCESS(rc)) {
+         // FIXME (robj): tear down any threads we already created.
          platform_free(hid, ts);
          *system = NULL;
          return rc;
       }
-      uint64 nbg_threads = num_bg_threads[type];
+      uint64 nbg_threads = cfg->num_background_threads[type];
       if (nbg_threads) {
          platform_default_log("Splinter task system created %lu"
                               " background thread%sof type '%s'.\n",
