// Copyright 2018-2021 VMware, Inc.
// SPDX-License-Identifier: Apache-2.0

/*
 * splinter.c --
 *
 *     This file contains the implementation for splinterDB.
 */

#include "platform.h"

#include "splinter.h"
#include "btree.h"
#include "memtable.h"
#include "routing_filter.h"
#include "shard_log.h"
#include "merge.h"
#include "task.h"
#include "util.h"
#include "srq.h"

#include "poison.h"

#define LATENCYHISTO_SIZE 15

static const int64 latency_histo_buckets[LATENCYHISTO_SIZE] = {
   1,              // 1   ns
   10,             // 10  ns
   100,            // 100 ns
   500,            // 500 ns
   1000,           // 1   us
   5000,           // 5   us
   10000,          // 10  us
   100000,         // 100 us
   500000,         // 500 us
   1000000,        // 1   ms
   5000000,        // 5   ms
   10000000,       // 10  ms
   100000000,      // 100 ms
   1000000000,     // 1   s
   10000000000     // 10  s
};

#define SPLINTER_NUM_MEMTABLES (4)
#define SPLINTER_HARD_MAX_NUM_TREES (128)
#define SPLINTER_MAX_PIVOTS (20)
#define SPLINTER_MAX_BUNDLES (12)
#define SPLINTER_MAX_SUBBUNDLES (24)
#define SPLINTER_MAX_FILTERS (24)
#define SPLINTER_PREFETCH_MIN (16384)
#define SPLINTER_MIN_SPACE_RECL (2048)
#define SPLINTER_SUPER_CSUM_SEED (42)
#define SPLINTER_SINGLE_LEAF_THRESHOLD_PCT (75)

//#define SPLINTER_LOG

#if defined SPLINTER_LOG
#define splinter_open_log_stream() platform_open_log_stream()
#else
#define splinter_open_log_stream()
#endif

#if defined SPLINTER_LOG
#define splinter_close_log_stream() \
   platform_close_log_stream(PLATFORM_DEFAULT_LOG_HANDLE)
#else
#define splinter_close_log_stream()
#endif

/*
 * splinter_log_stream, splinter_log_node, splinter_log_key should be called
 * between splinter_open_log_stream and splinter_close_log_stream.
 */
#if defined SPLINTER_LOG
#define splinter_log_stream(message, ...)                   \
   platform_log_stream("(%lu) "message, platform_get_tid(), \
                       ##__VA_ARGS__);
#define splinter_default_log(...)                           \
   platform_default_log(__VA_ARGS__);
#define splinter_log_node(spl, node)                        \
   splinter_print_locked_node(spl, node, stream);
#else
#define splinter_log_stream(message, ...)
#define splinter_default_log(...)
#define splinter_log_node(spl, node)
#endif

#if defined SPLINTER_LOG
#define splinter_log_key(spl, key, message, ...)                      \
   {                                                                  \
      char __key_str[128];                                            \
      splinter_key_to_string(spl, key, __key_str);                    \
      platform_log_stream("(%lu) "message" %s\n", platform_get_tid(), \
                          ##__VA_ARGS__, __key_str);                  \
   }
#else
#define splinter_log_key(spl, key, message, ...)
#endif

/*
 *-----------------------------------------------------------------------------
 *
 * SplinterDB Structure:
 *
 *       SplinterDB is a size-tiered Be-tree. It has a superstructure called
 *       the trunk tree, which consists of trunk nodes. Each trunk node
 *       contains pointers to a collection of branches. Each branch is a B-tree
 *       which stores key-value pairs (tuples). All the actual data is stored
 *       in the branches, and the trunk indexes and organizes the data.
 *
 *-----------------------------------------------------------------------------
 */

/*
 *-----------------------------------------------------------------------------
 *
 * Substructures:
 *
 *       B-trees:
 *          SplinterDB makes use of B-trees, which come in two flavors, dynamic
 *          and static.
 *          dynamic: Dynamic B-trees are used in the memtable (see below) and
 *             are mutable B-trees, supporting insertions. The mutable
 *             operations on B-trees must use a btree_dynamic_handle.
 *          static: Static B-trees are used as branches and are immutable.
 *             Static btrees are accessed using their root_addr, which is
 *             thinly wrapped using their root_addr, which is thinly wrapped
 *             using btree_static_handle.
 *
 *-----------------------------------------------------------------------------
 */


/*
 *-----------------------------------------------------------------------------
 *
 * Insertion Path:
 *
 *       Memtable
 *          Insertions are first inserted into a memtable, which is a dynamic
 *          btree. SplinterDB uses multiple memtables so that when one memtable
 *          fills, insertions can continue into another memtable while the
 *          first is incorporated.
 *
 *          As part of this process, the generation number of the leaf into
 *          which the new tuple is placed is returned and stored in the log (if
 *          used) in order to establish a per-key temporal ordering.  The
 *          memtable also keeps an list of fingerprints, fp_arr, which are used
 *          to build the filter when the memtable becomes a branch.
 *
 *       Incorporation
 *          When the memtable fills, it is incorporated into the root node. The
 *          memtable locks itself to inserts (but not lookups), splinter
 *          switches the active memtable, then the filter is built from the
 *          fp_arr, and the btree in the memtable is inserted into the root as
 *          a new (distinct) branch.  Then the memtable is reinitialized with a
 *          new (empty) btree and unlocked.
 *
 *       Flushing
 *          A node is considered full when it has max_tuples_per_node tuples
 *          (set to be fanout * memtable_capacity) or when it has
 *          max_branches_per_node branches. The first condition ensures that
 *          data moves down the tree and the second limits the number of
 *          branches on a root-to-leaf path and therefore the worst-case lookup
 *          cost.
 *
 *          When a node fills, a flush is initiated to each pivot (child) of
 *          the node which has at least max_branches_per_node live branches. If
 *          the node is still full, it picks the pivot which has the most
 *          tuples and flushes to that child and repeats this process until the
 *          node is no longer full.
 *
 *          A flush consists of flushing all the branches which are live for
 *          the pivot into a bundle in the child. A bundle is a contiguous
 *          range of branches in a trunk node, see trunk node documentation
 *          below. A flush to a given pivot makes all branches and bundles in
 *          the parent no longer live for that pivot.
 *
 *       Compaction (after flush)
 *          After a flush completes, a compact_bundle job is issued for the
 *          bundle which was created. This job first checks if the node is full
 *          and if so flushes until it is no longer full. Then it compacts all
 *          the tuples in the bundle which are live for the node (are within
 *          the node's key range and have not been flushed), and replaces the
 *          bundle with the resulting compacted branch.
 *
 *       Split (internal)
 *          During a flush, if the child has more pivots than the configured
 *          fanout, it is split. Note that pivots are added at other times (to
 *          the parent of an internal or leaf split), so nodes may
 *          temporarily exceed the fanout. Splits are not initiated then,
 *          because the hand-over-hand locking protocol means that the lock of
 *          the grandparent is not held and it is awkward for try to acquire
 *          locks going up the tree.
 *
 *          An internal node split is a logical split: the trunk node is
 *          copied, except the first fanout/2 pivots become the pivots of the
 *          left node and the remaining pivots become the right node. No
 *          compaction is initiated, and the branches and bundles of the node
 *          pre-split are shared between the new left and right nodes.
 *
 *       Split (leaf)
 *          When a leaf has more than cfg->max_tuples_per_leaf (fanout *
 *          memtable_capacity), it is considered full.
 *
 *          When a leaf is full, it is split logically: new pivots are
 *          calculated, new leaves are created with those pivots as min/max
 *          keys, and all the branches in the leaf at the time of the split are
 *          shared between them temporarily as a single bundle in each.  This
 *          split happens synchronously with the flush.
 *
 *          A compact_bundle job is issued for each new leaf, which
 *          asynchronously compacts the shared branches into a single unshared
 *          branch with the tuples from each new leaf's range.
 *
 *-----------------------------------------------------------------------------
 */

/*
 *-----------------------------------------------------------------------------
 *
 * Interactions between Concurrent Processes
 *
 *       The design of SplinterDB allows flushes, compactions, internal node
 *       split and leaf splits to happen concurrently, even within the same
 *       node. The ways in which these processes can interact are detailed
 *       here.
 *
 *       Flushes and compactions:
 *       1. While a compaction has been scheduled or is in process, a flush may
 *          occur. This will flush the bundle being compacted to the child and
 *          the in-progress compaction will continue as usual. Note that the
 *          tuples which are flushed will still be compacted if the compaction
 *          is in progress, which results in some wasted work.
 *       2. As a result of 1., while a compaction has been scheduled, its
 *          bundle may be flushed to all children, so that it is no longer
 *          live. In this case, when the compact_bundle job initiates, it
 *          detects that the bundle is not live and aborts before compaction.
 *       3. Similarly, if the bundle for an in-progress compaction is flushed
 *          to all children, when it completes, it will detect that the bundle
 *          is no longer live and it will discard the output.
 *
 *       Flushes and internal/leaf splits:
 *          Flushes and internal/leaf splits are synchronous and do not
 *          interact.
 *
 *       Internal splits and compaction:
 *       4. If an internal split occurs in a node which has a scheduled
 *          compaction, when the compact_bundle job initiates it will detect
 *          the node split using the node's generation number
 *          (hdr->generation). It then creates a separate compact_bundle job on
 *          the new sibling.
 *       5. If an internal split occurs in a node with an in-progress
 *          compaction, the bundle being compacted is copied to the new
 *          sibling.  When the compact_bundle job finishes compaction and
 *          fetches the node to replace the bundle, the node split is detected
 *          using the generation number, and the bundle is replaced in the new
 *          sibling as well. Note that the output of the compaction will
 *          contain tuples for both the node and its new sibling.
 *
 *       Leaf splits and compaction:
 *       6. If a compaction is scheduled or in progress when a leaf split
 *          triggers, the leaf split will start its own compaction job on the
 *          bundle being compacted. When the compaction job initiates or
 *          finishes, it will detect the leaf split using the generation number
 *          of the leaf, and abort.
 *
 *-----------------------------------------------------------------------------
 */

/*
 *-----------------------------------------------------------------------------
 *
 * Trunk Nodes:
 *
 *       A trunk node consists of the following:
 *
 *       header
 *          meta data
 *       ---------
 *       array of bundles
 *          When a collection of branches are flushed into a node, they are
 *          organized into a bundle. This bundle will be compacted into a
 *          single branch by a call to splinter_compact_bundle. Bundles are
 *          implemented as a collection of subbundles, each of which covers a
 *          range of branches.
 *       ----------
 *       array of subbundles
 *          A subbundle consists of the branches from a single ancestor (really
 *          that ancestor's pivot). During a flush, all the whole branches in
 *          the parent are collected into a subbundle in the child and any
 *          subbundles in the parent are copied to the child.
 *
 *          Subbundles function properly in the current design, but are not
 *          used for anything. They are going to be used for routing filters.
 *       ----------
 *       array of pivots
 *          Each node has a pivot corresponding to each child as well as an
 *          additional last pivot which contains an exclusive upper bound key
 *          for the node. Each pivot has a key which is an inclusive lower
 *          bound for the keys in its child node (as well as the subtree rooted
 *          there). This means that the key for the 0th pivot is an inclusive
 *          lower bound for all keys in the node.  Each pivot also has its own
 *          start_branch, which is used to determine which branches have tuples
 *          for that pivot (the range start_branch to end_branch).
 *
 *          Each pivot's key is accessible via a call to splinter_get_pivot and
 *          the remaining data is accessible via a call to
 *          splinter_get_pivot_data.
 *
 *          The number of pivots has two different limits: a soft limit
 *          (fanout) and a hard limit (max_pivot_keys). When the soft limit is
 *          reached, it will cause the node to split the next time it is
 *          flushed into (see internal node splits above). Note that multiple
 *          pivots can be added to the parent of a leaf during a split and
 *          multiple splits could theoretically occur before the node is
 *          flushed into again, so the fanout limit may temporarily be exceeded
 *          by multiple pivots. The hard limit is the amount of physical space
 *          in the node which can be used for pivots and cannot be exceeded. By
 *          default the fanout is 8 and the hard limit is 3x the fanout. Note
 *          that the additional last pivot (containing the exclusive upper
 *          bound to the node) counts towards the hard limit (because it uses
 *          physical space), but not the soft limit.
 *       ----------
 *       array of branches
 *          whole branches: the branches from hdr->start_branch to
 *             hdr->start_frac_branch are "whole" branches, each of which is
 *             the output of a compaction or incorporation.
 *          fractional branches: from hdr->start_frac_branch to hdr->end_branch
 *             are "fractional" branches that are part of bundles and are in
 *             the process of being compacted into whole branches.
 *          Logically, each whole branch and each bundle counts toward the
 *          number of branches in the node (or pivot), since each bundle
 *          represents a single branch after compaction.
 *
 *          There are two limits on the number of branches in a node. The soft
 *          limit (max_branches_per_node) refers to logical branches (each
 *          whole branch and each bundle counts as a logical branch), and when
 *          there are more logical branches than the soft limit, the node is
 *          considered full and flushed until there are fewer branches than the
 *          soft limit. The hard limit (hard_max_branches_per_node) is the
 *          number of branches (whole and fractional) for which there is
 *          physical room in the node, and as a result cannot be exceeded. An
 *          attempt to flush into a node which is at the hard limit will fail.
 *
 *-----------------------------------------------------------------------------
 */


/*
 *-----------------------------------------------------------------------------
 *
 * structs
 *
 *-----------------------------------------------------------------------------
 */

// a super block
typedef struct splinter_super_block {
   uint64      root_addr;
   uint64      meta_tail;
   uint64      log_addr;
   uint64      log_meta_addr;
   uint64      timestamp;
   bool        checkpointed;
   bool        dismounted;
   checksum128 checksum;
} splinter_super_block;

/*
 * A subbundle is a collection of branches which originated in the same node.
 * It is used to organize branches with their routing filters when they are
 * flushed or otherwise moved or reorganized.  A query to the node uses the
 * routing filter to filter the branches in the subbundle.
 */

typedef enum splinter_subbundle_state {
   SB_STATE_UNCOMPACTED_INDEX,
   SB_STATE_UNCOMPACTED_LEAF,
   SB_STATE_COMPACTED,         // compacted subbundles are always index
} splinter_subbundle_state;

typedef struct PACKED splinter_subbundle {
   splinter_subbundle_state state;
   uint16                   start_branch;
   uint16                   end_branch;
   uint16                   start_filter;
   uint16                   end_filter;
} splinter_subbundle;

/*
 * A flush moves branches from the parent to a bundle in the child. The bundle
 * is then compacted with a compact_bundle job.
 *
 * Branches are organized into subbundles.
 *
 * When a compact_bundle job completes, the branches in the bundle are replaced
 * with the outputted branch of the compaction and the bundle is marked
 * compacted. If there is not an earlier uncompacted bundle, the bundle can be
 * released and the compacted branch can become a whole branch. This is
 * maintain the invariant that the outstanding bundles form a contiguous range.
 */

typedef struct PACKED splinter_bundle {
   uint16 start_subbundle;
   uint16 end_subbundle;
   uint64 num_tuples;
} splinter_bundle;

/*
 * Trunk headers
 *
 * Contains metadata for trunk nodes. See below for comments on fields.
 *
 * Generation numbers are used by asynchronous processes to detect node splits.
 *    internal nodes: Splits increment the generation number of the left node.
 *       If a process visits a node with generation number g, then returns at a
 *       later point, it can find all the nodes which it splits into by search
 *       right until it reaches a node with generation number g (inclusive).
 *    leaves: Splits increment the generation numbers of all the resulting
 *       leaves. This is because there are no processes which need to revisit
 *       all the created leaves.
 */

typedef struct PACKED splinter_trunk_hdr {
   uint16 num_pivot_keys;    // number of used pivot keys (== num_children + 1)
   uint16 height;            // height of the node
   uint64 next_addr;         // PBN of the node's successor (0 if no successor)
   uint64 generation;        // counter incremented on a node split
   uint64 pivot_generation;  // counter incremented when new pivots are added

   uint16 start_branch;      // first live branch
   uint16 start_frac_branch; // first fractional branch (branch in a bundle)
   uint16 end_branch;        // successor to the last live branch
   uint16 start_bundle;      // first live bundle
   uint16 end_bundle;        // successor to the last live bundle
   uint16 start_subbundle;   // first live subbundle
   uint16 end_subbundle;     // successor to the last live subbundle
   uint16 start_sb_filter;   // first subbundle filter
   uint16 end_sb_filter;     // successor to the last sb filter

   splinter_bundle    bundle[SPLINTER_MAX_BUNDLES];
   splinter_subbundle subbundle[SPLINTER_MAX_SUBBUNDLES];
   routing_filter     sb_filter[SPLINTER_MAX_FILTERS];
} splinter_trunk_hdr;

/*
 * a pivot consists of the pivot key (of size cfg.key_size) followed by a
 * splinter_pivot_data
 *
 * the generation is used by asynchronous processes to determine when a pivot
 * has split
 */

typedef struct splinter_pivot_data {
   uint64         addr;         // PBN of the child
   uint64         num_tuples;   // estimate of the # of tuples for this pivot
   uint64         generation;   // receives new higher number when pivot splits
   uint16         start_branch; // first branch live (not used in leaves)
   uint16         start_bundle; // first bundle live (not used in leaves)
   routing_filter filter;       // routing filter for keys in this pivot
   int64          srq_idx;      // index in the space rec queue
} splinter_pivot_data;

typedef enum splinter_compaction_type {
   SPLINTER_COMPACTION_TYPE_FLUSH,
   SPLINTER_COMPACTION_TYPE_LEAF_SPLIT,
   SPLINTER_COMPACTION_TYPE_SINGLE_LEAF_SPLIT,
   SPLINTER_COMPACTION_TYPE_SPACE_REC,
   NUM_SPLINTER_COMPACTION_TYPES,
} splinter_compaction_type;

// arguments to a compact_bundle job
struct splinter_compact_bundle_req {
   splinter_handle *        spl;
   uint64                   addr;
   uint16                   height;
   uint16                   bundle_no;
   splinter_compaction_type type;
   uint64                   generation;
   uint64                   filter_generation;
   uint64                   pivot_generation[SPLINTER_MAX_PIVOTS];
   uint64                   max_pivot_generation;
   uint64                   input_pivot_count[SPLINTER_MAX_PIVOTS];
   uint64                   output_pivot_count[SPLINTER_MAX_PIVOTS];
   uint64                   tuples_reclaimed;
   uint32 *                 fp_arr;
   bool                     should_build[SPLINTER_MAX_PIVOTS];
   routing_filter           old_filter[SPLINTER_MAX_PIVOTS];
   uint16                   value[SPLINTER_MAX_PIVOTS];
   routing_filter           filter[SPLINTER_MAX_PIVOTS];
};

// an iterator which skips masked pivots
typedef struct splinter_btree_skiperator {
   iterator        super;
   uint64          curr;
   uint64          end;
   splinter_branch branch;
   btree_iterator  itor[SPLINTER_MAX_PIVOTS];
} splinter_btree_skiperator;

// for find_pivot
typedef enum lookup_type {
   less_than,
   less_than_or_equal,
   greater_than,
   greater_than_or_equal,
} lookup_type;

// for for_each_node
typedef bool (*node_fn)(splinter_handle *spl,
                        uint64           addr,
                        void            *arg);

// Used by splinter_compact_bundle()
typedef struct {
   splinter_btree_skiperator skip_itor[SPLINTER_MAX_TOTAL_DEGREE];
   iterator*                 itor_arr[SPLINTER_MAX_TOTAL_DEGREE];
   key_buffer                saved_pivot_keys[SPLINTER_MAX_PIVOTS];
} compact_bundle_scratch;
// Used by splinter_split_leaf()
typedef struct {
   char           pivot[SPLINTER_MAX_PIVOTS][MAX_KEY_SIZE];
   btree_iterator btree_itor[SPLINTER_MAX_TOTAL_DEGREE];
   iterator*      rough_itor[SPLINTER_MAX_TOTAL_DEGREE];
} split_leaf_scratch;

/*
 * Union of various data structures that can live on the per-thread
 * scratch memory provided by the task subsystem and are needed by
 * splinter's task dispatcher routines.
 */
typedef union {
   compact_bundle_scratch compact_bundle;
   split_leaf_scratch     split_leaf;
} splinter_task_scratch;


/*
 *-----------------------------------------------------------------------------
 *
 * function declarations
 *
 *-----------------------------------------------------------------------------
 */

// clang-format off
static inline bool                 splinter_is_leaf                   (splinter_handle *spl, page_handle *node);
static inline uint64               splinter_next_addr                 (splinter_handle *spl, page_handle *node);
static inline int                  splinter_key_compare               (splinter_handle *spl, const char *key1, const char *key2);
static inline page_handle *        splinter_node_get                  (splinter_handle *spl, uint64 addr);
static inline void                 splinter_node_unget                (splinter_handle *spl, page_handle **node);
static inline void                 splinter_node_claim                (splinter_handle *spl, page_handle **node);
static inline void                 splinter_node_unclaim              (splinter_handle *spl, page_handle *node);
static inline void                 splinter_node_lock                 (splinter_handle *spl, page_handle *node);
static inline void                 splinter_node_unlock               (splinter_handle *spl, page_handle *node);
page_handle *                      splinter_alloc                     (splinter_handle *spl, uint64 height);
static inline char *               splinter_get_pivot                 (splinter_handle *spl, page_handle *node, uint16 pivot_no);
static inline splinter_pivot_data *splinter_get_pivot_data            (splinter_handle *spl, page_handle *node, uint16 pivot_no);
static inline uint16               splinter_find_pivot                (splinter_handle *spl, page_handle *node, char *key, lookup_type comp);
platform_status                    splinter_add_pivot                 (splinter_handle *spl, page_handle *parent, page_handle *child, uint16 pivot_no);
static inline uint16               splinter_num_children              (splinter_handle *spl, page_handle *node);
static inline uint16               splinter_num_pivot_keys            (splinter_handle *spl, page_handle *node);
static inline void                 splinter_inc_num_pivot_keys        (splinter_handle *spl, page_handle *node);
static inline char *               splinter_max_key                   (splinter_handle *spl, page_handle *node);
void                               splinter_update_num_tuples         (splinter_handle *spl, page_handle *node, uint16 branch_no);
void                               splinter_pivot_recount_num_tuples  (splinter_handle *spl, page_handle *node, uint64 pivot_no);
static inline uint16               splinter_pivot_branch_count        (splinter_handle *spl, page_handle *node, splinter_pivot_data *pdata);
bool                               splinter_pivot_needs_count_flush   (splinter_handle *spl, page_handle *node, splinter_pivot_data *pdata);
static inline uint64               splinter_pivot_tuples_in_branch    (splinter_handle *spl, page_handle *node, uint16 pivot_no, uint16 branch_no);
static inline bool                 splinter_has_vacancy               (splinter_handle *spl, page_handle *node, uint16 num_new_branches);
static inline uint16               splinter_bundle_no_add             (splinter_handle *spl, uint16 start, uint16 end);
static inline uint16               splinter_bundle_no_sub             (splinter_handle *spl, uint16 start, uint16 end);
static inline splinter_bundle     *splinter_get_bundle                (splinter_handle *spl, page_handle *node, uint16 bundle_no);
static inline uint16               splinter_get_new_bundle            (splinter_handle *spl, page_handle *node);
static inline uint16               splinter_bundle_start_branch       (splinter_handle *spl, page_handle *node, splinter_bundle *bundle);
static inline uint16               splinter_start_bundle              (splinter_handle *spl, page_handle *node);
static inline uint16               splinter_inc_start_bundle          (splinter_handle *spl, page_handle *node);
static inline uint16               splinter_end_bundle                (splinter_handle *spl, page_handle *node);
static inline uint16               splinter_bundle_clear_subbundles   (splinter_handle *spl, page_handle *node, splinter_bundle *bundle);
static inline uint16               splinter_subbundle_no_add          (splinter_handle *spl, uint16 start, uint16 end);
static inline uint16               splinter_subbundle_no_sub          (splinter_handle *spl, uint16 start, uint16 end);
static inline uint16               splinter_end_subbundle             (splinter_handle *spl, page_handle *node);
static inline uint16               splinter_end_sb_filter             (splinter_handle *spl, page_handle *node);
static inline splinter_branch     *splinter_get_branch                (splinter_handle *spl, page_handle *node, uint32 k);
static inline splinter_branch     *splinter_get_new_branch            (splinter_handle *spl, page_handle *node);
static inline uint16               splinter_start_branch              (splinter_handle *spl, page_handle *node);
static inline uint16               splinter_end_branch                (splinter_handle *spl, page_handle *node);
static inline uint16               splinter_start_frac_branch         (splinter_handle *spl, page_handle *node);
static inline void                 splinter_set_start_frac_branch     (splinter_handle *spl, page_handle *node, uint16 branch_no);
static inline uint16               splinter_branch_count              (splinter_handle *spl, page_handle *node);
static inline bool                 splinter_branch_valid              (splinter_handle *spl, page_handle *node, uint64 branch_no);
static inline bool                 splinter_branch_live               (splinter_handle *spl, page_handle *node, uint64 branch_no);
static inline bool                 splinter_branch_live_for_pivot     (splinter_handle *spl, page_handle *node, uint64 branch_no, uint16 pivot_no);
static inline bool                 splinter_branch_is_whole           (splinter_handle *spl, page_handle *node, uint64 branch_no);
splinter_bundle *                  splinter_flush_into_bundle         (splinter_handle *spl, page_handle *parent, page_handle *child, splinter_pivot_data *pdata, splinter_compact_bundle_req *req);
void                               splinter_replace_bundle_branches   (splinter_handle *spl, page_handle *node, splinter_branch *new_branch, splinter_compact_bundle_req *req);
static inline uint16               splinter_branch_no_add             (splinter_handle *spl, uint16 branch_no, uint16 offset);
static inline uint16               splinter_branch_no_sub             (splinter_handle *spl, uint16 branch_no, uint16 offset);
static inline void                 splinter_dec_ref                   (splinter_handle *spl, splinter_branch *branch, bool is_memtable);
static inline void                 splinter_zap_branch_range          (splinter_handle *spl, splinter_branch *branch, const char *start_key, const char *end_key, page_type type);
static inline void                 splinter_inc_intersection          (splinter_handle *spl, splinter_branch *branch, const char *key, bool is_memtable);
void                               splinter_memtable_flush_virtual    (void *arg, uint64 generation);
platform_status                    splinter_memtable_insert           (splinter_handle *spl, char *key, char *data);
void                               splinter_bundle_build_filters  (void *arg, void *scratch);
static inline void                 splinter_inc_filter                (splinter_handle *spl, routing_filter *filter);
static inline void                 splinter_dec_filter                (splinter_handle *spl, routing_filter *filter);
void                               splinter_compact_bundle            (void *arg, void *scratch);
int                                splinter_flush                     (splinter_handle *spl, page_handle *parent, splinter_pivot_data *pdata, bool is_space_rec);
int                                splinter_flush_fullest             (splinter_handle *spl, page_handle *node);
static inline bool                 splinter_needs_split               (splinter_handle *spl, page_handle *node);
int                                splinter_split_index               (splinter_handle *spl, page_handle *parent, page_handle *child, uint64 pivot_no);
void                               splinter_split_leaf                (splinter_handle *spl, page_handle *parent, page_handle *leaf, uint16 child_idx);
int                                splinter_split_root                (splinter_handle *spl, page_handle     *root);
void                               splinter_print                     (splinter_handle *spl);
void                               splinter_print_node                (splinter_handle *spl, uint64 addr, platform_stream_handle stream);
void                               splinter_print_locked_node         (splinter_handle *spl, page_handle *node, platform_stream_handle stream);
static void                        splinter_btree_skiperator_init     (splinter_handle *spl, splinter_btree_skiperator *skip_itor, page_handle *node, uint16 branch_idx, key_buffer pivots[static SPLINTER_MAX_PIVOTS]);
void                               splinter_btree_skiperator_get_curr (iterator *itor, slice *key, slice *data);
platform_status                    splinter_btree_skiperator_advance  (iterator *itor);
platform_status                    splinter_btree_skiperator_at_end   (iterator *itor, bool *at_end);
void                               splinter_btree_skiperator_print    (iterator *itor);
void                               splinter_btree_skiperator_deinit   (splinter_handle *spl, splinter_btree_skiperator *skip_itor);
bool                               splinter_verify_node               (splinter_handle *spl, page_handle *node);
void                               splinter_maybe_reclaim_space       (splinter_handle *spl);
const static iterator_ops splinter_btree_skiperator_ops = {
   .get_curr = splinter_btree_skiperator_get_curr,
   .at_end   = splinter_btree_skiperator_at_end,
   .advance  = splinter_btree_skiperator_advance,
   .print    = splinter_btree_skiperator_print,
};

// clang-format on

/*
 *-----------------------------------------------------------------------------
 *
 * super block functions
 *
 *-----------------------------------------------------------------------------
 */
void
splinter_set_super_block(splinter_handle *spl,
                         bool             is_checkpoint,
                         bool             is_dismount,
                         bool             is_create)
{
   uint64                super_addr;
   page_handle          *super_page;
   splinter_super_block *super;
   uint64                wait = 1;
   platform_status rc;

   if (is_create) {
      rc = allocator_alloc_super_addr(spl->al, spl->id, &super_addr);
   } else {
      rc = allocator_get_super_addr(spl->al, spl->id, &super_addr);
   }
   platform_assert_status_ok(rc);
   super_page = cache_get(spl->cc, super_addr, TRUE, PAGE_TYPE_MISC);
   while (!cache_claim(spl->cc, super_page)) {
      platform_sleep(wait);
      wait *= 2;
   }
   wait = 1;
   cache_lock(spl->cc, super_page);

   super = (splinter_super_block *)super_page->data;
   super->root_addr     = spl->root_addr;
   super->meta_tail     = mini_meta_tail(&spl->mini);
   if (spl->cfg.use_log) {
      super->log_addr      = log_addr(spl->log);
      super->log_meta_addr = log_meta_addr(spl->log);
   }
   super->timestamp     = platform_get_real_time();
   super->checkpointed  = is_checkpoint;
   super->dismounted    = is_dismount;
   super->checksum      = platform_checksum128(super,
         sizeof(splinter_super_block) - sizeof(checksum128),
         SPLINTER_SUPER_CSUM_SEED);

   cache_mark_dirty(spl->cc, super_page);
   cache_unlock(spl->cc, super_page);
   cache_unclaim(spl->cc, super_page);
   cache_unget(spl->cc, super_page);
   cache_page_sync(spl->cc, super_page, TRUE, PAGE_TYPE_MISC);
}

splinter_super_block *
splinter_get_super_block_if_valid(splinter_handle  *spl,
                                  page_handle     **super_page)
{
   uint64                super_addr;
   splinter_super_block *super;

   platform_status rc =
      allocator_get_super_addr(spl->al, spl->id, &super_addr);
   platform_assert_status_ok(rc);
   *super_page = cache_get(spl->cc, super_addr, TRUE, PAGE_TYPE_MISC);
   super      = (splinter_super_block *)(*super_page)->data;

   if (!platform_checksum_is_equal(super->checksum,
            platform_checksum128(super,
               sizeof(splinter_super_block) - sizeof(checksum128),
               SPLINTER_SUPER_CSUM_SEED))) {
      cache_unget(spl->cc, *super_page);
      *super_page = NULL;
      return NULL;
   }

   return super;
}

void
splinter_release_super_block(splinter_handle *spl,
                             page_handle     *super_page)
{
   cache_unget(spl->cc, super_page);
}

/*
 *-----------------------------------------------------------------------------
 *
 * helper/wrapper functions
 *
 *-----------------------------------------------------------------------------
 */

static inline uint16
splinter_height(splinter_handle *spl,
                page_handle     *node)
{
   splinter_trunk_hdr *hdr = (splinter_trunk_hdr *)node->data;
   return hdr->height;
}

static inline uint16
splinter_tree_height(splinter_handle *spl)
{
   page_handle *root = splinter_node_get(spl, spl->root_addr);
   uint16 tree_height = splinter_height(spl, root);
   splinter_node_unget(spl, &root);
   return tree_height;
}

static inline bool
splinter_is_leaf(splinter_handle *spl,
                 page_handle     *node)
{
   return splinter_height(spl, node) == 0;
}

uint64
splinter_trunk_hdr_size()
{
   return sizeof(splinter_trunk_hdr);
}

/*
 * The logical branch count is the number of branches the node would have if
 * all compactions completed. This is the number of whole branches plus the
 * number of bundles.
 */

static inline uint16
splinter_logical_branch_count(splinter_handle *spl,
                              page_handle     *node)
{
   splinter_trunk_hdr *hdr = (splinter_trunk_hdr *)node->data;
   // whole branches
   uint16 num_branches = splinter_branch_no_sub(spl, hdr->start_frac_branch,
         hdr->start_branch);
   // bundles
   uint16 num_bundles = splinter_bundle_no_sub(spl, hdr->end_bundle,
         hdr->start_bundle);
   return num_branches + num_bundles;
}

/*
 * A node is full if either it has too many tuples or if it has too many
 * logical branches.
 */

static inline bool
splinter_node_is_full(splinter_handle *spl,
                      page_handle     *node)
{
   uint64 num_tuples = 0;
   if (splinter_logical_branch_count(spl, node) >
         spl->cfg.max_branches_per_node) {
      return TRUE;
   }
   for (uint16 i = 0; i < splinter_num_children(spl, node); i++) {
      num_tuples += splinter_get_pivot_data(spl, node, i)->num_tuples;
   }
   return num_tuples > spl->cfg.max_tuples_per_node;
}

static inline uint64
splinter_next_addr(splinter_handle *spl,
                   page_handle     *node)
{
   splinter_trunk_hdr *hdr = (splinter_trunk_hdr *)node->data;
   return hdr->next_addr;
}

static inline void
splinter_set_next_addr(splinter_handle *spl,
                       page_handle     *node,
                       uint64           addr)
{
   splinter_trunk_hdr *hdr = (splinter_trunk_hdr *)node->data;
   hdr->next_addr = addr;
}

bool
splinter_for_each_node(splinter_handle *spl,
                       node_fn          func,
                       void            *arg)
{
   page_handle *root = splinter_node_get(spl, spl->root_addr);
   uint16 height = splinter_height(spl, root);
   splinter_node_unget(spl, &root);
   uint64 next_level_addr = spl->root_addr;
   for (uint64 i = 0; i <= height; i++) {
      page_handle *node = splinter_node_get(spl, next_level_addr);
      uint64 addr = next_level_addr;
      next_level_addr = splinter_get_pivot_data(spl, node, 0)->addr;
      splinter_node_unget(spl, &node);
      while (addr != 0) {
         // first get the next_addr, then apply func, in case func
         // deletes the node for example
         node = splinter_node_get(spl, addr);
         uint64 next_addr = splinter_next_addr(spl, node);
         splinter_node_unget(spl, &node);
         bool rc = func(spl, addr, arg);
         if (rc != TRUE) {
            return rc;
         }
         addr = next_addr;
      }
   }
   return TRUE;
}

static inline btree_config *
splinter_btree_config(splinter_handle *spl)
{
   return &spl->cfg.btree_cfg;
}


/*
 *-----------------------------------------------------------------------------
 *
 * Cache Wrappers
 *
 *-----------------------------------------------------------------------------
 */

static inline page_handle *
splinter_node_get(splinter_handle *spl,
                  uint64           addr)
{
   return cache_get(spl->cc, addr, TRUE, PAGE_TYPE_TRUNK);
}

static inline cache_async_result
splinter_node_get_async(splinter_handle     *spl,
                        uint64               addr,
                        splinter_async_ctxt *ctxt)
{
   return cache_get_async(spl->cc, addr, PAGE_TYPE_TRUNK, &ctxt->cache_ctxt);
}

static inline void
splinter_node_async_done(splinter_handle     *spl,
                         splinter_async_ctxt *ctxt)
{
   cache_async_done(spl->cc, PAGE_TYPE_TRUNK, &ctxt->cache_ctxt);
}

static inline void
splinter_node_unget(splinter_handle  *spl,
                    page_handle     **node)
{
   cache_unget(spl->cc, *node);
   *node = NULL;
}

static inline void
splinter_node_claim(splinter_handle  *spl,
                    page_handle     **node)
{
   uint64 wait = 1;
   while (!cache_claim(spl->cc, *node)) {
      uint64 addr = (*node)->disk_addr;
      splinter_node_unget(spl, node);
      platform_sleep(wait);
      wait = wait > 2048 ? wait : 2 * wait;
      *node = splinter_node_get(spl, addr);
   }
}

static inline void
splinter_node_unclaim(splinter_handle *spl,
                      page_handle     *node)
{
   cache_unclaim(spl->cc, node);
}

static inline void
splinter_node_lock(splinter_handle *spl,
                   page_handle     *node)
{
   cache_lock(spl->cc, node);
   cache_mark_dirty(spl->cc, node);
}

static inline void
splinter_node_unlock(splinter_handle *spl,
                     page_handle     *node)
{
   cache_unlock(spl->cc, node);
}

page_handle *
splinter_alloc(splinter_handle *spl, uint64 height)
{
<<<<<<< HEAD
   uint64 addr = mini_allocator_alloc(&spl->mini, height, null_slice, NULL);
=======
   uint64 addr = mini_alloc(&spl->mini, height, NULL, NULL);
>>>>>>> fdac74b9
   return cache_alloc(spl->cc, addr, PAGE_TYPE_TRUNK);
}

/*
 *-----------------------------------------------------------------------------
 *
 * Circular Buffer Arithmetic
 *
 *       X_add and X_sub add or substract the offset in the arithmetic of the
 *       circular buffer for X.
 *
 *       X_in_range returns TRUE if the given index is in the range [start,
 *       end] in the circular buffer for X.
 *
 *-----------------------------------------------------------------------------
 */

static inline uint16
splinter_branch_no_add(splinter_handle *spl,
                       uint16           branch_no,
                       uint16           offset)
{
   return (branch_no + offset) % spl->cfg.hard_max_branches_per_node;
}

static inline uint16
splinter_branch_no_sub(splinter_handle *spl,
                       uint16           branch_no,
                       uint16           offset)
{
   return (branch_no + spl->cfg.hard_max_branches_per_node - offset)
      % spl->cfg.hard_max_branches_per_node;
}

static inline bool
splinter_branch_in_range(splinter_handle *spl,
                         uint16           branch_no,
                         uint16           start,
                         uint16           end)
{
   return splinter_branch_no_sub(spl, branch_no, start)
      < splinter_branch_no_sub(spl, end, start);
}

static inline uint16
splinter_bundle_no_add(splinter_handle *spl,
                       uint16           start,
                       uint16           end)
{
   return (start + end) % SPLINTER_MAX_BUNDLES;
}

static inline uint16
splinter_bundle_no_sub(splinter_handle *spl,
                       uint16           start,
                       uint16           end)
{
   return (start + SPLINTER_MAX_BUNDLES - end)
      % SPLINTER_MAX_BUNDLES;
}

static inline uint16
splinter_subbundle_no_add(splinter_handle *spl,
                          uint16           start,
                          uint16           end)
{
   return (start + end) % SPLINTER_MAX_SUBBUNDLES;
}

static inline uint16
splinter_subbundle_no_sub(splinter_handle *spl,
                          uint16           start,
                          uint16           end)
{
   return (start + SPLINTER_MAX_SUBBUNDLES - end)
      % SPLINTER_MAX_SUBBUNDLES;
}

/*
 *-----------------------------------------------------------------------------
 *
 * pivot functions
 *
 *-----------------------------------------------------------------------------
 */

static inline char *
splinter_get_pivot(splinter_handle *spl,
                   page_handle     *node,
                   uint16           pivot_no)
{
   platform_assert(pivot_no < spl->cfg.max_pivot_keys);
   splinter_trunk_hdr *hdr = (splinter_trunk_hdr *)node->data;
   return ((char*)hdr) + sizeof(*hdr) + pivot_no * splinter_pivot_size(spl);
}

static inline void
splinter_set_pivot(splinter_handle *spl,
                   page_handle     *node,
                   uint16           pivot_no,
                   const char      *pivot_key)
{
   debug_assert(pivot_no < splinter_num_pivot_keys(spl, node));

   char *dst_pivot_key = splinter_get_pivot(spl, node, pivot_no);
   memmove(dst_pivot_key, pivot_key, splinter_key_size(spl));

   // debug asserts (should be optimized away)
   if (pivot_no != 0) {
      __attribute__ ((unused)) const char *pred_pivot =
         splinter_get_pivot(spl, node, pivot_no - 1);
      debug_assert(splinter_key_compare(spl, pred_pivot, pivot_key) < 0);
   }
   if (pivot_no < splinter_num_children(spl, node)) {
      __attribute__ ((unused)) const char *succ_pivot =
         splinter_get_pivot(spl, node, pivot_no + 1);
      debug_assert(splinter_key_compare(spl, pivot_key, succ_pivot) < 0);
   }
}

static inline void
splinter_set_initial_pivots(splinter_handle *spl,
                            page_handle     *node,
                            const char      *min_key,
                            const char      *max_key)
{
   debug_assert(splinter_key_compare(spl, min_key, max_key) < 0);

   splinter_trunk_hdr *hdr = (splinter_trunk_hdr *)node->data;
   hdr->num_pivot_keys = 2;

   char *dst_pivot_key = splinter_get_pivot(spl, node, 0);
   memmove(dst_pivot_key, min_key, splinter_key_size(spl));
   splinter_pivot_data *pdata = splinter_get_pivot_data(spl, node, 0);
   ZERO_CONTENTS(pdata);
   pdata->srq_idx = -1;
   dst_pivot_key = splinter_get_pivot(spl, node, 1);
   memmove(dst_pivot_key, max_key, splinter_key_size(spl));
}

UNUSED_FUNCTION()
static inline char *
splinter_min_key(splinter_handle *spl,
                 page_handle     *node)
{
   return splinter_get_pivot(spl, node, 0);
}

static inline char *
splinter_max_key(splinter_handle *spl,
                 page_handle     *node)
{
   return splinter_get_pivot(spl, node, splinter_num_children(spl, node));
}

static inline uint64
splinter_pivot_generation(splinter_handle *spl,
                          page_handle     *node)
{
   splinter_trunk_hdr *hdr = (splinter_trunk_hdr *)node->data;
   return hdr->pivot_generation;
}

static inline uint64
splinter_inc_pivot_generation(splinter_handle *spl,
                              page_handle     *node)
{
   splinter_trunk_hdr *hdr = (splinter_trunk_hdr *)node->data;
   return hdr->pivot_generation++;
}

uint64
splinter_pivot_size(splinter_handle *spl)
{
   return splinter_key_size(spl) + sizeof(splinter_pivot_data);
}

uint64
splinter_pivot_message_size()
{
   return sizeof(splinter_pivot_data);
}

static inline splinter_pivot_data *
splinter_get_pivot_data(splinter_handle *spl,
                        page_handle     *node,
                        uint16           pivot_no)
{
   return (splinter_pivot_data *)(splinter_get_pivot(spl, node, pivot_no)
         + splinter_key_size(spl));
}

static inline void
splinter_set_pivot_data_new_root(splinter_handle *spl,
                                 page_handle     *node,
                                 uint64           child_addr)
{
   debug_assert(splinter_height(spl, node) != 0);
   splinter_pivot_data *pdata = splinter_get_pivot_data(spl, node, 0);

   pdata->addr = child_addr;
   pdata->num_tuples = 0;
   pdata->start_branch = splinter_start_branch(spl, node);
   pdata->start_bundle = splinter_end_bundle(spl, node);
   ZERO_STRUCT(pdata->filter);
}

static inline void
splinter_copy_pivot_data_from_pred(splinter_handle *spl,
                                   page_handle     *node,
                                   uint16           pivot_no,
                                   uint64           child_addr)
{
   debug_assert(splinter_height(spl, node) != 0);
   debug_assert(pivot_no != 0);
   splinter_pivot_data *pdata = splinter_get_pivot_data(spl, node, pivot_no);
   splinter_pivot_data *pred_pdata =
      splinter_get_pivot_data(spl, node, pivot_no - 1);

   memmove(pdata, pred_pdata, sizeof(*pdata));
   pdata->addr = child_addr;
   pdata->num_tuples = 0;
   pred_pdata->generation = splinter_inc_pivot_generation(spl, node);
   platform_assert(pdata->srq_idx == -1);
}

static inline uint16
splinter_pivot_start_branch(splinter_handle *spl,
                            page_handle     *node,
                            uint16           pivot_no)
{
   splinter_pivot_data *pdata = splinter_get_pivot_data(spl, node, pivot_no);
   return pdata->start_branch;
}

static inline uint64
splinter_generation(splinter_handle *spl,
                    page_handle     *node)
{
   splinter_trunk_hdr *hdr = (splinter_trunk_hdr *)node->data;
   return hdr->generation;
}

static inline void
splinter_inc_generation(splinter_handle *spl,
                        page_handle     *node)
{
   splinter_trunk_hdr *hdr = (splinter_trunk_hdr *)node->data;
   hdr->generation++;
}

/*
 * Used by find_pivot
 */
static inline uint32
lowerbound(uint32 size)
{
   if (size <= 1) return 0;
   return (8 * sizeof(uint32)) - __builtin_clz(size - 1);
}

/*
 * Used by find_pivot
 */
static inline void
splinter_update_lowerbound(uint16 *lo,
                           uint16 *mid,
                           int cmp,
                           lookup_type comp)
{
   switch(comp) {
      case less_than:
      case greater_than_or_equal:
         if (cmp < 0) *lo = *mid;
         break;
      case less_than_or_equal:
      case greater_than:
         if (cmp <= 0) *lo = *mid;
         break;
      default:
         platform_assert(0);
   }
}

/*
 * find_pivot performs a binary search for the extremal pivot that satisfies
 * comp, e.g. if comp == greater_than, find_pivot finds the smallest pivot
 * which is greater than key. It returns the found pivot's index.
 */
static inline uint16
splinter_find_pivot(splinter_handle *spl,
                    page_handle     *node,
                    char            *key,
                    lookup_type      comp)
{
   debug_assert(node != NULL);
   uint16 lo_idx = 0, mid_idx;
   uint32 i;
   int cmp;
   uint32 size = splinter_num_children(spl, node);

   if (size == 0) {
      return 0;
   }

   if (size == 1) {
      cmp = splinter_key_compare(spl, splinter_get_pivot(spl, node, 0), key);
      switch (comp) {
         case less_than:
            debug_assert(cmp < 0);
            return 0;
         case less_than_or_equal:
            debug_assert(cmp <= 0);
            return 0;
         case greater_than:
            return cmp > 0 ? 0 : 1;
         case greater_than_or_equal:
            return cmp >= 0 ? 0 : 1;
      }
   }

   // binary search for the pivot
   mid_idx = size - (1u << (lowerbound(size) - 1));
   size = 1u << (lowerbound(size) - 1);
   cmp = splinter_key_compare(spl, splinter_get_pivot(spl, node, mid_idx), key);
   splinter_update_lowerbound(&lo_idx, &mid_idx, cmp, comp);

   for (i = lowerbound(size); i != 0; i--) {
      size /= 2;
      mid_idx = lo_idx + size;
      cmp = splinter_key_compare(spl, splinter_get_pivot(spl, node, mid_idx),
            key);
      splinter_update_lowerbound(&lo_idx, &mid_idx, cmp, comp);
   }

   switch(comp) {
      case less_than:
      case less_than_or_equal:
         return lo_idx;
      case greater_than:
      case greater_than_or_equal:
         return lo_idx + 1;
      default:
         platform_assert(0);
   }
}

/*
 * branch_live_for_pivot returns TRUE if the branch is live for the pivot and
 * FALSE otherwise.
 */
static inline bool
splinter_branch_live_for_pivot(splinter_handle *spl,
                               page_handle     *node,
                               uint64           branch_no,
                               uint16           pivot_no)
{
   splinter_trunk_hdr *hdr = (splinter_trunk_hdr *)node->data;
   splinter_pivot_data *pdata = splinter_get_pivot_data(spl, node, pivot_no);
   return splinter_branch_no_sub(spl, branch_no, pdata->start_branch)
      < splinter_branch_no_sub(spl, hdr->end_branch, pdata->start_branch);
}

/*
 * branch_is_whole returns TRUE if the branch is whole and FALSE if it is
 * fractional (part of a bundle) or dead.
 */
static inline bool
splinter_branch_is_whole(splinter_handle *spl,
                         page_handle     *node,
                         uint64           branch_no)
{
   splinter_trunk_hdr *hdr = (splinter_trunk_hdr *)node->data;
   return splinter_branch_no_sub(spl, branch_no, hdr->start_branch)
      < splinter_branch_no_sub(spl, hdr->start_frac_branch, hdr->start_branch);
}

static inline void
splinter_shift_pivots(splinter_handle *spl,
                      page_handle     *node,
                      uint16           pivot_no,
                      uint16           shift)
{
   debug_assert(splinter_height(spl, node) != 0);
   debug_assert(splinter_num_pivot_keys(spl, node) + shift <
         spl->cfg.max_pivot_keys);
   debug_assert(pivot_no < splinter_num_pivot_keys(spl, node));

   char *dst_pivot = splinter_get_pivot(spl, node, pivot_no + shift);
   char *src_pivot = splinter_get_pivot(spl, node, pivot_no);
   uint16 pivots_to_shift = splinter_num_pivot_keys(spl, node) - pivot_no;
   size_t bytes_to_shift = pivots_to_shift * splinter_pivot_size(spl);
   memmove(dst_pivot, src_pivot, bytes_to_shift);
}

/*
 * add_pivot adds a pivot in parent at position pivot_no that points to child.
 */

platform_status
splinter_add_pivot(splinter_handle     *spl,
                   page_handle         *parent,
                   page_handle         *child,
                   uint16               pivot_no)  // position of new pivot
{
   // equality is allowed, because we can be adding a pivot at the end
   platform_assert(pivot_no <= splinter_num_children(spl, parent));
   platform_assert(pivot_no != 0);

   if (splinter_num_pivot_keys(spl, parent) >= spl->cfg.max_pivot_keys) {
      // No room to add a pivot
      debug_assert(splinter_num_pivot_keys(spl, parent) ==
                   spl->cfg.max_pivot_keys);
      return STATUS_LIMIT_EXCEEDED;
   }

   // move pivots in parent and add new pivot for child
   splinter_shift_pivots(spl, parent, pivot_no, 1);
   splinter_inc_num_pivot_keys(spl, parent);
   const char *pivot_key = splinter_get_pivot(spl, child, 0);
   splinter_set_pivot(spl, parent, pivot_no, pivot_key);

   uint64 child_addr = child->disk_addr;
   splinter_copy_pivot_data_from_pred(spl, parent, pivot_no, child_addr);

   return STATUS_OK;
}

void
splinter_add_pivot_new_root(splinter_handle *spl,
                            page_handle     *parent,
                            page_handle     *child)
{
   const char *pivot_key = splinter_get_pivot(spl, child, 0);
   __attribute__ ((unused)) const char *min_key = spl->cfg.data_cfg->min_key;
   debug_assert(splinter_key_compare(spl, pivot_key, min_key) == 0);

   const char *max_key = spl->cfg.data_cfg->max_key;
   splinter_set_initial_pivots(spl, parent, pivot_key, max_key);
   uint64 child_addr = child->disk_addr;
   splinter_set_pivot_data_new_root(spl, parent, child_addr);
}

/*
 * update_num_tuples updates the estimate of the tuples (num_tuples) in each
 * pivot to include an estimate of those from new_branch.
 *
 * Used when adding new branches to a node as part of a flush.
 */
void
splinter_update_num_tuples(splinter_handle *spl,
                           page_handle     *node,
                           uint16           branch_no)
{
   uint16 num_children = splinter_num_children(spl, node);
   for (uint16 pivot_no = 0; pivot_no < num_children; pivot_no++) {
      splinter_pivot_data *pdata = splinter_get_pivot_data(spl, node, pivot_no);
      pdata->num_tuples +=
         splinter_pivot_tuples_in_branch(spl, node, pivot_no, branch_no);
   }
}

/*
 * pivot_recount_num_tuples recounts num_tuples for the pivot at position
 * pivot_no using a rough count.
 *
 * Used after index splits.
 */
void
splinter_pivot_recount_num_tuples(splinter_handle *spl,
                                  page_handle     *node,
                                  uint64           pivot_no)
{
   splinter_trunk_hdr *hdr = (splinter_trunk_hdr *)node->data;
   splinter_pivot_data *pdata = splinter_get_pivot_data(spl, node, pivot_no);
   pdata->num_tuples = 0;
   for (uint64 branch_no = pdata->start_branch;
        branch_no != hdr->end_branch;
        branch_no = splinter_branch_no_add(spl, branch_no, 1)) {
      pdata->num_tuples +=
         splinter_pivot_tuples_in_branch(spl, node, pivot_no, branch_no);
   }
}

uint64
splinter_pivot_num_tuples(splinter_handle *spl,
                          page_handle     *node,
                          uint16           pivot_no)
{
   splinter_pivot_data *pdata = splinter_get_pivot_data(spl, node, pivot_no);
   return pdata->num_tuples;
}

void
splinter_pivot_set_num_tuples(splinter_handle *spl,
                              page_handle     *node,
                              uint16           pivot_no,
                              uint64           num_tuples)
{
   splinter_pivot_data *pdata = splinter_get_pivot_data(spl, node, pivot_no);
   pdata->num_tuples = num_tuples;
}

static inline uint64
splinter_pivot_tuples_to_reclaim(splinter_handle     *spl,
                                 splinter_pivot_data *pdata)
{
   uint64 tuples_in_pivot = pdata->filter.num_fingerprints;
   uint64 est_unique_tuples =
      routing_filter_estimate_unique_keys(&pdata->filter, &spl->cfg.leaf_filter_cfg);
   return tuples_in_pivot > est_unique_tuples ? tuples_in_pivot - est_unique_tuples : 0;
}

/*
 * Returns the number of whole branches which are live for the pivot
 */
static inline uint64
splinter_pivot_whole_branch_count(splinter_handle     *spl,
                                  page_handle         *node,
                                  splinter_pivot_data *pdata)
{
   splinter_trunk_hdr *hdr = (splinter_trunk_hdr *)node->data;
   if (!splinter_branch_is_whole(spl, node, pdata->start_branch))
      return 0;
   return splinter_branch_no_sub(spl, hdr->start_frac_branch, pdata->start_branch);
}

/*
 * Returns the number of bundles which are live for the pivot.
 */
static inline uint16
splinter_pivot_bundle_count(splinter_handle     *spl,
                            page_handle         *node,
                            splinter_pivot_data *pdata)
{
   splinter_trunk_hdr *hdr = (splinter_trunk_hdr *)node->data;
   return splinter_bundle_no_sub(spl, hdr->end_bundle, pdata->start_bundle);
}

/*
 * Returns the number of subbundles which are live for the pivot.
 */
static inline uint16
splinter_pivot_subbundle_count(splinter_handle     *spl,
                               page_handle         *node,
                               splinter_pivot_data *pdata)
{
   splinter_trunk_hdr *hdr = (splinter_trunk_hdr *)node->data;
   uint16 pivot_start_subbundle;
   splinter_bundle *bundle;
   if (splinter_pivot_bundle_count(spl, node, pdata) == 0)
      return 0;

   bundle = splinter_get_bundle(spl, node, pdata->start_bundle);
   pivot_start_subbundle = bundle->start_subbundle;
   return splinter_subbundle_no_sub(spl, hdr->end_subbundle,
                                    pivot_start_subbundle);
}

static inline uint16
splinter_pivot_start_subbundle(splinter_handle     *spl,
                               page_handle         *node,
                               splinter_pivot_data *pdata)
{
   if (pdata->start_bundle == splinter_end_bundle(spl, node)) {
      return splinter_end_subbundle(spl, node);;
   }
   splinter_bundle *bundle =
      splinter_get_bundle(spl, node, pdata->start_bundle);
   return bundle->start_subbundle;
}

static inline uint16
splinter_pivot_end_subbundle_for_lookup(splinter_handle     *spl,
                                        page_handle         *node,
                                        splinter_pivot_data *pdata)
{
   return splinter_subbundle_no_sub(spl,
         splinter_pivot_start_subbundle(spl, node, pdata), 1);
}

/*
 * Returns the logical number of branches which are live for the pivot. A
 * logical branch is either a whole branch or a bundle.
 */
static inline uint16
splinter_pivot_logical_branch_count(splinter_handle     *spl,
                                    page_handle         *node,
                                    splinter_pivot_data *pdata)
{
   return splinter_pivot_whole_branch_count(spl, node, pdata)
      + splinter_pivot_bundle_count(spl, node, pdata);
}

/*
 * pivot_needs_flush returns TRUE if the pivot has too many logical branches
 * and FALSE otherwise.
 *
 * When a node is full because it has too many logical branches, all pivots
 * with too many live logical branches must be flushed in order to reduce the
 * branch count.
 */
static inline bool
splinter_pivot_needs_flush(splinter_handle     *spl,
                           page_handle         *node,
                           splinter_pivot_data *pdata)
{
   return splinter_pivot_logical_branch_count(spl, node, pdata)
      > spl->cfg.max_branches_per_node;
}

/*
 * Returns the number of branches which are live for the pivot.
 *
 * This counts each fractional branch independently as opposed to
 * pivot_whole_branch_count.
 */
static inline uint16
splinter_pivot_branch_count(splinter_handle     *spl,
                            page_handle         *node,
                            splinter_pivot_data *pdata)
{
   splinter_trunk_hdr *hdr = (splinter_trunk_hdr *)node->data;
   return splinter_branch_no_sub(spl, hdr->end_branch, pdata->start_branch);
}

static inline uint64
splinter_pivot_tuples_in_btree(splinter_handle *spl,
                               page_handle     *node,
                               uint16           pivot_no,
                               uint64           root_addr)
{
   char *min_key = splinter_get_pivot(spl, node, pivot_no);
   char *max_key = splinter_get_pivot(spl, node, pivot_no + 1);
   return btree_count_in_range(spl->cc, splinter_btree_config(spl), root_addr,
         min_key, max_key);
}


/*
 * FIXME: [aconway 2020-08-11] Add description
 */
static inline uint64
splinter_pivot_tuples_in_branch(splinter_handle *spl,
                                page_handle     *node,
                                uint16           pivot_no,
                                uint16           branch_no)
{
   splinter_branch *branch = splinter_get_branch(spl, node, branch_no);
   return splinter_pivot_tuples_in_btree(spl, node, pivot_no,
                                         branch->root_addr);
}

__attribute__ ((unused))
static inline uint64
splinter_pivot_tuples_in_branch_slow(splinter_handle *spl,
                                     page_handle     *node,
                                     uint16           pivot_no,
                                     uint16           branch_no)
{
   splinter_branch *branch = splinter_get_branch(spl, node, branch_no);
   char *min_key = splinter_get_pivot(spl, node, pivot_no);
   char *max_key = splinter_get_pivot(spl, node, pivot_no + 1);
   return btree_count_in_range_by_iterator(spl->cc, splinter_btree_config(spl),
         branch->root_addr, min_key, max_key);
}

/*
 * leaf_count_num_tuples estimates the number of tuples in all branches except
 * the first, adds them to first_branch_tuples and stores the result in the
 * tuple estimate for the (only) pivot (in num_tuples).
 *
 * When a pack_leaf job finishes, the number of tuples in the compacted branch
 * (the first branch in the leaf) is known from the compaction
 * (first_branch_tuples). If any new branches have been added as the result of
 * a subsequent flush, the tuple count for the node must be updated to include
 * their tuples.
 */
void
splinter_leaf_count_num_tuples(splinter_handle *spl,
                               page_handle     *node,
                               uint64           first_branch_tuples)
{
   splinter_trunk_hdr *hdr = (splinter_trunk_hdr *)node->data;
   splinter_pivot_data *pdata = splinter_get_pivot_data(spl, node, 0);
   pdata->num_tuples = first_branch_tuples;
   for (uint16 branch_no = splinter_branch_no_add(spl, hdr->start_branch, 1);
        branch_no != hdr->end_branch;
        branch_no = splinter_branch_no_add(spl, branch_no, 1)) {
      pdata->num_tuples +=
         splinter_pivot_tuples_in_branch(spl, node, 0, branch_no);
   }
}

/*
 * reset_start_branch sets the trunk start branch to the smallest start branch
 * of any pivot, and resets the trunk start bundle accordingly.
 *
 * After a node flush, there may be branches and bundles in the node which are
 * no longer live for any pivot. reset_start_branch identifies these, makes
 * sure they are dereferenced and updates the values in the header.
 */
static inline void
splinter_reset_start_branch(splinter_handle *spl,
                            page_handle     *node)
{
   splinter_trunk_hdr *hdr = (splinter_trunk_hdr *)node->data;
   uint16 start_branch = hdr->end_branch;
   uint16 pivot_no, branch_no, bundle_no;
   splinter_bundle *bundle;

   // find the pivot with the smallest branch and bundle
   for (pivot_no = 0; pivot_no < splinter_num_children(spl, node); pivot_no++) {
      splinter_pivot_data *pdata = splinter_get_pivot_data(spl, node, pivot_no);
      if (splinter_branch_no_sub(spl, hdr->end_branch, pdata->start_branch) >
            splinter_branch_no_sub(spl, hdr->end_branch, start_branch))
         start_branch = pdata->start_branch;
   }

   // reset the start branch (and maybe the fractional branch)
   hdr->start_branch = start_branch;
   if (!splinter_branch_valid(spl, node, hdr->start_frac_branch)) {
      hdr->start_frac_branch = hdr->start_branch;
   }

   // kill any bundles that have no live branches
   for (bundle_no = hdr->start_bundle; bundle_no != hdr->end_bundle;
         bundle_no = splinter_bundle_no_add(spl, bundle_no, 1)) {
      bundle = splinter_get_bundle(spl, node, bundle_no);
      branch_no = splinter_bundle_start_branch(spl, node, bundle);
      if (!splinter_branch_live(spl, node, branch_no)) {
         /*
          * either all branches in the bundle are live or none are, so in this
          * case none are
          */
         splinter_bundle_clear_subbundles(spl, node, bundle);
         splinter_inc_start_bundle(spl, node);
         splinter_default_log("node %lu evicting bundle %hu\n",
                              node->disk_addr, bundle_no);
      }
   }
}

/*
 * pivot_clear clears all branches and bundles from the pivot
 *
 * Used when flushing the pivot.
 */

static inline void
splinter_pivot_clear(splinter_handle     *spl,
                     page_handle         *node,
                     splinter_pivot_data *pdata)
{
   splinter_trunk_hdr *hdr = (splinter_trunk_hdr *)node->data;
   uint16 start_branch = pdata->start_branch;
   pdata->start_branch = hdr->end_branch;
   pdata->start_bundle = hdr->end_bundle;
   pdata->num_tuples = 0;
   pdata->srq_idx = -1;
   if (start_branch == hdr->start_branch) {
      splinter_reset_start_branch(spl, node);
   }
   pdata->filter.addr = 0;
   pdata->filter.meta_head = 0;
   pdata->filter.num_fingerprints = 0;
}

/*
 * Returns the index of the pivot with pivot data pdata.
 */
static inline uint16
splinter_pdata_to_pivot_index(splinter_handle     *spl,
                              page_handle         *node,
                              splinter_pivot_data *pdata)
{
   uint64 byte_difference =  (char *)pdata
      - (char *)splinter_get_pivot_data(spl, node, 0);
   debug_assert(byte_difference % splinter_pivot_size(spl) == 0);
   return byte_difference / splinter_pivot_size(spl);
}

/*
 * Returns the number of children of the node
 */
static inline uint16
splinter_num_children(splinter_handle *spl,
                      page_handle     *node)
{
   splinter_trunk_hdr *hdr = (splinter_trunk_hdr *)node->data;
   debug_assert(hdr->num_pivot_keys >= 2);
   return hdr->num_pivot_keys - 1;
}

/*
 * Returns the number of pivot keys in the node. This is equal to the number of
 * children + 1 for the upper bound pivot key.
 */
static inline uint16
splinter_num_pivot_keys(splinter_handle *spl,
                        page_handle     *node)
{
   splinter_trunk_hdr *hdr = (splinter_trunk_hdr *)node->data;
   debug_assert(hdr->num_pivot_keys >= 2);
   return hdr->num_pivot_keys;
}

static inline void
splinter_inc_num_pivot_keys(splinter_handle *spl,
                            page_handle     *node)
{
   splinter_trunk_hdr *hdr = (splinter_trunk_hdr *)node->data;
   debug_assert(hdr->num_pivot_keys >= 2);
   hdr->num_pivot_keys++;
   debug_assert(hdr->num_pivot_keys <= spl->cfg.max_pivot_keys);
}


/*
 * Returns the PBN of the node at height height whose key range contains key.
 *
 * Used to locate the parent of a leaf which has finished splitting in the case
 * where the parent might have changed as a result of a internal node split or
 * root split.
 */
uint64
splinter_find_node(splinter_handle *spl,
                   char            *key,
                   uint64           height)
{
   page_handle *node = splinter_node_get(spl, spl->root_addr);
   uint16 tree_height = splinter_height(spl, node);
   for (uint16 h = tree_height; h > height + 1; h--) {
      uint32 pivot_no = splinter_find_pivot(spl, node, key, less_than_or_equal);
      debug_assert(pivot_no < splinter_num_children(spl, node));
      splinter_pivot_data *pdata = splinter_get_pivot_data(spl, node, pivot_no);
      page_handle *child = splinter_node_get(spl, pdata->addr);
      splinter_node_unget(spl, &node);
      node = child;
   }
   uint32 pivot_no = splinter_find_pivot(spl, node, key, less_than_or_equal);
   debug_assert(pivot_no < splinter_num_children(spl, node));
   splinter_pivot_data *pdata = splinter_get_pivot_data(spl, node, pivot_no);
   uint64 ret_addr = pdata->addr;
   splinter_node_unget(spl, &node);
   return ret_addr;
}

/*
 *-----------------------------------------------------------------------------
 *
 * bundle functions
 *
 *-----------------------------------------------------------------------------
 */

static inline splinter_bundle *
splinter_get_bundle(splinter_handle *spl,
                    page_handle     *node,
                    uint16           bundle_no)
{
   splinter_trunk_hdr *hdr = (splinter_trunk_hdr *)node->data;
   return &hdr->bundle[bundle_no];
}

/*
 * get_new_bundle allocates a new bundle in the node and returns its index.
 *
 * FIXME: [aconway 2020-06-21] Name implies it returns a pointer to the bundle
 * FIXME: [aconway 2020-06-21] Currently crashes if there is no room in the
 * buffer
 */
static inline uint16
splinter_get_new_bundle(splinter_handle *spl,
                        page_handle     *node)
{
   splinter_trunk_hdr *hdr = (splinter_trunk_hdr *)node->data;
   uint16 new_bundle_no = hdr->end_bundle;
   hdr->end_bundle = splinter_bundle_no_add(spl, hdr->end_bundle, 1);
   platform_assert(hdr->end_bundle != hdr->start_bundle);
   return new_bundle_no;
}

static inline uint16
splinter_start_bundle(splinter_handle *spl,
                      page_handle     *node)
{
   splinter_trunk_hdr *hdr = (splinter_trunk_hdr *)node->data;
   return hdr->start_bundle;
}

static inline uint16
splinter_end_bundle(splinter_handle *spl,
                    page_handle     *node)
{
   splinter_trunk_hdr *hdr = (splinter_trunk_hdr *)node->data;
   return hdr->end_bundle;
}

static inline uint16
splinter_inc_start_bundle(splinter_handle *spl,
                          page_handle     *node)
{
   splinter_trunk_hdr *hdr = (splinter_trunk_hdr *)node->data;
   hdr->start_bundle = splinter_bundle_no_add(spl, hdr->start_bundle, 1);
   return hdr->start_bundle;
}

static inline splinter_subbundle *
splinter_get_subbundle(splinter_handle *spl,
                       page_handle     *node,
                       uint16           subbundle_no)
{
   splinter_trunk_hdr *hdr = (splinter_trunk_hdr *)node->data;
   return &hdr->subbundle[subbundle_no];
}

static inline uint16
splinter_subbundle_no(splinter_handle    *spl,
                      page_handle        *node,
                      splinter_subbundle *sb)
{
   return sb - splinter_get_subbundle(spl, node, 0);
}

/*
 * get_new_subbundle allocates a new subbundle in the node and returns its
 * index.
 *
 * FIXME: [aconway 2020-06-21] Currently crashes if there is no room in the
 * buffer
 */
static inline splinter_subbundle *
splinter_get_new_subbundle(splinter_handle *spl,
                           page_handle     *node,
                           uint16           num_filters)
{
   splinter_trunk_hdr *hdr = (splinter_trunk_hdr *)node->data;
   uint16 new_subbundle_no = hdr->end_subbundle;
   hdr->end_subbundle = splinter_subbundle_no_add(spl, hdr->end_subbundle, 1);
   // ALEX: Need a way to handle this better
   platform_assert(hdr->end_subbundle != hdr->start_subbundle);

   // get filters
   splinter_subbundle *sb = splinter_get_subbundle(spl, node, new_subbundle_no);
   sb->start_filter = splinter_end_sb_filter(spl, node);
   hdr->end_sb_filter =
      splinter_subbundle_no_add(spl, hdr->end_sb_filter, num_filters);
   sb->end_filter = splinter_end_sb_filter(spl, node);
   sb->state = SB_STATE_COMPACTED;
   return sb;
}

static inline splinter_subbundle *
splinter_leaf_get_new_subbundle_at_head(splinter_handle *spl,
                                        page_handle     *node)
{
   splinter_trunk_hdr *hdr = (splinter_trunk_hdr *)node->data;
   uint16 new_subbundle_no =
      splinter_subbundle_no_sub(spl, hdr->start_subbundle, 1);
   platform_assert(new_subbundle_no != hdr->end_subbundle);
   hdr->start_subbundle = new_subbundle_no;

   // get filters
   splinter_subbundle *sb = splinter_get_subbundle(spl, node, new_subbundle_no);
   sb->end_filter = hdr->start_sb_filter;
   sb->start_filter = splinter_subbundle_no_sub(spl, hdr->start_sb_filter, 1);
   platform_assert(sb->start_filter != hdr->end_sb_filter);
   hdr->start_sb_filter = sb->start_filter;
   sb->state = SB_STATE_UNCOMPACTED_LEAF;
   return sb;
}

static inline routing_filter *
splinter_get_sb_filter(splinter_handle *spl,
                       page_handle     *node,
                       uint16           filter_no)
{
   splinter_trunk_hdr *hdr = (splinter_trunk_hdr *)node->data;
   return &hdr->sb_filter[filter_no];
}

static inline uint16
splinter_start_sb_filter(splinter_handle *spl,
                         page_handle     *node)
{
   splinter_trunk_hdr *hdr = (splinter_trunk_hdr *)node->data;
   return hdr->start_sb_filter;
}

static inline uint16
splinter_end_sb_filter(splinter_handle *spl,
                       page_handle     *node)
{
   splinter_trunk_hdr *hdr = (splinter_trunk_hdr *)node->data;
   return hdr->end_sb_filter;
}

static inline uint16
splinter_subbundle_filter_count(splinter_handle    *spl,
                                page_handle        *node,
                                splinter_subbundle *sb)
{
   return splinter_subbundle_no_sub(spl, sb->end_filter, sb->start_filter);
}

static inline uint16
splinter_bundle_filter_count(splinter_handle *spl,
                             page_handle     *node,
                             splinter_bundle *bundle)
{
   uint16 filter_count = 0;
   for (uint16 sb_no = bundle->start_subbundle;
        sb_no != bundle->end_subbundle;
        sb_no = splinter_subbundle_no_add(spl, sb_no, 1)) {
      splinter_subbundle *sb = splinter_get_subbundle(spl, node, sb_no);
      filter_count += splinter_subbundle_filter_count(spl, node, sb);
   }
   return filter_count;
}

static inline uint16
splinter_bundle_start_filter(splinter_handle *spl,
                             page_handle     *node,
                             splinter_bundle *bundle)
{
   uint16 sb_no = bundle->start_subbundle;
   splinter_subbundle *sb = splinter_get_subbundle(spl, node, sb_no);
   return sb->start_filter;
}

static inline uint16
splinter_bundle_end_filter(splinter_handle *spl,
                           page_handle     *node,
                           splinter_bundle *bundle)
{
   uint16 last_sb_no = splinter_subbundle_no_sub(spl, bundle->end_subbundle, 1);
   splinter_subbundle *sb = splinter_get_subbundle(spl, node, last_sb_no);
   return sb->end_filter;
}

static inline routing_filter *
splinter_subbundle_filter(splinter_handle    *spl,
                          page_handle        *node,
                          splinter_subbundle *sb,
                          uint16              filter_off)
{
   uint16 start_filter = sb->start_filter;
   uint16 filter_no = splinter_subbundle_no_add(spl, start_filter, filter_off);
   debug_assert(filter_off < splinter_subbundle_filter_count(spl, node, sb));
   return splinter_get_sb_filter(spl, node, filter_no);
}

__attribute__ ((unused))
static inline uint16
splinter_subbundle_branch_count(splinter_handle    *spl,
                                page_handle        *node,
                                splinter_subbundle *sb)
{
   return splinter_branch_no_sub(spl, sb->end_branch, sb->start_branch);
}

__attribute__ ((unused))
static inline uint16
splinter_start_subbundle(splinter_handle *spl,
                         page_handle     *node)
{
   splinter_trunk_hdr *hdr = (splinter_trunk_hdr *)node->data;
   return hdr->start_subbundle;
}

static inline uint16
splinter_end_subbundle(splinter_handle *spl,
                       page_handle     *node)
{
   splinter_trunk_hdr *hdr = (splinter_trunk_hdr *)node->data;
   return hdr->end_subbundle;
}

static inline uint16
splinter_start_subbundle_for_lookup(splinter_handle *spl,
                                    page_handle     *node)
{
   return splinter_subbundle_no_sub(spl, splinter_end_subbundle(spl, node), 1);
}

static inline uint16
splinter_bundle_clear_subbundles(splinter_handle *spl,
                                 page_handle     *node,
                                 splinter_bundle *bundle)
{
   splinter_trunk_hdr *hdr = (splinter_trunk_hdr *)node->data;
   uint16 start_filter = splinter_bundle_start_filter(spl, node, bundle);
   uint16 end_filter = splinter_bundle_end_filter(spl, node, bundle);
   for (uint16 filter_no = start_filter;
        filter_no != end_filter;
        filter_no = splinter_subbundle_no_add(spl, filter_no, 1)) {
      routing_filter *filter =
         splinter_get_sb_filter(spl, node, filter_no);
      splinter_dec_filter(spl, filter);
      // platform_log("dec filter %lu in %lu (%u)\n",
      //      filter->addr, node->disk_addr,
      //      allocator_get_ref(spl->al, filter->addr));
   }
   hdr->start_sb_filter = end_filter;
   hdr->start_subbundle = bundle->end_subbundle;
   return hdr->start_subbundle;
}

/*
 * Removes all bundles except the given bundle.
 *
 * This function does not just clear compacted bundles into whole branches, but
 * removes bundles wholesale.
 *
 * Used in leaf splits to abort compactions in progress.
 */
static inline void
splinter_leaf_remove_bundles_except(splinter_handle *spl,
                                    page_handle     *node,
                                    uint16           bundle_no)
{
   debug_assert(splinter_height(spl, node) == 0);
   splinter_trunk_hdr *hdr = (splinter_trunk_hdr *)node->data;
   uint16 last_bundle_no = splinter_end_bundle(spl, node);
   last_bundle_no = splinter_bundle_no_sub(spl, last_bundle_no, 1);
   debug_assert(bundle_no == last_bundle_no);
   hdr->start_bundle = bundle_no;
   splinter_pivot_data *pdata = splinter_get_pivot_data(spl, node, 0);
   pdata->start_bundle = hdr->start_bundle;
}

/*
 * Rebundles all branches and subbundles in a leaf into a single bundle.
 *
 * Used in leaf splits to abort compactions in progress.
 */
static inline uint16
splinter_leaf_rebundle_all_branches(splinter_handle *spl,
                                    page_handle     *node,
                                    uint64           target_num_tuples,
                                    bool             is_space_rec)
{
   debug_assert(splinter_height(spl, node) == 0);
   uint16 bundle_no = splinter_get_new_bundle(spl, node);
   if (splinter_branch_is_whole(spl, node, splinter_start_branch(spl, node))) {
      splinter_subbundle *sb =
         splinter_leaf_get_new_subbundle_at_head(spl, node);
      sb->start_branch = splinter_start_branch(spl, node);
      sb->end_branch = splinter_start_frac_branch(spl, node);
      routing_filter *filter = splinter_subbundle_filter(spl, node, sb, 0);
      splinter_pivot_data *pdata = splinter_get_pivot_data(spl, node, 0);
      *filter = pdata->filter;
      debug_assert(filter->addr != 0);
      ZERO_STRUCT(pdata->filter);
      debug_assert(splinter_subbundle_branch_count(spl, node, sb) != 0);
   }
   splinter_bundle *bundle = splinter_get_bundle(spl, node, bundle_no);
   bundle->num_tuples = target_num_tuples;
   bundle->start_subbundle = splinter_start_subbundle(spl, node);
   bundle->end_subbundle = splinter_end_subbundle(spl, node);
   splinter_leaf_remove_bundles_except(spl, node, bundle_no);
   splinter_set_start_frac_branch(spl, node, splinter_start_branch(spl, node));
   splinter_pivot_data *pdata = splinter_get_pivot_data(spl, node, 0);
   if (!is_space_rec && pdata->srq_idx != -1 &&
         spl->cfg.reclaim_threshold != UINT64_MAX) {
      //platform_log("Deleting %12lu-%lu (index %lu) from SRQ\n",
      //      node->disk_addr, pdata->generation, pdata->srq_idx);
      srq_delete(&spl->srq, pdata->srq_idx);
      srq_print(&spl->srq);
      pdata->srq_idx = -1;
   }
   pdata->generation = splinter_inc_pivot_generation(spl, node);
   return bundle_no;
}

/*
 * Returns the index of the first branch in the bundle.
 */
static inline uint16
splinter_bundle_start_branch(splinter_handle *spl,
                             page_handle     *node,
                             splinter_bundle *bundle)
{
   splinter_subbundle *subbundle
      = splinter_get_subbundle(spl, node, bundle->start_subbundle);
   return subbundle->start_branch;
}

/*
 * Returns the index of the successor to the last branch in the bundle.
 */
static inline uint16
splinter_bundle_end_branch(splinter_handle *spl,
                           page_handle     *node,
                           splinter_bundle *bundle)
{
   uint16 last_subbundle_no
      = splinter_subbundle_no_sub(spl, bundle->end_subbundle, 1);
   splinter_subbundle *subbundle
      = splinter_get_subbundle(spl, node, last_subbundle_no);
   return subbundle->end_branch;
}

/*
 * Returns the number of (by definition fractional) branches in the bundle.
 */
static inline uint16
splinter_bundle_branch_count(splinter_handle *spl,
                             page_handle     *node,
                             splinter_bundle *bundle)
{
   return splinter_branch_no_sub(spl,
         splinter_bundle_end_branch(spl, node, bundle),
         splinter_bundle_start_branch(spl, node, bundle));
}

static inline uint16
splinter_bundle_subbundle_count(splinter_handle *spl,
                                page_handle     *node,
                                splinter_bundle *bundle)
{
   return splinter_subbundle_no_sub(spl,
                                    bundle->end_subbundle,
                                    bundle->start_subbundle);
}

/*
 * Returns the number of live bundles in the node.
 */
static inline uint16
splinter_bundle_count(splinter_handle *spl,
                      page_handle     *node)
{
   splinter_trunk_hdr *hdr = (splinter_trunk_hdr *)node->data;
   return splinter_bundle_no_sub(spl, hdr->end_bundle, hdr->start_bundle);
}

/*
 * Returns the number of live subbundles in the node.
 */
static inline uint16
splinter_subbundle_count(splinter_handle *spl,
                         page_handle     *node)
{
   splinter_trunk_hdr *hdr = (splinter_trunk_hdr *)node->data;
   return splinter_subbundle_no_sub(spl, hdr->end_subbundle,
         hdr->start_subbundle);
}

/*
 * Returns TRUE if the bundle is live in the node and FALSE otherwise.
 */
static inline bool
splinter_bundle_live(splinter_handle *spl,
                     page_handle     *node,
                     uint16           bundle_no)
{
   splinter_trunk_hdr *hdr = (splinter_trunk_hdr *)node->data;
   return splinter_bundle_no_sub(spl, bundle_no, hdr->start_bundle)
      < splinter_bundle_no_sub(spl, hdr->end_bundle, hdr->start_bundle);
}

/*
 * Returns TRUE if the bundle is valid in the node (live or == end_bundle) and
 * FALSE otherwise.
 */
static inline bool
splinter_bundle_valid(splinter_handle *spl,
                      page_handle     *node,
                      uint16           bundle_no)
{
   splinter_trunk_hdr *hdr = (splinter_trunk_hdr *)node->data;
   return splinter_bundle_no_sub(spl, bundle_no, hdr->start_bundle)
      <= splinter_bundle_no_sub(spl, hdr->end_bundle, hdr->start_bundle);
}

/*
 * Returns TRUE if the bundle is live for the pivot and FALSE otherwise
 */
static inline bool
splinter_bundle_live_for_pivot(splinter_handle     *spl,
                               page_handle         *node,
                               uint16               bundle_no,
                               uint16               pivot_no)
{
   debug_assert(pivot_no < splinter_num_children(spl, node));
   splinter_bundle *bundle = splinter_get_bundle(spl, node, bundle_no);
   uint16 branch_no = splinter_bundle_start_branch(spl, node, bundle);
   return splinter_branch_live_for_pivot(spl, node, branch_no, pivot_no);
}

static inline uint16
splinter_start_frac_branch(splinter_handle *spl,
                           page_handle     *node)
{
   splinter_trunk_hdr *hdr = (splinter_trunk_hdr *)node->data;
   return hdr->start_frac_branch;
}

static inline void
splinter_set_start_frac_branch(splinter_handle *spl,
                               page_handle     *node,
                               uint16           branch_no)
{
   splinter_trunk_hdr *hdr = (splinter_trunk_hdr *)node->data;
   hdr->start_frac_branch = branch_no;
}

static inline void
splinter_reset_start_frac_branch(splinter_handle *spl,
                                 page_handle     *node)
{
   if (splinter_bundle_count(spl, node) == 0) {
      splinter_set_start_frac_branch(spl, node, splinter_end_branch(spl, node));
   } else {
      uint16 start_bundle = splinter_start_bundle(spl, node);
      splinter_bundle *bundle = splinter_get_bundle(spl, node, start_bundle);
      uint16 start_frac_branch =
         splinter_bundle_start_branch(spl, node, bundle);
      splinter_set_start_frac_branch(spl, node, start_frac_branch);
   }
}

static inline void
splinter_clear_bundle(splinter_handle *spl,
                      page_handle     *node,
                      uint16           bundle_no)
{
   platform_assert(bundle_no == splinter_start_bundle(spl, node));

   splinter_bundle *bundle = splinter_get_bundle(spl, node, bundle_no);

   splinter_bundle_clear_subbundles(spl, node, bundle);
   splinter_inc_start_bundle(spl, node);

   // update the pivot start bundles
   for (uint16 pivot_no = 0; pivot_no < splinter_num_children(spl, node); pivot_no++) {
      splinter_pivot_data *pdata =
         splinter_get_pivot_data(spl, node, pivot_no);
      if (!splinter_bundle_valid(spl, node, pdata->start_bundle)) {
         pdata->start_bundle = splinter_start_bundle(spl, node);
      }
   }

   // update the fractional start branch
   splinter_reset_start_frac_branch(spl, node);
}

static inline void
splinter_tuples_in_bundle(
      splinter_handle *spl,
      page_handle     *node,
      splinter_bundle *bundle,
      uint64           pivot_count[static SPLINTER_MAX_PIVOTS])
{
   // Can't ZERO_ARRAY because degerates to a uint64 *
   ZERO_CONTENTS_N(pivot_count, SPLINTER_MAX_PIVOTS);

   uint16 num_children = splinter_num_children(spl, node);
   for (uint16 branch_no = splinter_bundle_start_branch(spl, node, bundle);
        branch_no != splinter_bundle_end_branch(spl, node, bundle);
        branch_no = splinter_branch_no_add(spl, branch_no, 1)) {
      for (uint16 pivot_no = 0; pivot_no < num_children; pivot_no++) {
         pivot_count[pivot_no] +=
            splinter_pivot_tuples_in_branch(spl, node, pivot_no, branch_no);
      }
   }
}

static inline void
splinter_pivot_add_bundle_num_tuples(
   splinter_handle *spl,
   page_handle     *node,
   splinter_bundle *bundle,
   uint64           pivot_count[SPLINTER_MAX_PIVOTS])
{
   bundle->num_tuples = 0;
   uint16 num_children = splinter_num_children(spl, node);
   for (uint16 pivot_no = 0; pivot_no < num_children; pivot_no++) {
      splinter_pivot_data *pdata = splinter_get_pivot_data(spl, node, pivot_no);
      pdata->num_tuples += pivot_count[pivot_no];
      bundle->num_tuples += pivot_count[pivot_no];
   }
}

static inline void
splinter_bundle_inc_pivot_rc(splinter_handle *spl,
                             page_handle     *node,
                             splinter_bundle *bundle)
{
   uint16 num_children = splinter_num_children(spl, node);
   cache *cc = spl->cc;
   btree_config *btree_cfg = &spl->cfg.btree_cfg;
   // Skip the first pivot, because that has been inc'd in the parent
   for (uint16 branch_no = splinter_bundle_start_branch(spl, node, bundle);
        branch_no != splinter_bundle_end_branch(spl, node, bundle);
        branch_no = splinter_branch_no_add(spl, branch_no, 1)) {
      splinter_branch *branch = splinter_get_branch(spl, node, branch_no);
      for (uint64 pivot_no = 1; pivot_no < num_children; pivot_no++) {
         const char *key = splinter_get_pivot(spl, node, pivot_no);
         btree_inc_range(cc, btree_cfg, branch->root_addr, key, NULL);
      }
   }
}

/*
 *-----------------------------------------------------------------------------
 *
 * branch functions
 *
 *-----------------------------------------------------------------------------
 */

/*
 * has_vacancy returns TRUE unless there is not enough physical space in the
 * node to add another branch
 */

/*
 * Returns the number of live branches (including fractional branches).
 */
static inline uint16
splinter_branch_count(splinter_handle *spl,
                      page_handle     *node)
{
   splinter_trunk_hdr *hdr = (splinter_trunk_hdr *)node->data;
   return splinter_branch_no_sub(spl, hdr->end_branch, hdr->start_branch);
}

static inline bool
splinter_has_vacancy(splinter_handle *spl,
                     page_handle     *node,
                     uint16           num_new_branches)
{
   uint16 branch_count = splinter_branch_count(spl, node);
   uint16 max_branches = spl->cfg.hard_max_branches_per_node;
   return branch_count + num_new_branches + 1 < max_branches;
}

static inline splinter_branch *
splinter_get_branch(splinter_handle *spl,
                    page_handle     *node,
                    uint32           k)
{
   debug_assert(sizeof(splinter_trunk_hdr) +
         spl->cfg.max_pivot_keys * splinter_pivot_size(spl) +
         (k + 1) * sizeof(splinter_branch) < spl->cfg.page_size);

   char *cursor = node->data;
   cursor += sizeof(splinter_trunk_hdr) +
      spl->cfg.max_pivot_keys * splinter_pivot_size(spl) +
      k * sizeof(splinter_branch);
   return (splinter_branch *)cursor;
}

/*
 * get_new_branch allocates a new branch in the node and returns a pointer to
 * it.
 *
 * FIXME: [aconway 2020-06-21] Currently crashes if there is no room in the
 * buffer
 */
static inline splinter_branch *
splinter_get_new_branch(splinter_handle *spl,
                        page_handle     *node)
{
   splinter_trunk_hdr *hdr = (splinter_trunk_hdr *)node->data;
   splinter_branch *new_branch =
      splinter_get_branch(spl, node, hdr->end_branch);
   hdr->end_branch = splinter_branch_no_add(spl, hdr->end_branch, 1);
   debug_assert(hdr->end_branch != hdr->start_branch);
   return new_branch;
}

static inline uint16
splinter_branch_no(splinter_handle *spl,
                   page_handle     *node,
                   splinter_branch *branch)
{
   return branch - splinter_get_branch(spl, node, 0);
}

static inline uint16
splinter_start_branch(splinter_handle *spl,
                      page_handle     *node)
{
   splinter_trunk_hdr *hdr = (splinter_trunk_hdr *)node->data;
   return hdr->start_branch;
}

static inline uint16
splinter_end_branch(splinter_handle *spl,
                    page_handle     *node)
{
   splinter_trunk_hdr *hdr = (splinter_trunk_hdr *)node->data;
   return hdr->end_branch;
}

/*
 * branch_live checks if branch_no is live for any pivot in the node.
 */
static inline bool
splinter_branch_live(splinter_handle *spl,
                     page_handle     *node,
                     uint64           branch_no)
{
   splinter_trunk_hdr *hdr = (splinter_trunk_hdr *)node->data;
   return splinter_branch_in_range(spl, branch_no, hdr->start_branch,
         hdr->end_branch);
}

/*
 * branch_valid checks if branch_no is being used by any pivot or is
 * end_branch. Used to verify if a given entry is valid.
 */
__attribute__ ((unused))
static inline bool
splinter_branch_valid(splinter_handle *spl,
                      page_handle     *node,
                      uint64           branch_no)
{
   splinter_trunk_hdr *hdr = (splinter_trunk_hdr *)node->data;
   return splinter_branch_no_sub(spl, branch_no, hdr->start_branch)
      <= splinter_branch_no_sub(spl, hdr->end_branch, hdr->start_branch);
}

static inline uint64
splinter_process_generation_to_pos(splinter_handle             *spl,
                                   splinter_compact_bundle_req *req,
                                   uint64                       generation)
{
   uint64 pos = 0;
   while (pos != SPLINTER_MAX_PIVOTS &&
          req->pivot_generation[pos] != generation) {
      pos++;
   }
   return pos;
}

/*
 * replace_bundle_branches replaces the branches of an uncompacted bundle with
 * a newly compacted branch.
 *
 * This process is:
 * 1. de-ref the old branches of the bundle
 * 2. add the new branch (unless replacement_branch == NULL)
 * 3. move any remaining branches to maintain a contiguous array
 * 4. adjust pivot start branches if necessary
 * 5. mark bundle as compacted and remove all by its first subbundle
 * 6. move any remaining subbundles to maintain a contiguous array (and adjust
 *    any remaining bundles to account)
 */
void
splinter_replace_bundle_branches(splinter_handle             *spl,
                                 page_handle                 *node,
                                 splinter_branch             *repl_branch,
                                 splinter_compact_bundle_req *req)
{
   splinter_trunk_hdr *hdr = (splinter_trunk_hdr *)node->data;
   debug_assert(req->height == splinter_height(spl, node));

   uint16 bundle_no = req->bundle_no;
   splinter_bundle *bundle = splinter_get_bundle(spl, node, bundle_no);
   uint16 bundle_start_branch = splinter_bundle_start_branch(spl, node, bundle);
   uint16 bundle_end_branch = splinter_bundle_end_branch(spl, node, bundle);
   uint16 branch_diff = splinter_bundle_branch_count(spl, node, bundle);

   // de-ref the dead branches
   uint16 num_children = splinter_num_children(spl, node);
   for (uint16 branch_no = bundle_start_branch;
        branch_no != bundle_end_branch;
        branch_no = splinter_branch_no_add(spl, branch_no, 1)) {
      splinter_branch *branch = splinter_get_branch(spl, node, branch_no);
      for (uint16 pivot_no = 0; pivot_no < num_children; pivot_no++) {
         if (splinter_bundle_live_for_pivot(spl, node, bundle_no, pivot_no)) {
            const char *start_key = splinter_get_pivot(spl, node, pivot_no);
            const char *end_key = splinter_get_pivot(spl, node, pivot_no + 1);
            splinter_zap_branch_range(spl, branch, start_key, end_key,
                  PAGE_TYPE_BRANCH);
         }
      }
   }

   // add new branch
   uint16 new_branch_no = UINT16_MAX;
   if (repl_branch != NULL) {
      splinter_branch *new_branch =
         splinter_get_branch(spl, node, bundle_start_branch);
      *new_branch = *repl_branch;
      branch_diff--;
      new_branch_no = splinter_branch_no(spl, node, new_branch);

      // increment the fringes of the new branch along the pivots
      uint16 num_pivot_keys = splinter_num_pivot_keys(spl, node);
      for (uint16 pivot_no = 1; pivot_no < num_pivot_keys; pivot_no++) {
         const char *start_key = splinter_get_pivot(spl, node, pivot_no);
         splinter_inc_intersection(spl, new_branch, start_key, FALSE);
      }

      // slice out the pivots ranges for which this branch is already dead
      for (uint16 pivot_no = 0; pivot_no < num_children; pivot_no++) {
         if (!splinter_bundle_live_for_pivot(spl, node, bundle_no, pivot_no)) {
            const char *start_key = splinter_get_pivot(spl, node, pivot_no);
            const char *end_key = splinter_get_pivot(spl, node, pivot_no + 1);
            splinter_zap_branch_range(spl, new_branch, start_key, end_key, PAGE_TYPE_BRANCH);
         }
      }
   }

   // move any remaining branches to maintain a contiguous array
   for (uint16 branch_no = bundle_end_branch;
        branch_no != hdr->end_branch;
        branch_no = splinter_branch_no_add(spl, branch_no, 1)) {
      uint16 dst_branch_no =
         splinter_branch_no_sub(spl, branch_no, branch_diff);
      *splinter_get_branch(spl, node, dst_branch_no) =
         *splinter_get_branch(spl, node, branch_no);
   }

   /*
    * if the bundle has no keys, move the filters to form a contiguous array
    */
   if (repl_branch == NULL) {
      // decrement the ref counts of the old filters
      for (uint16 filter_no = splinter_bundle_start_filter(spl, node, bundle);
           filter_no != splinter_bundle_end_filter(spl, node, bundle);
           filter_no = splinter_subbundle_no_add(spl, filter_no, 1)) {
         routing_filter *old_filter =
            splinter_get_sb_filter(spl, node, filter_no);
         splinter_dec_filter(spl, old_filter);
         // platform_log("dec filter %lu in %lu (%u)\n",
         //      old_filter->addr, node->disk_addr,
         //      allocator_get_ref(spl->al, old_filter->addr));
      }

      // move any later filters
      uint16 filter_diff = splinter_bundle_filter_count(spl, node, bundle);
      for (uint16 filter_no = splinter_bundle_end_filter(spl, node, bundle);
           filter_no != splinter_end_sb_filter(spl, node);
           filter_no = splinter_subbundle_no_add(spl, filter_no, 1)) {
         uint16 dst_filter_no =
            splinter_subbundle_no_sub(spl, filter_no, filter_diff);
         *splinter_get_sb_filter(spl, node, dst_filter_no) =
            *splinter_get_sb_filter(spl, node, filter_no);
      }
   }

   /*
    * the compacted bundle will have a single branch in a single subbundle
    * containing all the filters.
    */
   uint16 sb_diff = splinter_bundle_subbundle_count(spl, node, bundle);
   uint16 first_later_sb = bundle->end_subbundle;
   if (repl_branch != NULL) {
      uint16 sb_no = bundle->start_subbundle;
      splinter_subbundle *sb = splinter_get_subbundle(spl, node, sb_no);
      sb->end_branch = splinter_branch_no_add(spl, bundle_start_branch, 1);
      sb->end_filter = splinter_bundle_end_filter(spl, node, bundle);
      sb->state = SB_STATE_COMPACTED;
      sb_diff--;
      bundle->end_subbundle = splinter_subbundle_no_add(spl, sb_no, 1);
   }

   for (uint16 sb_no = first_later_sb;
        sb_no != hdr->end_subbundle;
        sb_no = splinter_subbundle_no_add(spl, sb_no, 1)) {
      splinter_subbundle *sb = splinter_get_subbundle(spl, node, sb_no);
      sb->start_branch =
         splinter_branch_no_sub(spl, sb->start_branch, branch_diff);
      sb->end_branch = splinter_branch_no_sub(spl, sb->end_branch, branch_diff);
      uint16 dst_sb_no = splinter_subbundle_no_sub(spl, sb_no, sb_diff);
      *splinter_get_subbundle(spl, node, dst_sb_no) = *sb;
   }
   hdr->end_subbundle =
      splinter_subbundle_no_sub(spl, hdr->end_subbundle, sb_diff);
   for (uint16 later_bundle_no = splinter_bundle_no_add(spl, bundle_no, 1);
        later_bundle_no != hdr->end_bundle;
        later_bundle_no = splinter_bundle_no_add(spl, later_bundle_no, 1)) {
      splinter_bundle *bundle = splinter_get_bundle(spl, node, later_bundle_no);
      bundle->start_subbundle =
         splinter_subbundle_no_sub(spl, bundle->start_subbundle, sb_diff);
      bundle->end_subbundle =
         splinter_subbundle_no_sub(spl, bundle->end_subbundle, sb_diff);
   }
   debug_assert(splinter_bundle_start_branch(spl, node, bundle) ==
                bundle_start_branch);

   if (repl_branch == NULL) {
      for (uint16 later_bundle_no = bundle_no;
           later_bundle_no != splinter_bundle_no_sub(spl, hdr->end_bundle, 1);
           later_bundle_no = splinter_bundle_no_add(spl, later_bundle_no, 1)) {
         uint16 src_later_bundle_no =
            splinter_bundle_no_add(spl, later_bundle_no, 1);
         *splinter_get_bundle(spl, node, later_bundle_no) =
            *splinter_get_bundle(spl, node, src_later_bundle_no);
      }
      hdr->end_bundle = splinter_bundle_no_sub(spl, hdr->end_bundle, 1);
   }

   // fix the pivot start branches
   for (uint16 pivot_no = 0; pivot_no < num_children; pivot_no++) {
      splinter_pivot_data *pdata = splinter_get_pivot_data(spl, node, pivot_no);
      if (!splinter_branch_live_for_pivot(spl, node, bundle_start_branch,
               pivot_no)) {
         pdata->start_branch =
            splinter_branch_no_sub(spl, pdata->start_branch, branch_diff);
         debug_assert(splinter_branch_valid(spl, node, pdata->start_branch));
      }
   }

   // fix the pivot tuples
   for (uint16 pivot_no = 0; pivot_no < num_children; pivot_no++) {
      if (splinter_bundle_live_for_pivot(spl, node, bundle_no, pivot_no)) {
         splinter_pivot_data *pdata =
            splinter_get_pivot_data(spl, node, pivot_no);
         uint64 pos =
            splinter_process_generation_to_pos(spl, req, pdata->generation);
         platform_assert(pos != SPLINTER_MAX_PIVOTS);
         uint64 bundle_num_tuples = req->input_pivot_count[pos];
         debug_assert(pdata->num_tuples >= bundle_num_tuples);
         pdata->num_tuples -= bundle_num_tuples;
         if (repl_branch != NULL) {
            req->output_pivot_count[pos] =
               splinter_pivot_tuples_in_branch(spl, node, pivot_no,
               new_branch_no);
            pdata->num_tuples += req->output_pivot_count[pos];
         }
         req->tuples_reclaimed +=
             req->input_pivot_count[pos] - req->output_pivot_count[pos];
      }
   }

   // update the end_branch
   hdr->end_branch = splinter_branch_no_sub(spl, hdr->end_branch, branch_diff);
}

static inline void
splinter_inc_branch_range(splinter_handle *spl,
                          splinter_branch *branch,
                          const char      *start_key,
                          const char      *end_key)
{
   if (branch->root_addr) {
      btree_inc_range(spl->cc, &spl->cfg.btree_cfg, branch->root_addr,
            start_key, end_key);
   }
}

static inline void
splinter_zap_branch_range(splinter_handle *spl,
                          splinter_branch *branch,
                          const char *     start_key,
                          const char *     end_key,
                          page_type        type)
{
   platform_assert(type == PAGE_TYPE_BRANCH);
   platform_assert((start_key == NULL && end_key == NULL) ||
                   (type != PAGE_TYPE_MEMTABLE && start_key != NULL));
   platform_assert(branch->root_addr != 0);
   btree_zap_range(spl->cc,
                   &spl->cfg.btree_cfg,
                   branch->root_addr,
                   start_key,
                   end_key,
                   PAGE_TYPE_BRANCH);
}

/*
 * Decrement the ref count for branch and destroy it and its filter if it
 * reaches 0.
 */
static inline void
splinter_dec_ref(splinter_handle *spl,
                 splinter_branch *branch,
                 bool             is_memtable)
{
   page_type type = is_memtable ? PAGE_TYPE_MEMTABLE : PAGE_TYPE_BRANCH;
   splinter_zap_branch_range(spl, branch, NULL, NULL, type);
}

/*
 * Increment the ref count for all extents whose key range intersects with key
 */
static inline void
splinter_inc_intersection(splinter_handle *spl,
                          splinter_branch *branch,
                          const char      *key,
                          bool             is_memtable)
{
   platform_assert(IMPLIES(is_memtable, key == NULL));
   splinter_inc_branch_range(spl, branch, key, NULL);
}

/*
 * splinter_btree_lookup performs a lookup for key in branch.
 *
 * Pre-conditions:
 *    If *found
 *       `data` has the most recent answer.
 *       the current memtable is older than the most recent answer
 *
 * Post-conditions:
 *    if *found, the data can be found in `data`.
 */

static inline bool
splinter_btree_lookup(splinter_handle *spl,
                      splinter_branch *branch,
                      const char      *key,
                      char            *data,
                      bool            *found)
{
   bool needs_merge = *found;
   bool local_found;
   btree_node node;

   char *data_temp;
   cache *const cc = spl->cc;
   btree_config *const cfg = &spl->cfg.btree_cfg;
   data_config *data_cfg = spl->cfg.data_cfg;
   btree_lookup_with_ref(cc, cfg, branch->root_addr, &node, PAGE_TYPE_BRANCH,
                         key, &data_temp, &local_found);
   if (local_found) {
      *found = TRUE;
      if (needs_merge) {
         fixed_size_data_merge_tuples(data_cfg, key, data_temp, data);
      } else {
         memmove(data, data_temp, splinter_message_size(spl));
      }
      btree_node_unget(cc, cfg, &node);
   }
   return local_found;
}


/*
 *-----------------------------------------------------------------------------
 * splinter_btree_lookup_async
 *
 * Pre-conditions:
 *    The ctxt should've been initialized using btree_ctxt_init().
 *    If *found
 *       `data` has the most recent answer.
 *       the current memtable is older than the most recent answer
 *
 *    The return value can be either of:
 *      async_locked: A page needed by lookup is locked. User should retry
 *      request.
 *      async_no_reqs: A page needed by lookup is not in cache and the IO
 *      subsytem is out of requests. User should throttle.
 *      async_io_started: Async IO was started to read a page needed by the
 *      lookup into the cache. When the read is done, caller will be notified
 *      using ctxt->cb, that won't run on the thread context. It can be used
 *      to requeue the async lookup request for dispatch in thread context.
 *      When it's requeued, it must use the same function params except found.
 *      success: *found is TRUE if found, FALSE otherwise, data is stored in
 *      *data_out
 *-----------------------------------------------------------------------------
 */

static cache_async_result
splinter_btree_lookup_async(splinter_handle     *spl,      // IN
                            splinter_branch     *branch,   // IN
                            char                *key,      // IN
                            char                *data,     // OUT
                            bool                *found,    // IN/OUT
                            btree_async_ctxt    *ctxt)     // IN
{
   bool needs_merge = *found;
   bool local_found;
   btree_node node;

   char *data_temp;
   cache *const cc = spl->cc;
   btree_config *const cfg = &spl->cfg.btree_cfg;
   data_config *data_cfg = spl->cfg.data_cfg;
   cache_async_result res =
      btree_lookup_async_with_ref(cc, cfg, branch->root_addr, &node, key,
                                  &data_temp, &local_found, ctxt);
   if (res == async_success && local_found) {
      *found = TRUE;
      if (needs_merge) {
         fixed_size_data_merge_tuples(data_cfg, key, data_temp, data);
      } else {
         memmove(data, data_temp, splinter_message_size(spl));
      }
      btree_node_unget(cc, cfg, &node);
   }

   return res;
}


/*
 *-----------------------------------------------------------------------------
 *
 * Memtable Functions
 *
 *-----------------------------------------------------------------------------
 */

// FIXME: [aconway 2020-09-02] Both these functions (get_memtable and
// try_get_memtable) belong in memtable.[ch]
memtable *
splinter_try_get_memtable(splinter_handle *spl,
                          uint64           generation)
{
   // FIXME: [aconway 2020-09-01] change to cfg
   uint64 memtable_idx = generation % SPLINTER_NUM_MEMTABLES;
   memtable *mt = &spl->mt_ctxt->mt[memtable_idx];
   if (mt->generation != generation) {
      mt = NULL;
   }
   return mt;
}

/*
 * returns the memtable with generation number generation. Caller must ensure
 * that there exists a memtable with the appropriate generation.
 */
memtable *
splinter_get_memtable(splinter_handle *spl,
                      uint64           generation)
{
   // FIXME: [aconway 2020-09-01] change to cfg
   uint64 memtable_idx = generation % SPLINTER_NUM_MEMTABLES;
   memtable *mt = &spl->mt_ctxt->mt[memtable_idx];
   platform_assert(mt->generation == generation);
   return mt;
}

splinter_compacted_memtable *
splinter_get_compacted_memtable(splinter_handle *spl,
                                uint64           generation)
{
   uint64 memtable_idx = generation % SPLINTER_NUM_MEMTABLES;

   // this call asserts the generation is correct
   memtable *mt = splinter_get_memtable(spl, generation);
   platform_assert(mt->state != MEMTABLE_STATE_READY);

   return &spl->compacted_memtable[memtable_idx];
}

static inline void
splinter_memtable_inc_ref(splinter_handle *spl,
                          uint64           mt_gen)
{
   memtable *mt = splinter_get_memtable(spl, mt_gen);
   allocator_inc_ref(spl->al, mt->root_addr);
}


void
splinter_memtable_dec_ref(splinter_handle *spl,
                          uint64           generation)
{
   memtable *mt = splinter_get_memtable(spl, generation);
   memtable_dec_ref_maybe_recycle(spl->mt_ctxt, mt);

   // the branch in the compacted memtable is now in the tree, so don't zap it,
   // we don't try to zero out the cmt because that would introduce a race.
}


/*
 * Wrappers for creating/destroying memtable iterators. Increments/decrements
 * the memtable ref count and cleans up if ref count == 0
 */
static void
splinter_memtable_iterator_init(splinter_handle *spl,
                                btree_iterator * itor,
                                uint64           root_addr,
                                const char *     min_key,
                                const char *     max_key,
                                bool             is_live,
                                bool             inc_ref)
{
   if (inc_ref) {
      allocator_inc_ref(spl->al, root_addr);
   }
   btree_iterator_init(spl->cc,
                       &spl->cfg.btree_cfg,
                       itor,
                       root_addr,
                       PAGE_TYPE_MEMTABLE,
                       min_key,
                       max_key,
                       FALSE,
                       is_live,
                       0);
}

static void
splinter_memtable_iterator_deinit(splinter_handle *spl,
                                  btree_iterator * itor,
                                  uint64           mt_gen,
                                  bool             dec_ref)
{
   btree_iterator_deinit(itor);
   if (dec_ref) {
      splinter_memtable_dec_ref(spl, mt_gen);
   }
}

/*
 * Attempts to insert (key, data) into the current memtable.
 *
 * Returns:
 *    success if succeeded
 *    locked if the current memtable is full
 *    lock_acquired if the current memtable is full and this thread is
 *       responsible for flushing it.
 */
platform_status
splinter_memtable_insert(splinter_handle *spl,
                         char            *key,
                         char            *message)
{
   page_handle *lock_page;
   uint64 generation;
   platform_status rc = memtable_maybe_rotate_and_get_insert_lock(spl->mt_ctxt,
         &generation, &lock_page);
   if (!SUCCESS(rc)) {
      goto out;
   }

   // this call is safe because we hold the insert lock
   memtable *mt = splinter_get_memtable(spl, generation);
   uint64 leaf_generation; // used for ordering the log
   rc = memtable_insert(spl->mt_ctxt, mt, key, message, &leaf_generation);
   if (!SUCCESS(rc)) {
      goto unlock_insert_lock;
   }

   if (spl->cfg.use_log) {
      slice skey = slice_create(splinter_key_size(spl), key);
      slice smessage = slice_create(splinter_message_size(spl), message);
      int crappy_rc = log_write(spl->log, skey, smessage, leaf_generation);
      if (crappy_rc != 0) {
         goto unlock_insert_lock;
      }
   }

unlock_insert_lock:
   memtable_unget_insert_lock(spl->mt_ctxt, lock_page);
out:
   return rc;
}

/*
 * Compacts the memtable with generation generation and builds its filter.
 * Returns a pointer to the memtable.
 */
static memtable *
splinter_memtable_compact_and_build_filter(splinter_handle *spl,
                                           uint64           generation,
                                           const threadid   tid)
{
   timestamp comp_start = platform_get_timestamp();

   memtable *mt = splinter_get_memtable(spl, generation);

   memtable_transition(mt, MEMTABLE_STATE_FINALIZED, MEMTABLE_STATE_COMPACTING);
<<<<<<< HEAD
   mini_allocator_release(&mt->mini, null_slice);
=======
   mini_release(&mt->mini, NULL);
>>>>>>> fdac74b9

   splinter_compacted_memtable *cmt =
      splinter_get_compacted_memtable(spl, generation);
   splinter_branch *new_branch = &cmt->branch;
   ZERO_CONTENTS(new_branch);

   uint64          memtable_root_addr = mt->root_addr;
   btree_iterator  btree_itor;
   iterator       *itor = &btree_itor.super;
   const char     *min_key = spl->cfg.data_cfg->min_key;

   splinter_memtable_iterator_init(spl, &btree_itor, memtable_root_addr,
         min_key, NULL, FALSE, FALSE);
   btree_pack_req  req;
   btree_pack_req_init(&req, spl->cc, &spl->cfg.btree_cfg, itor,
                       spl->cfg.max_tuples_per_node, spl->cfg.leaf_filter_cfg.hash,
                       spl->cfg.leaf_filter_cfg.seed, spl->heap_id);
   uint64 pack_start;
   if (spl->cfg.use_stats) {
      spl->stats[tid].root_compactions++;
      pack_start = platform_get_timestamp();
   }
   btree_pack(&req);
   platform_assert(req.num_tuples <= spl->cfg.max_tuples_per_node);
   debug_assert(req.num_tuples <= spl->cfg.mt_cfg.max_tuples_per_memtable);
   if (spl->cfg.use_stats) {
      spl->stats[tid].root_compaction_pack_time_ns
         += platform_timestamp_elapsed(pack_start);
      spl->stats[tid].root_compaction_tuples += req.num_tuples;
      if (req.num_tuples > spl->stats[tid].root_compaction_max_tuples) {
         spl->stats[tid].root_compaction_max_tuples = req.num_tuples;
      }
   }
   splinter_memtable_iterator_deinit(spl, &btree_itor, FALSE, FALSE);

   new_branch->root_addr = req.root_addr;

   platform_assert(req.num_tuples > 0);
   uint64 filter_build_start;
   if (spl->cfg.use_stats) {
      filter_build_start = platform_get_timestamp();
   }

   cmt->req = TYPED_ZALLOC(spl->heap_id, cmt->req);
   cmt->req->spl = spl;
   cmt->req->fp_arr = req.fingerprint_arr;
   uint32 *dup_fp_arr = TYPED_ARRAY_MALLOC(spl->heap_id, dup_fp_arr, req.num_tuples);
   memmove(dup_fp_arr, cmt->req->fp_arr, req.num_tuples * sizeof(uint32));
   routing_filter empty_filter = { 0 };
   // FIXME: [aconway 2020-09-14] was index
   platform_status rc = routing_filter_add(spl->cc, &spl->cfg.leaf_filter_cfg,
         spl->heap_id, &empty_filter, &cmt->filter, cmt->req->fp_arr,
         req.num_tuples, 0);
   // platform_log("cre filter %lu in %lu (%u)\n",
   //      cmt->filter.addr, spl->root_addr,
   //      allocator_get_ref(spl->al, cmt->filter.addr));
   platform_assert(SUCCESS(rc));
   if (spl->cfg.use_stats) {
      spl->stats[tid].root_filter_time_ns +=
         platform_timestamp_elapsed(filter_build_start);
      spl->stats[tid].root_filters_built++;
      spl->stats[tid].root_filter_tuples += req.num_tuples; }

   btree_pack_req_deinit(&req, spl->heap_id);
   cmt->req->fp_arr = dup_fp_arr;
   if (spl->cfg.use_stats) {
      uint64 comp_time = platform_timestamp_elapsed(comp_start);
      spl->stats[tid].root_compaction_time_ns += comp_time;
      if (comp_start > spl->stats[tid].root_compaction_time_max_ns) {
         spl->stats[tid].root_compaction_time_max_ns = comp_time;
      }
      cmt->wait_start = platform_get_timestamp();
   }

   memtable_transition(mt, MEMTABLE_STATE_COMPACTING, MEMTABLE_STATE_COMPACTED);
   return mt;
}

/*
 * Cases:
 * 1. memtable set to COMP before try_continue tries to set it to incorp
 *       try_continue will successfully assign itself to incorp the memtable
 * 2. memtable set to COMP after try_continue tries to set it to incorp
 *       should_wait will be set to generation, so try_start will incorp
 */
static inline bool
splinter_try_start_incorporate(splinter_handle *spl,
                               uint64           generation)
{
   bool should_start = FALSE;

   memtable_lock_incorporation_lock(spl->mt_ctxt);
   memtable *mt = splinter_try_get_memtable(spl, generation);
   if ((mt == NULL) ||
       (generation != memtable_generation_to_incorporate(spl->mt_ctxt)))
   {
      should_start = FALSE;
      goto unlock_incorp_lock;
   }
   // FIXME: [aconway 2020-09-02] this should be a transation, not a try and
   // return TRUE;
   should_start = memtable_try_transition(
         mt, MEMTABLE_STATE_COMPACTED, MEMTABLE_STATE_INCORPORATION_ASSIGNED);

unlock_incorp_lock:
   memtable_unlock_incorporation_lock(spl->mt_ctxt);
   return should_start;
}

static inline bool
splinter_try_continue_incorporate(splinter_handle *spl,
                                  uint64           next_generation)
{
   bool should_continue = FALSE;

   memtable_lock_incorporation_lock(spl->mt_ctxt);
   memtable *mt = splinter_try_get_memtable(spl, next_generation);
   if (mt == NULL) {
      should_continue = FALSE;
      goto unlock_incorp_lock;
   }
   should_continue = memtable_try_transition(
         mt, MEMTABLE_STATE_COMPACTED, MEMTABLE_STATE_INCORPORATION_ASSIGNED);
   memtable_increment_to_generation_to_incorporate(spl->mt_ctxt,
                                                   next_generation);

unlock_incorp_lock:
   memtable_unlock_incorporation_lock(spl->mt_ctxt);
   return should_continue;
}

/*
 * Function to incorporate the memtable to the root.
 * Carries out the following steps :
 *  4. Lock root (block lookups -- lookups obtain a read lock on the root
 *     before performing lookup on memtable)
 *  5. Add the memtable to the root as a new compacted bundle
 *  6. If root is full, flush until it is no longer full
 *  7. If necessary, split the root
 *  8. Create a new empty memtable in the memtable array at position
 *     curr_memtable.
 *  9. Unlock the root
 *
 * This functions has some preconditions prior to being called.
 *  --> Trunk root node should be write locked.
 *  --> The memtable should have inserts blocked (can_insert == FALSE)
 */

static void
splinter_memtable_incorporate(splinter_handle *spl,
                              uint64           generation,
                              const threadid   tid)
{
   // FIXME: [yfogel 2020-08-26] this logic needs to be moved INTO incorporate
   // FIXME: [yfogel,aconway 2020-08-26] merge conflicts need to update this as
   //        well.  Also don't know if this code is correct even before we do
   //        our context change.
   //        see https://reviewboard.eng.vmware.com/r/1704658
   //if (new_branch.num_tuples == 0) {
   //   /*
   //    * If the memtable is empty, we do not want to incorporate it,
   //    * just release the claim , read lock and zap.
   //    */
   //   splinter_branch memtable_branch;
   //   ZERO_STRUCT(memtable_branch);
   //   memtable_branch.root_addr = spl->memtable[curr_memtable]->root_addr;
   //   splinter_clear_memtable(spl, spl->memtable[curr_memtable]);
   //   splinter_node_unclaim(spl, root);
   //   splinter_node_unget(spl, &root);
   //   splinter_dec_ref(spl, &memtable_branch, TRUE);
   //   return;
   //}

   // X. Get, claim and lock the lookup lock
   // FIXME: [aconway 2020-09-01] Should probably first get claims on lookup
   // lock and root, then upgrade to locks
   page_handle *mt_lookup_lock_page =
      memtable_uncontended_get_claim_lock_lookup_lock(spl->mt_ctxt);

   memtable_increment_to_generation_retired(spl->mt_ctxt, generation);

   // X. Get, claim and lock the root
   page_handle *root = splinter_node_get(spl, spl->root_addr);
   splinter_node_claim(spl, &root);
   // FIXME: [aconway 2020-08-31] Change this to account for possibly
   //        incorporating more than 1 memtable
   platform_assert(splinter_has_vacancy(spl, root, 1));
   splinter_node_lock(spl, root);

   splinter_open_log_stream();
   splinter_log_stream("incorporate memtable gen %lu into root %lu\n", generation, spl->root_addr);
   splinter_log_node(spl, root);
   splinter_log_stream("----------------------------------------\n");

   // X. Release lookup lock
   memtable_unlock_unclaim_unget_lookup_lock(spl->mt_ctxt, mt_lookup_lock_page);

   /*
    * X. Get a new branch in a bundle for the memtable
    */
   splinter_compacted_memtable *cmt =
      splinter_get_compacted_memtable(spl, generation);
   splinter_compact_bundle_req *req = cmt->req;
   req->bundle_no = splinter_get_new_bundle(spl, root);
   splinter_bundle *bundle = splinter_get_bundle(spl, root, req->bundle_no);
   splinter_subbundle *sb = splinter_get_new_subbundle(spl, root, 1);
   splinter_branch *branch = splinter_get_new_branch(spl, root);
   *branch = cmt->branch;
   bundle->start_subbundle = splinter_subbundle_no(spl, root, sb);
   bundle->end_subbundle = splinter_end_subbundle(spl, root);
   sb->start_branch = splinter_branch_no(spl, root, branch);
   sb->end_branch = splinter_end_branch(spl, root);
   sb->state = SB_STATE_COMPACTED;
   routing_filter *filter = splinter_subbundle_filter(spl, root, sb, 0);
   *filter = cmt->filter;
   req->spl = spl;
   req->addr = spl->root_addr;
   req->height = splinter_height(spl, root);
   req->generation = splinter_generation(spl, root);
   req->max_pivot_generation = splinter_pivot_generation(spl, root);
   // FIXME: [aconway 2020-09-01] This should happen during claim before
   // lock, for root maybe even just read (SPLINTER-87)
   splinter_tuples_in_bundle(spl, root, bundle, req->output_pivot_count);
   splinter_pivot_add_bundle_num_tuples(spl, root, bundle, req->output_pivot_count);
   uint16 num_children = splinter_num_children(spl, root);
   for (uint16 pivot_no = 0; pivot_no < num_children; pivot_no++) {
      if (pivot_no != 0) {
         const char *key = splinter_get_pivot(spl, root, pivot_no);
         splinter_inc_intersection(spl, branch, key, FALSE);
      }
      splinter_pivot_data *pdata = splinter_get_pivot_data(spl, root, pivot_no);
      req->pivot_generation[pivot_no] = pdata->generation;
   }
   debug_assert(splinter_subbundle_branch_count(spl, root, sb) != 0);
   splinter_log_stream("enqueuing build filter %lu-%u\n",
         req->addr, req->bundle_no);
   task_enqueue(spl->ts, TASK_TYPE_NORMAL, splinter_bundle_build_filters, req,
                TRUE);

   // X. Incorporate new memtable into the bundle
   memtable *mt = splinter_get_memtable(spl, generation);
   // Normally need to hold incorp_mutex, but debug code and also guaranteed no
   // one is changing gen_to_incorp (we are the only thread that would try)
   debug_assert(generation == memtable_generation_to_incorporate(spl->mt_ctxt));
   memtable_transition(mt, MEMTABLE_STATE_INCORPORATION_ASSIGNED,
                           MEMTABLE_STATE_INCORPORATING);
   *branch = cmt->branch;
   *filter = cmt->filter;
   if (spl->cfg.use_stats) {
      spl->stats[tid].memtable_flush_wait_time_ns
         += platform_timestamp_elapsed(cmt->wait_start);
   }


   memtable_transition(
         mt, MEMTABLE_STATE_INCORPORATING, MEMTABLE_STATE_INCORPORATED);
   splinter_log_node(spl, root);
   splinter_log_stream("----------------------------------------\n");
   splinter_log_stream("\n");
   splinter_close_log_stream();

   // X. If root is full, flush until it is no longer full
   uint64 flush_start;
   if (spl->cfg.use_stats) {
      flush_start = platform_get_timestamp();
   }
   bool did_flush = FALSE;
   uint64 wait = 1;
   while (!did_flush && splinter_node_is_full(spl, root)) {
      did_flush = splinter_flush_fullest(spl, root);
      if (!did_flush) {
         splinter_node_unlock(spl, root);
         platform_sleep(wait);
         wait = wait > 2048 ? 2048 : 2 * wait;
         splinter_node_lock(spl, root);
      }
   }

   // X. If necessary, split the root
   if (splinter_needs_split(spl, root)) {
      splinter_split_root(spl, root);
   }

   // X. Unlock the root
   splinter_node_unlock(spl, root);
   splinter_node_unclaim(spl, root);
   splinter_node_unget(spl, &root);

   // X. Dec-ref the now-incorporated memtable
   memtable_dec_ref_maybe_recycle(spl->mt_ctxt, mt);

   if (spl->cfg.use_stats) {
      // FIXME: [yfogel 2020-08-26] for stats, may need to store more..
      // somewhere? especially when handed off
      const threadid tid = platform_get_tid();
      flush_start = platform_timestamp_elapsed(flush_start);
      spl->stats[tid].memtable_flush_time_ns += flush_start;
      spl->stats[tid].memtable_flushes++;
      if (flush_start > spl->stats[tid].memtable_flush_time_max_ns) {
         spl->stats[tid].memtable_flush_time_max_ns = flush_start;
      }
   }
}

/*
 * Main wrapper function to carry out incorporation of a memtable.
 *
 * If background threads are disabled this function is called inline in the
 * context of the foreground thread.  If background threads are enabled, this
 * function is called in the context of the memtable worker thread.
 */

static void
splinter_memtable_flush_internal(splinter_handle *spl,
                                 uint64           generation)
{
   const threadid tid = platform_get_tid();
   // pack and build filter.
   splinter_memtable_compact_and_build_filter(spl, generation, tid);

   // If we are assigned to do so, incorporate the memtable onto the root node.
   if (!splinter_try_start_incorporate(spl, generation)) {
      goto out;
   }
   do {
      splinter_memtable_incorporate(spl, generation, tid);
      generation++;
   } while (splinter_try_continue_incorporate(spl, generation));
out:
   return;
}

static void
splinter_memtable_flush_internal_virtual(void *arg, void *scratch)
{
   splinter_memtable_args *mt_args = arg;
   splinter_memtable_flush_internal(mt_args->spl, mt_args->generation);
}

/*
 * Function to trigger a memtable incorporation. Called in the context of
 * the foreground doing insertions.
 * If background threads are not enabled, this function does the entire memtable
 * incorporation inline.
 * If background threads are enabled, this function just queues up the task to
 * carry out the incorporation, swaps the curr_memtable pointer, claims the
 * root and returns.
 */

void
splinter_memtable_flush(splinter_handle *spl,
                        uint64           generation)
{
   splinter_compacted_memtable *cmt =
      splinter_get_compacted_memtable(spl, generation);
   cmt->mt_args.spl = spl;
   cmt->mt_args.generation = generation;
   task_enqueue(spl->ts, TASK_TYPE_MEMTABLE,
         splinter_memtable_flush_internal_virtual, &cmt->mt_args, FALSE);
}

void
splinter_memtable_flush_virtual(void   *arg,
                                uint64  generation)
{
   splinter_handle *spl = arg;
   splinter_memtable_flush(spl, generation);
}

static inline uint64
splinter_memtable_root_addr_for_lookup(splinter_handle *spl,
                                       uint64           generation,
                                       bool            *is_compacted)
{
   // FIXME: [aconway 2020-09-02] This needs to be try or the caller needs to
   // try (and then pass the mt into here)
   memtable *mt = splinter_get_memtable(spl, generation);
   platform_assert(memtable_ok_to_lookup(mt));

   if (memtable_ok_to_lookup_compacted(mt)) {
      // lookup in packed tree
      *is_compacted = TRUE;
      splinter_compacted_memtable *cmt =
         splinter_get_compacted_memtable(spl, generation);
      return cmt->branch.root_addr;
   } else {
      *is_compacted = FALSE;
      return mt->root_addr;
   }
}

/*
 * splinter_memtable_lookup
 *
 * Pre-conditions:
 *    If *found
 *       `data` has the most recent answer.
 *       the current memtable is older than the most recent answer
 *
 * Post-conditions:
 *    if *found, the data can be found in `data`.
 */
static bool
splinter_memtable_lookup(splinter_handle *spl,
                         uint64           generation,
                         char            *key,
                         char            *data,
                         bool            *found)
{
   // FIXME: [aconway 2020-08-26] look in compacted if available
   bool needs_merge = *found;
   bool local_found;
   btree_node node;

   cache *const cc = spl->cc;
   btree_config *const cfg = &spl->cfg.btree_cfg;
   data_config *data_cfg = spl->cfg.data_cfg;
   char *data_temp;

   // FIXME: [aconway 2020-09-01] Maybe use this in stats
   bool memtable_is_compacted;
   uint64 root_addr = splinter_memtable_root_addr_for_lookup(spl, generation,
         &memtable_is_compacted);
   btree_lookup_with_ref(cc, cfg, root_addr, &node, PAGE_TYPE_MEMTABLE, key,
         &data_temp, &local_found);

   if (local_found) {
      *found = TRUE;
      if (needs_merge) {
         fixed_size_data_merge_tuples(data_cfg, key, data_temp, data);
      } else {
         memmove(data, data_temp, splinter_message_size(spl));
      }
      btree_node_unget(cc, cfg, &node);
      message_type type = fixed_size_data_message_class(data_cfg, data);
      if (type != MESSAGE_TYPE_UPDATE) {
         return FALSE;
      }
   }
   return TRUE;
}

/*
 *-----------------------------------------------------------------------------
 *
 * filter functions
 *
 *-----------------------------------------------------------------------------
 */

static inline routing_config *
splinter_routing_cfg(splinter_handle *spl,
                     bool             is_leaf)
{
   //if (is_leaf) {
      return &spl->cfg.leaf_filter_cfg;
   //} else {
   //   return &spl->cfg.index_filter_cfg;
   //}
}

static inline void
splinter_inc_filter(splinter_handle *spl,
                    routing_filter  *filter)
{
   debug_assert(filter->addr != 0);
   mini_unkeyed_inc_ref(spl->cc, filter->meta_head);
}

static inline void
splinter_dec_filter(splinter_handle *spl,
                    routing_filter  *filter)
{
   if (filter->addr == 0) {
      return;
   }
   cache *cc = spl->cc;
   routing_filter_zap(cc, filter);
}

static inline page_handle *
splinter_node_get_maybe_descend(splinter_handle             *spl,
                                splinter_compact_bundle_req *req)
{
   page_handle *node = splinter_node_get(spl, req->addr);
   while (splinter_height(spl, node) != req->height) {
      debug_assert(splinter_height(spl, node) > req->height);
      debug_assert(req->height != 0);
      splinter_pivot_data *pdata = splinter_get_pivot_data(spl, node, 0);
      req->addr = pdata->addr;
      splinter_open_log_stream();
      splinter_log_stream("build_filter descending from root\n");
      splinter_log_stream("enqueuing build filter %lu-%u\n",
            req->addr, req->bundle_no);
      splinter_log_node(spl, node);
      splinter_node_unget(spl, &node);
      node = splinter_node_get(spl, req->addr);
   }
   return node;
}

static inline page_handle *
splinter_node_get_claim_maybe_descend(splinter_handle             *spl,
                                      splinter_compact_bundle_req *req)
{
   page_handle *node;
   uint64 wait = 1;
   while (1) {
      node = splinter_node_get_maybe_descend(spl, req);
      if (cache_claim(spl->cc, node)) {
         break;
      }
      splinter_node_unget(spl, &node);
      platform_sleep(wait);
      wait = wait > 2048 ? wait : 2 * wait;
   }
   return node;
}

static inline bool
splinter_build_filter_should_abort(splinter_compact_bundle_req *req,
                                   page_handle                 *node)
{
   splinter_handle *spl = req->spl;
   uint16 height = splinter_height(spl, node);
   if (height == 0 && req->generation < splinter_generation(spl, node)) {
      splinter_open_log_stream();
      splinter_log_stream("build_filter leaf abort %lu-%u\n",
            req->addr, req->bundle_no);
      splinter_log_node(spl, node);
      splinter_close_log_stream();
      return TRUE;
   }
   return FALSE;
}

static inline bool
splinter_build_filter_should_skip(splinter_compact_bundle_req *req,
                                  page_handle                 *node)
{
   splinter_handle *spl = req->spl;
   if (!splinter_bundle_live(spl, node, req->bundle_no)) {
      splinter_open_log_stream();
      splinter_log_stream("build_filter flush abort %lu-%u (%u)\n",
            req->addr, req->bundle_no, req->height);
      splinter_log_node(spl, node);
      splinter_close_log_stream();
      return TRUE;
   }
   return FALSE;
}

static inline bool
splinter_build_filter_should_reenqueue(splinter_compact_bundle_req *req,
                                       page_handle                 *node)
{
   splinter_handle *spl = req->spl;
   if (req->bundle_no != splinter_start_bundle(spl, node)) {
      splinter_open_log_stream();
      splinter_log_stream("build filter for %lu bundle %u\n",
            req->addr, req->bundle_no);
      splinter_log_node(spl, node);
      splinter_log_stream("reenqueuing build filter %lu-%u\n",
            req->addr, req->bundle_no);
      splinter_close_log_stream();
      return TRUE;
   }
   return FALSE;
}

static inline void
splinter_prepare_build_filter(splinter_handle             *spl,
                              splinter_compact_bundle_req *req,
                              page_handle                 *node)
{
   uint16 height = splinter_height(spl, node);
   platform_assert(req->height == height);
   platform_assert(req->bundle_no == splinter_start_bundle(spl, node));

   uint16 num_children = splinter_num_children(spl, node);
   for (uint16 pivot_no = 0; pivot_no < num_children; pivot_no++) {
      splinter_pivot_data *pdata = splinter_get_pivot_data(spl, node, pivot_no);
      if (splinter_bundle_live_for_pivot(spl, node, req->bundle_no, pivot_no)) {
         uint64 pos =
            splinter_process_generation_to_pos(spl, req, pdata->generation);
         platform_assert(pos != SPLINTER_MAX_PIVOTS);
         req->old_filter[pos] = pdata->filter;
         req->value[pos] = splinter_pivot_whole_branch_count(spl, node, pdata);
         req->should_build[pos] = TRUE;
      }
   }
}

static inline void
splinter_process_generation_to_fp_bounds(splinter_handle             *spl,
                                         splinter_compact_bundle_req *req,
                                         uint64                       generation,
                                         uint32                      *fp_start,
                                         uint32                      *fp_end)
{
   uint64 pos = 0;
   uint64 fp_start_int = 0;
   while (pos != SPLINTER_MAX_PIVOTS &&
          req->pivot_generation[pos] != generation) {
      fp_start_int += req->output_pivot_count[pos];
      pos++;
   }
   platform_assert(pos + 1 != SPLINTER_MAX_PIVOTS);
   uint64 fp_end_int = fp_start_int + req->output_pivot_count[pos];
   *fp_start = fp_start_int;
   *fp_end = fp_end_int;
}

static inline void
splinter_build_filters(splinter_handle             *spl,
                       splinter_compact_bundle_req *req)
{
   threadid tid;
   uint64 filter_build_start;
   uint16 height;
   if (spl->cfg.use_stats) {
      tid = platform_get_tid();
      height = req->height;
      filter_build_start = platform_get_timestamp();
   }

   for (uint64 pos = 0; pos < SPLINTER_MAX_PIVOTS; pos++) {
      if (!req->should_build[pos]) {
         continue;
      }
      routing_filter old_filter = req->old_filter[pos];
      uint32 fp_start, fp_end;
      uint64 generation = req->pivot_generation[pos];
      splinter_process_generation_to_fp_bounds(spl, req, generation, &fp_start,
                                               &fp_end);
      uint32 *fp_arr = req->fp_arr + fp_start;
      uint32 num_fingerprints = fp_end - fp_start;
      if (num_fingerprints == 0) {
         if (old_filter.addr != 0) {
            splinter_inc_filter(spl, &old_filter);
         }
         req->filter[pos] = old_filter;
         continue;
      }
      routing_filter new_filter;
      routing_config *filter_cfg = &spl->cfg.leaf_filter_cfg;
      //routing_config *filter_cfg = height == 0 ?
      //   &spl->cfg.leaf_filter_cfg : &spl->cfg.index_filter_cfg;
      uint16 value = req->value[pos];
      platform_status rc = routing_filter_add(spl->cc, filter_cfg,
            spl->heap_id, &old_filter, &new_filter, fp_arr, num_fingerprints,
            value);
      // platform_log("cre filter %lu in %lu (%u), gen %lu\n",
      //      new_filter.addr, req->addr,
      //      allocator_get_ref(spl->al, new_filter.addr), generation);
      platform_assert(SUCCESS(rc));

      req->filter[pos] = new_filter;
      req->should_build[pos] = FALSE;
      if (spl->cfg.use_stats) {
         spl->stats[tid].filters_built[height]++;
         spl->stats[tid].filter_tuples[height] += num_fingerprints;
      }
   }

   if (spl->cfg.use_stats) {
      spl->stats[tid].filter_time_ns[height]
         += platform_timestamp_elapsed(filter_build_start);
   }
}

static inline void
splinter_replace_routing_filter(splinter_handle             *spl,
                                splinter_compact_bundle_req *req,
                                page_handle                 *node)
{
   uint16 num_children = splinter_num_children(spl, node);
   for (uint16 pivot_no = 0; pivot_no < num_children; pivot_no++) {
      splinter_pivot_data *pdata = splinter_get_pivot_data(spl, node, pivot_no);
      uint64 pos =
         splinter_process_generation_to_pos(spl, req, pdata->generation);
      if (!splinter_bundle_live_for_pivot(spl, node, req->bundle_no, pivot_no)) {
         //platform_log("not live: %lu %lu %lu %lu\n",
         //      node->disk_addr, pdata->generation, pos, req->filter[pos].addr);
         if (pos != SPLINTER_MAX_PIVOTS && req->filter[pos].addr != 0) {
            splinter_dec_filter(spl, &req->filter[pos]);
            ZERO_CONTENTS(&req->filter[pos]);
            // platform_log("dec filter %lu in %lu (%u)\n",
            //      req->filter[pos].addr, node->disk_addr,
            //      allocator_get_ref(spl->al, req->filter[pos].addr));
         }
         continue;
      }
      platform_assert(pos != SPLINTER_MAX_PIVOTS);
      debug_assert(pdata->generation < req->max_pivot_generation);
      splinter_dec_filter(spl, &pdata->filter);
      // platform_log("dec filter %lu in %lu (%u)\n",
      //      pdata->filter.addr, node->disk_addr,
      //      allocator_get_ref(spl->al, pdata->filter.addr));
      pdata->filter = req->filter[pos];
      ZERO_CONTENTS(&req->filter[pos]);
      uint64 num_tuples_to_reclaim =
         splinter_pivot_tuples_to_reclaim(spl, pdata);
      //platform_log("New routing filter with %u fp %u unique (%lu to reclaim)\n",
      //      pdata->filter.num_fingerprints, pdata->filter.num_unique,
      //      num_tuples_to_reclaim);
      if (pdata->srq_idx != -1 && spl->cfg.reclaim_threshold != UINT64_MAX) {
         //platform_log("Updating %12lu-%lu:%8lu into SRQ\n",
         //   node->disk_addr, pdata->generation, num_tuples_to_reclaim);
         srq_update(&spl->srq, pdata->srq_idx, num_tuples_to_reclaim);
         srq_print(&spl->srq);
      } else if (num_tuples_to_reclaim > SPLINTER_MIN_SPACE_RECL && spl->cfg.reclaim_threshold != UINT64_MAX) {
         srq_data data = { .addr             = node->disk_addr,
                           .pivot_generation = pdata->generation,
                           .priority         = num_tuples_to_reclaim };
         //platform_log("Inserting %12lu-%lu:%8lu into SRQ\n",
         //      data.addr, data.pivot_generation, data.priority);
         pdata->srq_idx = srq_insert(&spl->srq, data);
         srq_print(&spl->srq);
      }
   }
}


/*
 * Asynchronous task function which builds routing filters for a compacted
 * bundle
 */
void
splinter_bundle_build_filters(void *arg,
                              void *scratch)
{
   splinter_compact_bundle_req *req = (splinter_compact_bundle_req *)arg;
   splinter_handle *spl = req->spl;

   uint64 generation;
   do {
      page_handle *node = splinter_node_get_maybe_descend(spl, req);
      platform_assert(node != NULL);

      splinter_open_log_stream();
      splinter_log_stream("build filter for %lu bundle %u pivot_gen %lu\n",
            req->addr, req->bundle_no, req->max_pivot_generation);
      splinter_log_node(spl, node);
      if (splinter_build_filter_should_abort(req, node)) {
         splinter_log_stream("leaf split, aborting\n");
         splinter_node_unget(spl, &node);
         goto out;
      }
      if (splinter_build_filter_should_skip(req, node)) {
         splinter_log_stream("bundle flushed, skipping\n");
         goto next_node;
      }

      if (splinter_build_filter_should_reenqueue(req, node)) {
         task_enqueue(spl->ts, TASK_TYPE_NORMAL,
                      splinter_bundle_build_filters, req, FALSE);
         splinter_log_stream("out of order, reequeuing\n");
         splinter_close_log_stream();
         splinter_node_unget(spl, &node);
         return;
      }

      for (uint64 i = 0; i < SPLINTER_MAX_PIVOTS; i++) {
         platform_assert(!req->should_build[i]);
      }
      splinter_prepare_build_filter(spl, req, node);
      req->filter_generation = splinter_generation(spl, node);
      splinter_node_unget(spl, &node);

      splinter_build_filters(spl, req);

      splinter_log_stream("----------------------------------------\n");

      do {
         node = splinter_node_get_claim_maybe_descend(spl, req);
         if (splinter_build_filter_should_abort(req, node)) {
            splinter_log_stream("replace_filter abort leaf split (%lu)\n", req->addr);
            splinter_node_unclaim(spl, node);
            splinter_node_unget(spl, &node);
            goto out;
         }
         splinter_node_lock(spl, node);
         splinter_replace_routing_filter(spl, req, node);
         if (splinter_bundle_live(spl, node, req->bundle_no)) {
            splinter_clear_bundle(spl, node, req->bundle_no);
         }
         splinter_node_unlock(spl, node);
         splinter_node_unclaim(spl, node);
         req->addr = splinter_next_addr(spl, node);
         generation = splinter_generation(spl, node);
         debug_assert(splinter_verify_node(spl, node));
         if (generation != req->filter_generation) {
            splinter_log_stream("replace_filter split to %lu\n", req->addr);
            debug_assert(req->height != 0);
            debug_assert(req->addr != 0);
            splinter_node_unget(spl, &node);
         }
      } while (generation != req->filter_generation);

      splinter_log_node(spl, node);
      splinter_log_stream("----------------------------------------\n");
      splinter_log_stream("\n");

next_node:
      req->addr = splinter_next_addr(spl, node);
      generation = splinter_generation(spl, node);
      debug_assert(splinter_verify_node(spl, node));
      splinter_node_unget(spl, &node);
      if (req->generation != generation) {
         splinter_log_stream("build_filter split to %lu\n", req->addr);
         debug_assert(req->height != 0);
         debug_assert(req->addr != 0);
      }
      splinter_close_log_stream();
   } while (req->generation != generation);

out:
   for (uint64 pos = 0; pos < SPLINTER_MAX_PIVOTS; pos++) {
      splinter_dec_filter(spl, &req->filter[pos]);
   }
   platform_free(spl->heap_id, req->fp_arr);
   platform_free(spl->heap_id, req);
   splinter_maybe_reclaim_space(spl);
   return;
}

static cache_async_result
splinter_filter_lookup_async(splinter_handle    *spl,
                             routing_config     *cfg,
                             routing_filter     *filter,
                             char               *key,
                             uint64             *found_values,
                             routing_async_ctxt *ctxt)
{
   slice bkey = slice_create(cfg->data_cfg->key_size, key);
   return routing_filter_lookup_async(spl->cc, cfg, filter, bkey, found_values,
         ctxt);
}

/*
 *-----------------------------------------------------------------------------
 *
 * Flush Functions
 *
 *-----------------------------------------------------------------------------
 */

/*
 * flush_into_bundle flushes all live branches (including fractional branches)
 * for the pivot from parent to a new bundle in child and initializes the
 * compact_bundle_req.
 *
 * NOTE: parent and child must be write locked.
 */
splinter_bundle *
splinter_flush_into_bundle(splinter_handle             *spl,    // IN
                           page_handle                 *parent, // IN (modified)
                           page_handle                 *child,  // IN (modified)
                           splinter_pivot_data         *pdata,  // IN
                           splinter_compact_bundle_req *req)    // IN/OUT
{
   splinter_open_log_stream();
   splinter_log_stream("flush from %lu to %lu\n", parent->disk_addr,
                       child->disk_addr);
   splinter_log_node(spl, parent);
   splinter_log_node(spl, child);
   splinter_log_stream("----------------------------------------\n");

   req->spl = spl;
   req->addr = child->disk_addr;
   req->height = splinter_height(spl, child);
   debug_assert(req->addr != 0);
   req->bundle_no = splinter_get_new_bundle(spl, child);
   req->generation = splinter_generation(spl, child);
   req->max_pivot_generation = splinter_pivot_generation(spl, child);

   uint16 num_children = splinter_num_children(spl, child);
   for (uint16 pivot_no = 0; pivot_no < num_children; pivot_no++) {
      splinter_pivot_data *pdata = splinter_get_pivot_data(spl, child, pivot_no);
      req->pivot_generation[pivot_no] = pdata->generation;
   }

   splinter_bundle *bundle = splinter_get_bundle(spl, child, req->bundle_no);

   // if there are whole branches, flush them into a subbundle
   if (splinter_branch_is_whole(spl, parent, pdata->start_branch)) {
      splinter_subbundle *child_sb =
         splinter_get_new_subbundle(spl, child, 1);
      bundle->start_subbundle =
         splinter_subbundle_no(spl, child, child_sb);
      child_sb->state = SB_STATE_UNCOMPACTED_INDEX;

      // create a subbundle from the whole branches of the parent
      child_sb->start_branch = splinter_end_branch(spl, child);
      splinter_log_stream("subbundle %hu\n", bundle->start_subbundle);
      for (uint16 branch_no = pdata->start_branch;
           splinter_branch_is_whole(spl, parent, branch_no);
           branch_no = splinter_branch_no_add(spl, branch_no, 1)) {
         splinter_branch *parent_branch =
            splinter_get_branch(spl, parent, branch_no);
         splinter_log_stream("%lu\n", parent_branch->root_addr);
         splinter_branch *new_branch = splinter_get_new_branch(spl, child);
         *new_branch = *parent_branch;
      }
      child_sb->end_branch = splinter_end_branch(spl, child);
      routing_filter *child_filter =
         splinter_subbundle_filter(spl, child, child_sb, 0);
      *child_filter = pdata->filter;
      ZERO_STRUCT(pdata->filter);
      debug_assert(splinter_subbundle_branch_count(spl, child, child_sb) != 0);
   } else {
      bundle->start_subbundle = splinter_end_subbundle(spl, child);
   }

   // for each subbundle in the parent, create a subbundle in the child
   if (splinter_pivot_bundle_count(spl, parent, pdata) != 0) {
      uint16 pivot_start_sb_no =
         splinter_pivot_start_subbundle(spl, parent, pdata);
      for (uint16 parent_sb_no = pivot_start_sb_no;
           parent_sb_no != splinter_end_subbundle(spl, parent);
           parent_sb_no = splinter_subbundle_no_add(spl, parent_sb_no, 1)) {
         splinter_subbundle *parent_sb =
            splinter_get_subbundle(spl, parent, parent_sb_no);
         uint16 filter_count =
            splinter_subbundle_filter_count(spl, parent, parent_sb);
         splinter_subbundle *child_sb =
            splinter_get_new_subbundle(spl, child, filter_count);
         child_sb->state = parent_sb->state;
         child_sb->start_branch = splinter_end_branch(spl, child);
         splinter_log_stream("subbundle %hu from subbundle %hu\n",
                             splinter_subbundle_no(spl, child, child_sb),
                             parent_sb_no);
         for (uint16 branch_no = parent_sb->start_branch;
              branch_no != parent_sb->end_branch;
              branch_no = splinter_branch_no_add(spl, branch_no, 1)) {
            splinter_branch *parent_branch =
               splinter_get_branch(spl, parent, branch_no);
            splinter_log_stream("%lu\n", parent_branch->root_addr);
            splinter_branch *new_branch =
               splinter_get_new_branch(spl, child);
            *new_branch = *parent_branch;
         }
         child_sb->end_branch = splinter_end_branch(spl, child);
         for (uint16 i = 0; i < filter_count; i++) {
            routing_filter *child_filter =
               splinter_subbundle_filter(spl, child, child_sb, i);
            routing_filter *parent_filter =
               splinter_subbundle_filter(spl, parent, parent_sb, i);
            *child_filter = *parent_filter;
            splinter_inc_filter(spl, child_filter);
            // splinter_log_stream("inc filter %lu in %lu (%u)\n",
            //      child_filter->addr, child->disk_addr,
            //      allocator_get_ref(spl->al, child_filter->addr));
         }
         debug_assert(splinter_subbundle_branch_count(spl,
                                                      child, child_sb) != 0);
      }
   }
   bundle->end_subbundle = splinter_end_subbundle(spl, child);

   // clear the branches in the parent's pivot
   splinter_pivot_clear(spl, parent, pdata);

   splinter_log_stream("----------------------------------------\n");
   splinter_log_node(spl, parent);
   splinter_log_node(spl, child);
   splinter_log_stream("flush done\n");
   splinter_log_stream("\n");
   splinter_close_log_stream();

   return bundle;
}

/*
 * room_to_flush checks that there is enough physical space in child to flush
 * from parent.
 *
 * NOTE: parent and child must have at least read locks
 */
static inline bool
splinter_room_to_flush(splinter_handle     *spl,
                       page_handle         *parent,
                       page_handle         *child,
                       splinter_pivot_data *pdata)
{
   uint16 child_branches = splinter_branch_count(spl, child);
   uint16 flush_branches = splinter_pivot_branch_count(spl, parent, pdata);
   uint16 child_bundles = splinter_bundle_count(spl, child);
   uint16 child_subbundles = splinter_subbundle_count(spl, child);
   uint16 flush_subbundles =
      splinter_pivot_subbundle_count(spl, parent, pdata) + 1;
   return child_branches + flush_branches < spl->cfg.hard_max_branches_per_node
      && child_bundles + 2 <= SPLINTER_MAX_BUNDLES
      && child_subbundles + flush_subbundles + 1 < SPLINTER_MAX_SUBBUNDLES;
}

/*
 * flush flushes from parent to the child indicated by pdata and returns TRUE
 * if the flush was successful and false otherwise. Failure can occur if there
 * is not enough space in the child.
 *
 * NOTE: parent must be write locked
 */
bool
splinter_flush(splinter_handle     *spl,
               page_handle         *parent,
               splinter_pivot_data *pdata,
               bool                 is_space_rec)
{
   uint64 wait_start, flush_start;
   if (spl->cfg.use_stats)
      wait_start = platform_get_timestamp();
   page_handle *child = splinter_node_get(spl, pdata->addr);
   threadid tid;
   platform_status rc;

   if (spl->cfg.use_stats) {
      tid = platform_get_tid();
   }
   splinter_node_claim(spl, &child);

   if (!splinter_room_to_flush(spl, parent, child, pdata)) {
      platform_error_log("Flush failed: %lu %lu\n",
                         parent->disk_addr, child->disk_addr);
      if (spl->cfg.use_stats) {
         if (parent->disk_addr == spl->root_addr)
            spl->stats[tid].root_failed_flushes++;
         else
            spl->stats[tid].failed_flushes[splinter_height(spl, parent)]++;
      }
      splinter_node_unclaim(spl, child);
      splinter_node_unget(spl, &child);
      return FALSE;
   }

   if (!is_space_rec && pdata->srq_idx != -1 && spl->cfg.reclaim_threshold != UINT64_MAX) {
      //platform_log("Deleting %12lu-%lu (index %lu) from SRQ\n",
      //      parent->disk_addr, pdata->generation, pdata->srq_idx);
      srq_delete(&spl->srq, pdata->srq_idx);
      srq_print(&spl->srq);
      pdata->srq_idx = -1;
   }
   splinter_node_lock(spl, child);

   if (spl->cfg.use_stats) {
      if (parent->disk_addr == spl->root_addr) {
         spl->stats[tid].root_flush_wait_time_ns
            += platform_timestamp_elapsed(wait_start);
      } else {
         spl->stats[tid].flush_wait_time_ns[splinter_height(spl, parent)]
            += platform_timestamp_elapsed(wait_start);
      }
      flush_start = platform_get_timestamp();
   }

   // flush the branch references into a new bundle in the child
   splinter_compact_bundle_req *req = TYPED_ZALLOC(spl->heap_id, req);
   splinter_bundle *bundle = splinter_flush_into_bundle(spl, parent, child,
                                                        pdata, req);
   splinter_tuples_in_bundle(spl, child, bundle, req->input_pivot_count);
   splinter_pivot_add_bundle_num_tuples(spl, child, bundle,
         req->input_pivot_count);
   splinter_bundle_inc_pivot_rc(spl, child, bundle);
   debug_assert(cache_page_valid(spl->cc, req->addr));
   req->type = is_space_rec ? SPLINTER_COMPACTION_TYPE_FLUSH
                            : SPLINTER_COMPACTION_TYPE_SPACE_REC;

   // split child if necessary
   if (splinter_needs_split(spl, child)) {
      if (splinter_is_leaf(spl, child)) {
         platform_free(spl->heap_id, req);
         uint16 child_idx = splinter_pdata_to_pivot_index(spl, parent, pdata);
         splinter_split_leaf(spl, parent, child, child_idx);
         debug_assert(splinter_verify_node(spl, child));
         return TRUE;
      } else {
         uint64 child_idx = splinter_pdata_to_pivot_index(spl, parent, pdata);
         splinter_split_index(spl, parent, child, child_idx);
      }
   }

   debug_assert(splinter_verify_node(spl, child));
   splinter_node_unlock(spl, child);
   splinter_node_unclaim(spl, child);
   splinter_node_unget(spl, &child);

   splinter_default_log("enqueuing compact_bundle %lu-%u\n",
                        req->addr, req->bundle_no);
   rc = task_enqueue(spl->ts, TASK_TYPE_NORMAL, splinter_compact_bundle, req,
                     FALSE);
   platform_assert_status_ok(rc);
   if (spl->cfg.use_stats) {
      flush_start = platform_timestamp_elapsed(flush_start);
      if (parent->disk_addr == spl->root_addr) {
         spl->stats[tid].root_flush_time_ns += flush_start;
         if (flush_start > spl->stats[tid].root_flush_time_max_ns) {
            spl->stats[tid].root_flush_time_max_ns = flush_start;
         }
      } else {
         const uint32 h = splinter_height(spl, parent);
         spl->stats[tid].flush_time_ns[h] += flush_start;
         if (flush_start > spl->stats[tid].flush_time_max_ns[h]) {
            spl->stats[tid].flush_time_max_ns[h] = flush_start;
         }
      }
   }
   return TRUE;
}

/*
 * flush_fullest first flushes any pivots with too many live logical branches.
 * If the node is still full, it then flushes the pivot with the most tuples.
 *
 * FIXME: [aconway 2020-06-21] The name doesn't make it clear what the function
 * does.
 */
bool
splinter_flush_fullest(splinter_handle *spl,
                       page_handle     *node)
{
   splinter_pivot_data *fullest_pivot_data = splinter_get_pivot_data(spl, node, 0);
   uint16 pivot_no;
   threadid tid;

   if (spl->cfg.use_stats) {
      tid = platform_get_tid();
   }
   if (splinter_pivot_needs_flush(spl, node, fullest_pivot_data)) {
      splinter_flush(spl, node, fullest_pivot_data, FALSE);
      if (spl->cfg.use_stats) {
         if (node->disk_addr == spl->root_addr)
            spl->stats[tid].root_count_flushes++;
         else
            spl->stats[tid].count_flushes[splinter_height(spl, node)]++;
      }
   }
   for (pivot_no = 1; pivot_no < splinter_num_children(spl, node); pivot_no++) {
      splinter_pivot_data *pdata = splinter_get_pivot_data(spl, node, pivot_no);
      // if a pivot has too many branches, just flush it here
      if (splinter_pivot_needs_flush(spl, node, pdata)) {
         splinter_flush(spl, node, pdata, FALSE);
         if (spl->cfg.use_stats) {
            if (node->disk_addr == spl->root_addr)
               spl->stats[tid].root_count_flushes++;
            else
               spl->stats[tid].count_flushes[splinter_height(spl, node)]++;
         }
      }
      if (pdata->num_tuples > fullest_pivot_data->num_tuples) {
         fullest_pivot_data = pdata;
      }
   }
   if (splinter_node_is_full(spl, node)) {
      if (spl->cfg.use_stats) {
         if (node->disk_addr == spl->root_addr)
            spl->stats[tid].root_full_flushes++;
         else
            spl->stats[tid].full_flushes[splinter_height(spl, node)]++;
      }
      return splinter_flush(spl, node, fullest_pivot_data, FALSE);
   }
   return FALSE;
}

void
save_pivots_to_compact_bundle_scratch(splinter_handle        *spl,     // IN
                                      page_handle            *node,    // IN
                                      compact_bundle_scratch *scratch) // IN/OUT
{
   uint32 num_pivot_keys = splinter_num_pivot_keys(spl, node);

   btree_config *cfg = &spl->cfg.btree_cfg;

   debug_assert(num_pivot_keys < ARRAY_SIZE(scratch->saved_pivot_keys));

   // Save all num_pivots regular pivots and the upper bound pivot
   for (uint32 i = 0; i < num_pivot_keys; i++) {
      memmove(&scratch->saved_pivot_keys[i].k,
              splinter_get_pivot(spl, node, i),
              cfg->data_cfg->key_size);
   }
}

/*
 * Branch iterator wrapper functions
 */

void
splinter_branch_iterator_init(splinter_handle *spl,
                              btree_iterator  *itor,
                              splinter_branch *branch,
                              const char      *min_key,
                              const char      *max_key,
                              bool             do_prefetch,
                              bool             should_inc_ref)
{
   cache *cc = spl->cc;
   btree_config *btree_cfg = &spl->cfg.btree_cfg;
   uint64        root_addr = branch->root_addr;
   if (root_addr != 0 && should_inc_ref) {
      btree_inc_range(cc, btree_cfg, root_addr, min_key, max_key);
   }
   btree_iterator_init(cc,
                       btree_cfg,
                       itor,
                       root_addr,
                       PAGE_TYPE_BRANCH,
                       min_key,
                       max_key,
                       do_prefetch,
                       FALSE,
                       0);
}

void
splinter_branch_iterator_deinit(splinter_handle *spl,
                                btree_iterator  *itor,
                                bool             should_dec_ref)
{
   if (itor->root_addr == 0) {
      return;
   }
   cache *cc = spl->cc;
   btree_config *btree_cfg = &spl->cfg.btree_cfg;
   const char *min_key = itor->min_key;
   const char *max_key = itor->max_key;
   btree_iterator_deinit(itor);
   if (should_dec_ref) {
      btree_zap_range(cc, btree_cfg, itor->root_addr, min_key, max_key, PAGE_TYPE_BRANCH);
   }
}

/*
 *-----------------------------------------------------------------------------
 *
 * btree skiperator
 *
 *       an iterator which can skip over tuples in branches which aren't live
 *
 *-----------------------------------------------------------------------------
 */

static void
splinter_btree_skiperator_init(
      splinter_handle           *spl,
      splinter_btree_skiperator *skip_itor,
      page_handle               *node,
      uint16                     branch_idx,
      key_buffer                 pivots[static SPLINTER_MAX_PIVOTS])
{
   ZERO_CONTENTS(skip_itor);
   skip_itor->super.ops = &splinter_btree_skiperator_ops;
   uint16 min_pivot_no = 0;
   uint16 max_pivot_no = splinter_num_children(spl, node);
   debug_assert(max_pivot_no < SPLINTER_MAX_PIVOTS);

   char *min_key = pivots[min_pivot_no].k;
   char *max_key = pivots[max_pivot_no].k;
   skip_itor->branch = *splinter_get_branch(spl, node, branch_idx);

   uint16 first_pivot = 0;
   bool iterator_started = FALSE;

   for (uint16 i = min_pivot_no; i < max_pivot_no + 1; i++) {
      bool branch_valid = i == max_pivot_no ?
         FALSE : splinter_branch_live_for_pivot(spl, node, branch_idx, i);
      if (branch_valid && !iterator_started) {
         first_pivot = i;
         iterator_started = TRUE;
      }
      if (!branch_valid && iterator_started) {
         // create a new btree iterator
         char *pivot_min_key = first_pivot == min_pivot_no ?
            min_key : pivots[first_pivot].k;
         char *pivot_max_key = i == max_pivot_no ? max_key : pivots[i].k;
         btree_iterator *btree_itor = &skip_itor->itor[skip_itor->end++];
         splinter_branch_iterator_init(spl,
                                       btree_itor,
                                       &skip_itor->branch,
                                       pivot_min_key,
                                       pivot_max_key,
                                       TRUE,
                                       TRUE);
         iterator_started = FALSE;
      }
   }

   bool at_end;
   if (skip_itor->curr != skip_itor->end)
      iterator_at_end(&skip_itor->itor[skip_itor->curr].super, &at_end);
   else
      at_end = TRUE;

   while (skip_itor->curr != skip_itor->end && at_end) {
      iterator_at_end(&skip_itor->itor[skip_itor->curr].super, &at_end);
      if (!at_end)
         break;
      skip_itor->curr++;
   }
}

void
splinter_btree_skiperator_get_curr(iterator   *itor, slice *key, slice *data)
{
   debug_assert(itor != NULL);
   splinter_btree_skiperator *skip_itor = (splinter_btree_skiperator *)itor;
   iterator_get_curr(&skip_itor->itor[skip_itor->curr].super, key, data);
}

platform_status
splinter_btree_skiperator_advance(iterator *itor)
{
   debug_assert(itor != NULL);
   splinter_btree_skiperator *skip_itor = (splinter_btree_skiperator *)itor;
   platform_status rc =
      iterator_advance(&skip_itor->itor[skip_itor->curr].super);
   if (!SUCCESS(rc)) {
      return rc;
   }

   bool at_end;
   iterator_at_end(&skip_itor->itor[skip_itor->curr].super, &at_end);
   while (skip_itor->curr != skip_itor->end && at_end) {
      iterator_at_end(&skip_itor->itor[skip_itor->curr].super, &at_end);
      if (!at_end)
         break;
      skip_itor->curr++;
   }

   return STATUS_OK;
}

platform_status
splinter_btree_skiperator_at_end(iterator *itor,
                                 bool     *at_end)
{
   splinter_btree_skiperator *skip_itor = (splinter_btree_skiperator *)itor;
   if (skip_itor->curr == skip_itor->end) {
      *at_end = TRUE;
      return STATUS_OK;
   }

   iterator_at_end(&skip_itor->itor[skip_itor->curr].super, at_end);
   return STATUS_OK;
}

void
splinter_btree_skiperator_print(iterator *itor)
{
   splinter_btree_skiperator *skip_itor = (splinter_btree_skiperator *)itor;
   platform_log("$$$$$$$$$$$$$$$$$$$$$$$$$$$$$$$$$$$$$$$$\n");
   platform_log("$$ skiperator: %p\n", skip_itor);
   platform_log("$$ curr: %lu\n", skip_itor->curr);
   iterator_print(&skip_itor->itor[skip_itor->curr].super);
}

void
splinter_btree_skiperator_deinit(splinter_handle           *spl,
                                 splinter_btree_skiperator *skip_itor)
{
   for (uint64 i = 0; i < skip_itor->end; i++) {
      splinter_branch_iterator_deinit(spl, &skip_itor->itor[i], TRUE);
   }
}

/*
 *-----------------------------------------------------------------------------
 *
 * Compaction Functions
 *
 *-----------------------------------------------------------------------------
 */


static inline void
splinter_btree_pack_req_init(splinter_handle *spl,
                             iterator *       itor,
                             btree_pack_req * req)
{
   btree_pack_req_init(req,
                       spl->cc,
                       &spl->cfg.btree_cfg,
                       itor,
                       spl->cfg.max_tuples_per_node,
                       spl->cfg.leaf_filter_cfg.hash,
                       spl->cfg.leaf_filter_cfg.seed,
                       spl->heap_id);
}

/*
 * compact_bundle compacts a bundle of flushed branches into a single branch
 *
 * See "Interactions between Concurrent Processes"
 * (numbering here mirrors that section)
 *
 * Interacts with splitting in two ways:
 * 4. Internal node split occurs between job issue and this compact_bundle call:
 *    the bundle was split too, issue compact_bundle on the new siblings
 * 6. Leaf split occurs before this call or during compaction:
 *    the bundle will be compacted as part of the split, so this compaction is
 *    aborted if split occurred before this call or discarded if it occurred
 *    during compaction.
 *
 * Node splits are determined using generation numbers (in trunk_hdr)
 *   internal: generation number of left node is incremented on split
 *      -- given generation number g of a node, all the nodes it split
 *         into can be found by searching right until a node with
 *         generation number g is found
 *   leaf: generation numbers of all leaves affected by split are
 *         incremented
 *      -- can tell if a leaf has split by checking if generation number
 *         has changed
 *
 * Algorithm:
 * 1.  Acquire node read lock
 * 2.  Flush if node is full (acquires write lock)
 * 3.  If the node has split before this call (interaction 4), this
 *     bundle exists in the new split siblings, so issue compact_bundles
 *     for those nodes
 * 4.  Abort if node is a leaf and started splitting (interaction 6)
 * 5.  The bundle may have been completely flushed by step 2, if so abort
 * 6.  Build iterators
 * 7.  Release read lock
 * 8.  Perform compaction
 * 9.  Build filter
 * 10. Clean up
 * 11. Reacquire read lock
 * 12. For each newly split sibling replace bundle with new branch unless
 *        a. node if leaf which has split, in which case discard (interaction 6)
 *        b. node is internal and bundle has been flushed
 */


void
splinter_compact_bundle(void *arg,
                        void *scratch_buf)
{
   platform_status rc;
   splinter_compact_bundle_req *req = arg;
   splinter_task_scratch *task_scratch = scratch_buf;
   compact_bundle_scratch *scratch = &task_scratch->compact_bundle;
   splinter_handle *spl = req->spl;
   __attribute__ ((unused)) threadid tid;

   /*
    * 1. Acquire node read lock
    */
   page_handle *node = splinter_node_get(spl, req->addr);

   /*
    * 2. Flush if node is full (acquires write lock)
    */
   uint16 height = splinter_height(spl, node);
   if (height != 0 && splinter_node_is_full(spl, node)) {
      splinter_node_claim(spl, &node);
      splinter_node_lock(spl, node);
      bool flush_successful = TRUE;
      while (flush_successful && splinter_node_is_full(spl, node))
         flush_successful = splinter_flush_fullest(spl, node);
      splinter_node_unlock(spl, node);
      splinter_node_unclaim(spl, node);
   }

   // timers for stats if enabled
   uint64 compaction_start, pack_start;

   if (spl->cfg.use_stats) {
      tid = platform_get_tid();
      compaction_start = platform_get_timestamp();
      spl->stats[tid].compactions[height]++;
   }

   /*
    * 3. If the node has split before this call (interaction 4), this
    *    bundle was copied to the new sibling[s], so issue compact_bundles for
    *    those nodes
    */
   if (req->generation < splinter_generation(spl, node)) {
      if (height != 0) {
         debug_assert(splinter_next_addr(spl, node) != 0);
         splinter_compact_bundle_req *next_req =
            TYPED_MALLOC(spl->heap_id, next_req);
         memmove(next_req, req, sizeof(splinter_compact_bundle_req));
         next_req->addr = splinter_next_addr(spl, node);
         debug_assert(next_req->addr != 0);

         req->generation = splinter_generation(spl, node);

         splinter_default_log("compact_bundle split from %lu to %lu\n",
                              req->addr, next_req->addr);
         rc = task_enqueue(spl->ts, TASK_TYPE_NORMAL, splinter_compact_bundle,
                           next_req, FALSE);
         platform_assert_status_ok(rc);
      } else {
         /*
          * 4. Abort if node is a splitting leaf (interaction 6)
          */
         splinter_node_unget(spl, &node);
         splinter_default_log("compact_bundle abort leaf split %lu\n",
               req->addr);
         platform_free(spl->heap_id, req);
         if (spl->cfg.use_stats) {
            spl->stats[tid].compactions_aborted_leaf_split[height]++;
            spl->stats[tid].compaction_time_wasted_ns[height]
               += platform_timestamp_elapsed(compaction_start);
         }
         return;
      }
   }

   // store the generation of the node so we can detect splits after compaction
   uint64 start_generation = splinter_generation(spl, node);

   /*
    * 5. The bundle may have been completely flushed by 2., if so abort
    *       -- note this cannot happen in leaves (if the bundle isn't live, the
    *          generation number would change and it would be caught by step 4
    *          above).
    */
   if (!splinter_bundle_live(spl, node, req->bundle_no)) {
      debug_assert(height != 0);
      splinter_node_unget(spl, &node);
      splinter_default_log("compact_bundle abort flushed %lu\n", req->addr);
      platform_free(spl->heap_id, req);
      if (spl->cfg.use_stats) {
         spl->stats[tid].compactions_aborted_flushed[height]++;
         spl->stats[tid].compaction_time_wasted_ns[height]
            += platform_timestamp_elapsed(compaction_start);
      }
      return;
   }

   splinter_bundle *bundle    = splinter_get_bundle(spl, node, req->bundle_no);
   uint16 bundle_start_branch = splinter_bundle_start_branch(spl, node, bundle);
   uint16 bundle_end_branch   = splinter_bundle_end_branch(spl, node, bundle);
   uint16 num_branches        = splinter_bundle_branch_count(spl, node, bundle);

   /*
    * Update and delete messages need to be kept around until/unless they have
    * been applied all the way down to the very last branch tree.  Even once it
    * reaches the leaf, it isn't going to be applied to the last branch tree
    * unless the compaction includes the oldest B-tree in the leaf (the start
    * branch).
    */
   bool resolve_updates_and_discard_deletes =
      height == 0 && bundle_start_branch == splinter_start_branch(spl, node);

   splinter_open_log_stream();
   splinter_log_stream("compact_bundle addr %lu bundle %hu\n", req->addr,
                       req->bundle_no);

   /*
    * 6. Build iterators
    */
   platform_assert(num_branches <= ARRAY_SIZE(scratch->skip_itor));
   splinter_btree_skiperator *skip_itor_arr = scratch->skip_itor;
   iterator **itor_arr = scratch->itor_arr;

   save_pivots_to_compact_bundle_scratch(spl, node, scratch);

   uint16 tree_offset = 0;
   for (uint16 branch_no = bundle_start_branch; branch_no != bundle_end_branch;
         branch_no = splinter_branch_no_add(spl, branch_no, 1)) {
      /*
       * We are iterating from oldest to newest branch
       */
      splinter_btree_skiperator_init(spl,
                                     &skip_itor_arr[tree_offset],
                                     node,
                                     branch_no,
                                     scratch->saved_pivot_keys);
      itor_arr[tree_offset] = &skip_itor_arr[tree_offset].super;
      tree_offset++;
   }
   splinter_log_node(spl, node);

   /*
    * 7. Release read lock
    */
   splinter_node_unget(spl, &node);

   /*
    * 8. Perform compaction
    */
   merge_iterator *merge_itor;
   rc = merge_iterator_create(spl->heap_id,
                              spl->cfg.data_cfg,
                              num_branches,
                              itor_arr,
                              resolve_updates_and_discard_deletes,
                              resolve_updates_and_discard_deletes,
                              TRUE,
                              &merge_itor);
   platform_assert_status_ok(rc);
   btree_pack_req pack_req;
   splinter_btree_pack_req_init(spl, &merge_itor->super, &pack_req);
   req->fp_arr = pack_req.fingerprint_arr;
   if (spl->cfg.use_stats) {
      pack_start = platform_get_timestamp();
   }
   btree_pack(&pack_req);
   if (spl->cfg.use_stats) {
      spl->stats[tid].compaction_pack_time_ns[height]
         += platform_timestamp_elapsed(pack_start);
   }

   splinter_branch new_branch;
   new_branch.root_addr = pack_req.root_addr;

   req->fp_arr = pack_req.fingerprint_arr;

   splinter_log_stream("output: %lu\n", req->root_addr);
   if (spl->cfg.use_stats) {
      if (pack_req.num_tuples == 0) {
         spl->stats[tid].compactions_empty[height]++;
      }
      spl->stats[tid].compaction_tuples[height] += pack_req.num_tuples;
      if (pack_req.num_tuples > spl->stats[tid].compaction_max_tuples[height]) {
         spl->stats[tid].compaction_max_tuples[height] = pack_req.num_tuples;
      }
   }

   splinter_log_stream("output point: %lu\n", pack_req.root_addr);

   /*
    * 10. Clean up
    */
   rc = merge_iterator_destroy(spl->heap_id, &merge_itor);
   platform_assert_status_ok(rc);
   for (uint64 i = 0; i < num_branches; i++) {
      splinter_btree_skiperator_deinit(spl, &skip_itor_arr[i]);
   }

   /*
    * 11. Reacquire read lock
    */
   node = splinter_node_get(spl, req->addr);
   platform_assert(node != NULL);

   /*
    * 12. For each newly split sibling replace bundle with new branch
    */
   uint64 addr = req->addr;
   uint64 num_replacements = 0;
   uint64 generation;
   do {
      platform_assert(node != NULL);
      splinter_node_claim(spl, &node);
      splinter_node_lock(spl, node);

      splinter_log_node(spl, node);

      /*
       * 12a. ...unless node is a leaf which has split, in which case discard
       *      (interaction 6)
       *
       *      For leaves, the split will cover the compaction and we do not
       *      need to look for the bundle in the split siblings, so simply
       *      exit.
       */
      if (height == 0 && req->generation < splinter_generation(spl, node)) {
         splinter_log_stream("compact_bundle discard split %lu\n", req->addr);
         if (spl->cfg.use_stats) {
            spl->stats[tid].compactions_discarded_leaf_split[height]++;
            spl->stats[tid].compaction_time_wasted_ns[height]
               += platform_timestamp_elapsed(compaction_start);
         }
         splinter_node_unlock(spl, node);
         splinter_node_unclaim(spl, node);
         splinter_node_unget(spl, &node);

         splinter_dec_ref(spl, &new_branch, FALSE);
         platform_free(spl->heap_id, req->fp_arr);
         platform_free(spl->heap_id, req);
         goto out;
      }

      if (splinter_bundle_live(spl, node, req->bundle_no)) {
         if (pack_req.num_tuples != 0) {
            splinter_replace_bundle_branches(spl, node, &new_branch, req);
            num_replacements++;
            splinter_log_stream("inserted %lu into %lu\n",
                                new_branch.root_addr, addr);
         } else {
            // FIXME: [yfogel 2020-07-02] come back
            // This may create an empty branch, set the empty one to null before getting in loop?
            // 1. Don't create it until the first element per tree: Perf cost
            // 2. Delete it after pack: Maybe wierd interaction with ref_count
            splinter_replace_bundle_branches(spl, node, NULL, req);
            splinter_log_stream("compact_bundle empty %lu\n", addr);
         }
      } else {
         /*
          * 12b. ...unless node is internal and bundle has been flushed
          */
         platform_assert(height != 0);
         splinter_log_stream("compact_bundle discarded flushed %lu\n", addr);
      }

      addr = splinter_next_addr(spl, node);
      generation = splinter_generation(spl, node);
      splinter_log_node(spl, node);
      debug_assert(splinter_verify_node(spl, node));

      if (num_replacements != 0 && pack_req.num_tuples != 0 &&
          start_generation == generation) {
         const char *max_key = splinter_max_key(spl, node);
         splinter_zap_branch_range(spl, &new_branch, max_key, NULL,
               PAGE_TYPE_BRANCH);
      }

      splinter_node_unlock(spl, node);
      splinter_node_unclaim(spl, node);
      splinter_node_unget(spl, &node);
      if (start_generation != generation) {
         debug_assert(height != 0);
         debug_assert(addr != 0);
         node = splinter_node_get(spl, addr);
      }
   } while (start_generation != generation);

   if (spl->cfg.use_stats) {
      if (req->type == SPLINTER_COMPACTION_TYPE_SPACE_REC) {
         spl->stats[tid].space_rec_tuples_reclaimed[height] +=
            req->tuples_reclaimed;
      }
      if (req->type == SPLINTER_COMPACTION_TYPE_SINGLE_LEAF_SPLIT) {
         spl->stats[tid].single_leaf_tuples += pack_req.num_tuples;
         if (pack_req.num_tuples > spl->stats[tid].single_leaf_max_tuples) {
            spl->stats[tid].single_leaf_max_tuples = pack_req.num_tuples;
         }
      }
   }
   if (num_replacements == 0) {
      splinter_dec_ref(spl, &new_branch, FALSE);
      if (spl->cfg.use_stats) {
         spl->stats[tid].compactions_discarded_flushed[height]++;
         spl->stats[tid].compaction_time_wasted_ns[height]
            += platform_timestamp_elapsed(compaction_start);
      }
      platform_free(spl->heap_id, req);
   } else {
      if (spl->cfg.use_stats) {
         compaction_start = platform_timestamp_elapsed(compaction_start);
         spl->stats[tid].compaction_time_ns[height] += compaction_start;
         if (compaction_start > spl->stats[tid].compaction_time_max_ns[height]) {
            spl->stats[tid].compaction_time_max_ns[height] = compaction_start;
         }
      }
      splinter_log_stream("enqueuing build filter %lu-%u\n",
            req->addr, req->bundle_no);
      task_enqueue(spl->ts, TASK_TYPE_NORMAL, splinter_bundle_build_filters, req, TRUE);
   }
out:
   splinter_log_stream("\n");
   splinter_close_log_stream();
}


bool
splinter_flush_node(splinter_handle *spl, uint64 addr, void *arg)
{
   page_handle *node = splinter_node_get(spl, addr);
   splinter_node_claim(spl, &node);
   splinter_node_lock(spl, node);

   if (splinter_height(spl, node) != 0) {
      for (uint16 pivot_no = 0;
           pivot_no < splinter_num_children(spl, node);
           pivot_no++) {
         splinter_pivot_data *pdata =
            splinter_get_pivot_data(spl, node, pivot_no);
         if (splinter_pivot_branch_count(spl, node, pdata) != 0)
            splinter_flush(spl, node, pdata, FALSE);
      }
   }

   splinter_node_unlock(spl, node);
   splinter_node_unclaim(spl, node);
   splinter_node_unget(spl, &node);

   task_perform_all(spl->ts);

   node = splinter_node_get(spl, addr);
   splinter_node_claim(spl, &node);
   splinter_node_lock(spl, node);

   if (splinter_height(spl, node) == 1) {
      for (uint16 pivot_no = 0;
           pivot_no < splinter_num_children(spl, node);
           pivot_no++) {
         splinter_pivot_data *pdata =
            splinter_get_pivot_data(spl, node, pivot_no);
         page_handle *leaf = splinter_node_get(spl, pdata->addr);
         splinter_node_claim(spl, &leaf);
         splinter_node_lock(spl, leaf);
         splinter_split_leaf(spl, node, leaf, pivot_no);
      }
   }

   splinter_node_unlock(spl, node);
   splinter_node_unclaim(spl, node);
   splinter_node_unget(spl, &node);

   task_perform_all(spl->ts);

   return TRUE;
}


void
splinter_force_flush(splinter_handle *spl)
{
   // FIXME [yfogel/aconway 2020-07-29] There is a race condition where both
   //       this thread and (already existing thread) are both trying to flush
   //       single memtable same time)
   //       Need to fix that race.
   page_handle *lock_page;
   uint64 generation;
   platform_status rc =
      memtable_maybe_rotate_and_get_insert_lock(spl->mt_ctxt, &generation,
            &lock_page);
   platform_assert_status_ok(rc);
   task_perform_all(spl->ts);
   memtable_unget_insert_lock(spl->mt_ctxt, lock_page);
   task_perform_all(spl->ts);
   splinter_for_each_node(spl, splinter_flush_node, NULL);
}


/*
 *-----------------------------------------------------------------------------
 *
 * splitting functions
 *
 *-----------------------------------------------------------------------------
 */

static inline bool
splinter_needs_split(splinter_handle *spl,
                     page_handle     *node)
{
   uint16 height = splinter_height(spl, node);
   if (height == 0) {
      uint64 num_tuples = splinter_get_pivot_data(spl, node, 0)->num_tuples;
      return num_tuples > spl->cfg.max_tuples_per_node
         || splinter_logical_branch_count(spl, node) > spl->cfg.max_branches_per_node;
   }
   return splinter_num_children(spl, node) > spl->cfg.fanout;
}

int
splinter_split_index(splinter_handle *spl,
                     page_handle     *parent,
                     page_handle     *child,
                     uint64           pivot_no)
{
   splinter_open_log_stream();
   splinter_log_stream("split index %lu with parent %lu\n",
         child->disk_addr, parent->disk_addr);
   splinter_log_node(spl, parent);
   splinter_log_node(spl, child);
   page_handle *left_node = child;
   uint16 target_num_children = splinter_num_children(spl, left_node) / 2;
   uint16 height = splinter_height(spl, left_node);

   if (spl->cfg.use_stats)
      spl->stats[platform_get_tid()].index_splits++;

   // allocate right node and write lock it
   page_handle *right_node = splinter_alloc(spl, height);
   uint64       right_addr = right_node->disk_addr;

   // ALEX: Maybe worth figuring out the real page size
   memmove(right_node->data, left_node->data, spl->cfg.page_size);
   char *right_start_pivot = splinter_get_pivot(spl, right_node, 0);
   char *left_split_pivot =
      splinter_get_pivot(spl, left_node, target_num_children);
   uint16 pivots_to_copy =
      splinter_num_pivot_keys(spl, left_node) - target_num_children;
   size_t bytes_to_copy = pivots_to_copy * splinter_pivot_size(spl);
   memmove(right_start_pivot, left_split_pivot, bytes_to_copy);

   uint16 start_filter = splinter_start_sb_filter(spl, left_node);
   uint16 end_filter = splinter_end_sb_filter(spl, left_node);
   for (uint16 filter_no = start_filter;
        filter_no != end_filter;
        filter_no = splinter_subbundle_no_add(spl, filter_no, 1)) {
      routing_filter *filter =
         splinter_get_sb_filter(spl, left_node, filter_no);
      splinter_inc_filter(spl, filter);
      // platform_log("inc filter %lu in %lu (%u)\n",
      //      filter->addr, right_node->disk_addr,
      //      allocator_get_ref(spl->al, filter->addr));
   }

   // set the headers appropriately
   splinter_trunk_hdr *left_hdr  = (splinter_trunk_hdr *)left_node->data;
   splinter_trunk_hdr *right_hdr = (splinter_trunk_hdr *)right_node->data;

   right_hdr->num_pivot_keys = left_hdr->num_pivot_keys - target_num_children;
   left_hdr->num_pivot_keys  = target_num_children + 1;

   right_hdr->next_addr = left_hdr->next_addr;
   left_hdr->next_addr  = right_addr;

   left_hdr->generation++;
   splinter_reset_start_branch(spl, right_node);
   splinter_reset_start_branch(spl, left_node);

   // fix the entries in the reclamation queue
   uint16 right_num_children = splinter_num_children(spl, right_node);
   for (uint16 pivot_no = 0; pivot_no < right_num_children; pivot_no++) {
      splinter_pivot_data *pdata =
         splinter_get_pivot_data(spl, right_node, pivot_no);
      if (pdata->srq_idx != -1 && spl->cfg.reclaim_threshold != UINT64_MAX) {
         //platform_log("Deleting %12lu-%lu (index %lu) from SRQ\n",
         //      left_node->disk_addr, pdata->generation, pdata->srq_idx);
         srq_data data_to_reinsert = srq_delete(&spl->srq, pdata->srq_idx);
         data_to_reinsert.addr = right_addr;
         //platform_log("Reinserting %12lu-%lu into SRQ\n",
         //      right_addr, pdata->generation);
         pdata->srq_idx = srq_insert(&spl->srq, data_to_reinsert);
      }
   }

   // add right child to parent
   platform_status rc =
      splinter_add_pivot(spl, parent, right_node, pivot_no + 1);
   platform_assert(SUCCESS(rc));
   splinter_pivot_recount_num_tuples(spl, parent, pivot_no);
   splinter_pivot_recount_num_tuples(spl, parent, pivot_no + 1);

   splinter_log_stream("----------------------------------------\n");
   splinter_log_node(spl, parent);
   splinter_log_node(spl, left_node);
   splinter_log_node(spl, right_node);
   splinter_close_log_stream();

   splinter_node_unlock(spl, right_node);
   splinter_node_unclaim(spl, right_node);
   splinter_node_unget(spl, &right_node);

   return 0;
}

/*
 * Estimate the number of unique keys in the pivot
 */

__attribute__ ((unused))
static inline uint64
splinter_pivot_estimate_unique_keys(splinter_handle     *spl,
                                    page_handle         *node,
                                    splinter_pivot_data *pdata)
{
   routing_filter filter[MAX_FILTERS];
   uint64 filter_no = 0;
   filter[filter_no++] = pdata->filter;

   uint64 num_sb_fp = 0;
   uint64 num_sb_unique = 0;
   for (uint16 sb_filter_no = splinter_start_sb_filter(spl, node);
        sb_filter_no != splinter_end_sb_filter(spl, node);
        sb_filter_no = splinter_subbundle_no_add(spl, sb_filter_no, 1))
   {
      routing_filter *sb_filter =
         splinter_get_sb_filter(spl, node, sb_filter_no);
      num_sb_fp += sb_filter->num_fingerprints;
      num_sb_unique += sb_filter->num_unique;
      filter[filter_no++] = *sb_filter;
   }

   uint32 num_unique = routing_filter_estimate_unique_fp(spl->cc,
         &spl->cfg.leaf_filter_cfg, spl->heap_id, filter, filter_no);

   num_unique =
      routing_filter_estimate_unique_keys_from_count(&spl->cfg.leaf_filter_cfg,
            num_unique);

   uint64 num_leaf_sb_fp = 0;
   for (uint16 bundle_no = pdata->start_bundle;
        bundle_no != splinter_end_bundle(spl, node);
        bundle_no = splinter_bundle_no_add(spl, bundle_no, 1))
   {
      splinter_bundle *bundle = splinter_get_bundle(spl, node, bundle_no);
      num_leaf_sb_fp += bundle->num_tuples;
   }
   uint64 est_num_leaf_sb_unique = num_sb_unique * num_leaf_sb_fp / num_sb_fp;
   uint64 est_num_non_leaf_sb_unique = num_sb_fp - est_num_leaf_sb_unique;

   //platform_error_log("num_unique %u sb_fp %lu sb_unique %lu num_leaf_sb_fp %lu\n",
   //      num_unique, num_sb_fp, num_sb_unique, num_leaf_sb_fp);
   //platform_error_log("est_leaf_sb_fp %lu est_non_leaf_sb_unique %lu\n",
   //      est_num_leaf_sb_unique, est_num_non_leaf_sb_unique);
   uint64 est_leaf_unique = num_unique - est_num_non_leaf_sb_unique;
   return est_leaf_unique;
}

/*
 *----------------------------------------------------------------------
 *
 * splinter_single_leaf_threshold --
 *
 *      Returns an upper bound for the number of estimated tuples for which a
 *      leaf split can output a single leaf.
 *
 *----------------------------------------------------------------------
 */

static inline uint64
splinter_single_leaf_threshold(splinter_handle *spl)
{
   return SPLINTER_SINGLE_LEAF_THRESHOLD_PCT * spl->cfg.max_tuples_per_node /
          100;
}

/*
 * split_leaf splits a trunk leaf logically. It determines pivots to split
 * on, uses them to split the leaf and adds them to its parent. It then
 * issues compact_bundle jobs on each leaf to perform the actual compaction.
 *
 * Must be called with a lock on both the parent and child
 * Returns with lock on parent and releases child and all new leaves
 * The algorithm tries to downgrade to a claim as much as possible throughout
 *
 * The main loop starts with the current leaf (initially the original leaf),
 * then uses the rough iterator to find the next pivot. It copies the current
 * leaf to a new leaf, and sets the end key of the current leaf and start key
 * of the new leaf to the pivot. It then issues a compact_bundle job on the
 * current leaf and releases it. Finally, the loop continues with the new
 * leaf as current.
 *
 * Algorithm:
 * 1. Create a rough merge iterator on all the branches
 * 2. Use rough merge iterator to determine pivots for new leaves
 * 3. Clear old bundles from leaf and put all branches in a new bundle
 * 4. Create new leaf, adjust min/max keys and other metadata
 * 5. Add new leaf to parent
 * 6. Issue compact_bundle for last_leaf and release
 * 7. Repeat 4-6 on new leaf
 * 8. Clean up
 */

void
splinter_split_leaf(splinter_handle *spl,
                    page_handle     *parent,
                    page_handle     *leaf,
                    uint16           child_idx)
{
   const threadid tid = platform_get_tid();
   // FIXME: [aconway 2020-06-19] This scratch lookup feels a bit dirty
   splinter_task_scratch *task_scratch =
      task_system_get_thread_scratch(spl->ts, tid);
   split_leaf_scratch *scratch = &task_scratch->split_leaf;
   uint64 num_branches = splinter_branch_count(spl, leaf);
   uint64 start_branch = splinter_start_branch(spl, leaf);

   splinter_node_unlock(spl, parent);
   splinter_node_unlock(spl, leaf);

   splinter_open_log_stream();
   splinter_log_stream("split_leaf addr %lu\n", leaf->disk_addr);

   uint64 split_start;
   if (spl->cfg.use_stats) {
      spl->stats[tid].leaf_splits++;
      split_start = platform_get_timestamp();
   }

   splinter_pivot_data *pdata = splinter_get_pivot_data(spl, leaf, 0);
   uint64 estimated_unique_keys =
      splinter_pivot_estimate_unique_keys(spl, leaf, pdata);
   uint64 num_tuples = splinter_pivot_num_tuples(spl, leaf, 0);
   if (estimated_unique_keys > num_tuples * 19 / 20) {
      estimated_unique_keys = num_tuples;
   }
   splinter_compaction_type comp_type = SPLINTER_COMPACTION_TYPE_LEAF_SPLIT;
   uint64 target_num_leaves = estimated_unique_keys / spl->cfg.target_leaf_tuples;
   if (target_num_leaves == 1) {
      if (estimated_unique_keys > splinter_single_leaf_threshold(spl)) {
         target_num_leaves = 2;
      } else {
         comp_type = SPLINTER_COMPACTION_TYPE_SINGLE_LEAF_SPLIT;
         if (spl->cfg.use_stats) {
            spl->stats[tid].single_leaf_splits++;
         }
      }
   }
   uint64 target_leaf_tuples = num_tuples / target_num_leaves;
   uint64 target_num_pivots =
      (target_leaf_tuples - 1) / spl->cfg.btree_cfg.tuples_per_leaf + 1;
   uint16 num_leaves;

   // copy pivot (in parent) of leaf
   memmove(scratch->pivot[0],
           splinter_min_key(spl, leaf),
           splinter_key_size(spl));

   if (target_num_leaves != 1) {
      /*
       * 1. Create a rough merge iterator on all the branches
       *
       *    A rough merge iterator is a merge iterator on height 1 btree
       *    iterators. It uses height 1 pivots as a proxy for a count of tuples.
       *
       *    This count is an estimate with multiple sources of error:
       *       -- Last leaves in each btree are not counted (there is no upper
       *          bound pivot)
       *       -- A selected pivot from a branch may be between pivots for other
       *          branches
       *       -- min_key may be between pivots
       *       -- updates and deletes may be resolved resulting in fewer output
       *          tuples
       */

      platform_assert(num_branches <= ARRAY_SIZE(scratch->btree_itor));
      btree_iterator *rough_btree_itor = scratch->btree_itor;
      iterator **     rough_itor       = scratch->rough_itor;
      char            min_key[MAX_KEY_SIZE];
      char            max_key[MAX_KEY_SIZE];
      memmove(
         min_key, splinter_get_pivot(spl, leaf, 0), splinter_key_size(spl));
      memmove(
         max_key, splinter_get_pivot(spl, leaf, 1), splinter_key_size(spl));

      for (uint64 branch_offset = 0; branch_offset < num_branches;
           branch_offset++) {
         uint64 branch_no =
            splinter_branch_no_add(spl, start_branch, branch_offset);
         debug_assert(branch_no != splinter_end_branch(spl, leaf));
         splinter_branch *branch = splinter_get_branch(spl, leaf, branch_no);
         btree_iterator_init(spl->cc,
                             &spl->cfg.btree_cfg,
                             &rough_btree_itor[branch_offset],
                             branch->root_addr,
                             PAGE_TYPE_BRANCH,
                             min_key,
                             max_key,
                             TRUE,
                             FALSE,
                             1);
         rough_itor[branch_offset] = &rough_btree_itor[branch_offset].super;
      }

      merge_iterator *rough_merge_itor;
      platform_status rc = merge_iterator_create(spl->heap_id,
                                                 spl->cfg.data_cfg,
                                                 num_branches,
                                                 rough_itor,
                                                 FALSE,
                                                 FALSE,
                                                 FALSE,
                                                 &rough_merge_itor);
      platform_assert_status_ok(rc);

      /*
       * 2. Use rough merge iterator to determine pivots for new leaves
       */
      bool at_end;
      rc = iterator_at_end(&rough_merge_itor->super, &at_end);
      platform_assert_status_ok(rc);

      uint64 rough_count_pivots;
      for (num_leaves = 0; !at_end; num_leaves++) {
         rough_count_pivots = 0;
         while (1 && !at_end
                  && (0 || rough_count_pivots < target_num_pivots
                        || num_leaves == target_num_leaves - 1)) {
            iterator_advance(&rough_merge_itor->super);
            iterator_at_end(&rough_merge_itor->super, &at_end);
            rough_count_pivots++;
         }

         if (!at_end) {
            slice curr_key, dummy_data;
            iterator_get_curr(&rough_merge_itor->super, &curr_key,
                              &dummy_data);
            debug_assert(slice_length(curr_key) == splinter_key_size(spl));
            // copy new pivot (in parent) of new leaf
            memmove(scratch->pivot[num_leaves + 1],
                    slice_data(curr_key),
                    splinter_key_size(spl));
         }
      }

      // clean up the iterators
      rc = merge_iterator_destroy(spl->heap_id, &rough_merge_itor);
      platform_assert_status_ok(rc);
      for (uint64 i = 0; i < num_branches; i++) {
         btree_iterator_deinit(&rough_btree_itor[i]);
      }
   } else {
      num_leaves = 1;
   }

   // copy max key of last new leaf (max key of leaf)
   memmove(scratch->pivot[num_leaves],
           splinter_max_key(spl, leaf),
           splinter_key_size(spl));

   /*
    * FIXME: [aconway 2020-07-16] This case can only happen with default params
    * with a height 8+ tree and worst case flush. We do not currently handle
    * this case.
    */
   platform_assert(num_leaves + splinter_num_pivot_keys(spl, parent)
         <= spl->cfg.max_pivot_keys);

   /*
    * 3. Clear old bundles from leaf and put all branches in a new bundle
    */
   splinter_node_lock(spl, parent);
   splinter_log_node(spl, parent);
   splinter_node_lock(spl, leaf);
   splinter_log_node(spl, leaf);

   uint16 bundle_no =
      splinter_leaf_rebundle_all_branches(spl, leaf, target_leaf_tuples, FALSE);
   splinter_inc_generation(spl, leaf);
   uint64 last_next_addr = splinter_next_addr(spl, leaf);

   for (uint16 leaf_no = 0; leaf_no < num_leaves; leaf_no++) {
      /*
       * 4. Create new leaf, adjust min/max keys and other metadata
       *
       *    Have lock on leaf (original leaf or last iteration) and parent
       *    This loop :
       *    1. allocates new_leaf
       *    2. copies leaf to new_leaf
       *    3. sets min_key and max_key on new_leaf
       *    4. sets next_addr on leaf
       *    5. incs all branches ref counts
       *    6. sets new_leaf tuple_count
       *    7. adds new_leaf to parent
       */

      page_handle *new_leaf;
      if (leaf_no != 0) {
         // allocate a new leaf
         new_leaf = splinter_alloc(spl, 0);

         // copy leaf to new leaf
         memmove(new_leaf->data, leaf->data, spl->cfg.page_size);
      } else {
         // just going to edit the min/max keys, etc. of original leaf
         new_leaf = leaf;
      }

      // adjust min key
      memmove(splinter_get_pivot(spl, new_leaf, 0),
              scratch->pivot[leaf_no],
              splinter_key_size(spl));
      // adjust max key
      memmove(splinter_get_pivot(spl, new_leaf, 1),
              scratch->pivot[leaf_no + 1],
              splinter_key_size(spl));

      // set new_leaf tuple_count
      splinter_bundle *bundle = splinter_get_bundle(spl, new_leaf, bundle_no);
      uint64 new_leaf_num_tuples[SPLINTER_MAX_PIVOTS];
      splinter_tuples_in_bundle(spl, new_leaf, bundle, new_leaf_num_tuples);
      splinter_pivot_set_num_tuples(spl, new_leaf, 0, new_leaf_num_tuples[0]);

      if (leaf_no != 0) {
         // set next_addr of leaf
         splinter_set_next_addr(spl, leaf, new_leaf->disk_addr);

         // inc the refs of all the branches
         for (uint16 branch_no = splinter_start_branch(spl, new_leaf);
              branch_no != splinter_end_branch(spl, new_leaf);
              branch_no = splinter_branch_no_add(spl, branch_no, 1)) {
            splinter_branch *branch =
               splinter_get_branch(spl, new_leaf, branch_no);
            const char *min_key = splinter_min_key(spl, new_leaf);
            splinter_inc_intersection(spl, branch, min_key, FALSE);
         }

         // inc the refs of all the filters
         splinter_bundle *bundle =
            splinter_get_bundle(spl, new_leaf, bundle_no);
         uint16 start_filter =
            splinter_bundle_start_filter(spl, new_leaf, bundle);
         uint16 end_filter =
            splinter_bundle_end_filter(spl, new_leaf, bundle);
         for (uint16 filter_no = start_filter;
              filter_no != end_filter;
              filter_no = splinter_subbundle_no_add(spl, filter_no, 1)) {
            routing_filter *filter =
               splinter_get_sb_filter(spl, new_leaf, filter_no);
            splinter_inc_filter(spl, filter);
            // splinter_log_stream("inc filter %lu in %lu (%u)\n",
            //      filter->addr, new_leaf->disk_addr,
            //      allocator_get_ref(spl->al, filter->addr));
         }

         /*
          * 5. Add new leaf to parent
          */
         platform_status rc =
            splinter_add_pivot(spl, parent, new_leaf, child_idx + leaf_no);
         platform_assert(SUCCESS(rc));

         /*
          * 6. Issue compact_bundle for leaf and release
          */
         splinter_compact_bundle_req *req = TYPED_ZALLOC(spl->heap_id, req);
         req->spl                         = spl;
         req->addr                        = leaf->disk_addr;
         req->type                        = comp_type;
         req->bundle_no                   = bundle_no;
         req->generation                  = splinter_generation(spl, leaf);
         req->max_pivot_generation = splinter_pivot_generation(spl, leaf);
         req->pivot_generation[0]  = splinter_pivot_generation(spl, leaf) - 1;
         req->input_pivot_count[0] = splinter_pivot_num_tuples(spl, leaf, 0);

         splinter_default_log("enqueuing compact_bundle %lu-%u\n",
               req->addr, req->bundle_no);
         rc = task_enqueue(spl->ts, TASK_TYPE_NORMAL, splinter_compact_bundle,
                           req, FALSE);
         platform_assert(SUCCESS(rc));

         splinter_log_node(spl, leaf);

         debug_assert(splinter_verify_node(spl, leaf));
         splinter_node_unlock(spl, leaf);
         splinter_node_unclaim(spl, leaf);
         splinter_node_unget(spl, &leaf);
      }

      leaf = new_leaf;
   }

   // set next_addr of leaf (from last iteration)
   splinter_set_next_addr(spl, leaf, last_next_addr);
   splinter_compact_bundle_req *req = TYPED_ZALLOC(spl->heap_id, req);
   req->spl = spl;
   req->addr = leaf->disk_addr;
   // req->height already 0
   req->bundle_no = bundle_no;
   req->generation = splinter_generation(spl, leaf);
   req->max_pivot_generation = splinter_pivot_generation(spl, leaf);
   req->pivot_generation[0] = splinter_pivot_generation(spl, leaf) - 1;
   req->input_pivot_count[0] = splinter_pivot_num_tuples(spl, leaf, 0);

   // issue compact_bundle for leaf and release
   splinter_default_log("enqueuing compact_bundle %lu-%u\n",
                        req->addr, req->bundle_no);
   platform_status rc =
      task_enqueue(spl->ts, TASK_TYPE_NORMAL, splinter_compact_bundle, req,
                   FALSE);
   platform_assert(SUCCESS(rc));

   splinter_log_node(spl, leaf);

   debug_assert(splinter_verify_node(spl, leaf));
   splinter_node_unlock(spl, leaf);
   splinter_node_unclaim(spl, leaf);
   splinter_node_unget(spl, &leaf);

   /*
    * 8. Clean up
    */
   splinter_close_log_stream();

   if (spl->cfg.use_stats) {
      // Doesn't include the original leaf
      spl->stats[tid].leaf_splits_leaves_created += num_leaves - 1;
      uint64 split_time = platform_timestamp_elapsed(split_start);
      spl->stats[tid].leaf_split_time_ns += split_time;
         platform_timestamp_elapsed(split_start);
      if (split_time > spl->stats[tid].leaf_split_max_time_ns) {
         spl->stats[tid].leaf_split_max_time_ns = split_time;
      }
   }
}


int
splinter_split_root(splinter_handle *spl,
                    page_handle     *root)
{
   splinter_trunk_hdr *root_hdr = (splinter_trunk_hdr *)root->data;

   // allocate a new child node
   page_handle *       child     = splinter_alloc(spl, root_hdr->height);
   splinter_trunk_hdr *child_hdr = (splinter_trunk_hdr *)child->data;

   // copy root to child, fix up root, then split
   memmove(child_hdr, root_hdr, spl->cfg.page_size);
   // num_pivot_keys is changed by add_pivot_new_root below
   root_hdr->height++;
   debug_assert(root_hdr->next_addr == 0);
   // leave generation and pivot_generation
   root_hdr->start_branch      = 0;
   root_hdr->start_frac_branch = 0;
   root_hdr->end_branch        = 0;
   root_hdr->start_bundle      = 0;
   root_hdr->end_bundle        = 0;
   root_hdr->start_subbundle   = 0;
   root_hdr->end_subbundle     = 0;
   root_hdr->start_sb_filter   = 0;
   root_hdr->end_sb_filter     = 0;

   splinter_add_pivot_new_root(spl, root, child);

   splinter_split_index(spl, root, child, 0);

   splinter_node_unlock(spl, child);
   splinter_node_unclaim(spl, child);
   splinter_node_unget(spl, &child);

   return 0;
}


/*
 *-----------------------------------------------------------------------------
 *
 * range functions and iterators
 *
 *      splinter_node_iterator
 *      splinter_iterator
 *
 *-----------------------------------------------------------------------------
 */

void             splinter_range_iterator_get_curr (iterator *itor, slice *key, slice *data);
platform_status  splinter_range_iterator_at_end   (iterator *itor, bool *at_end);
platform_status  splinter_range_iterator_advance  (iterator *itor);
void             splinter_range_iterator_deinit   (splinter_range_iterator *range_itor);

const static iterator_ops splinter_range_iterator_ops = {
   .get_curr = splinter_range_iterator_get_curr,
   .at_end   = splinter_range_iterator_at_end,
   .advance  = splinter_range_iterator_advance,
};

platform_status
splinter_range_iterator_init(splinter_handle         *spl,
                             splinter_range_iterator *range_itor,
                             char                    *min_key,
                             char                    *max_key,
                             uint64                   num_tuples)
{
   range_itor->spl = spl;
   range_itor->super.ops = &splinter_range_iterator_ops;
   range_itor->num_branches = 0;
   range_itor->num_tuples = num_tuples;
   if (min_key == NULL) {
     min_key = spl->cfg.data_cfg->min_key;
   }
   memmove(range_itor->min_key, min_key, splinter_key_size(spl));
   if (max_key) {
      range_itor->has_max_key = TRUE;
      memmove(range_itor->max_key, max_key, splinter_key_size(spl));
   } else {
      range_itor->has_max_key = FALSE;
      memset(range_itor->max_key, 0, splinter_key_size(spl));
   }

   const char *hard_max_key = max_key ? max_key : spl->cfg.data_cfg->max_key;
   if (splinter_key_compare(spl, min_key, hard_max_key) == 0) {
      range_itor->at_end = TRUE;
      return STATUS_OK;
   }

   if (max_key && splinter_key_compare(spl, max_key, min_key) <= 0) {
      range_itor->at_end = TRUE;
      return STATUS_OK;
   }

   range_itor->at_end = FALSE;

   ZERO_ARRAY(range_itor->compacted);

   // grab the lookup lock
   page_handle *mt_lookup_lock_page = memtable_get_lookup_lock(spl->mt_ctxt);

   // memtables
   ZERO_ARRAY(range_itor->branch);
   // Note this iteration is in descending generation order
   range_itor->memtable_start_gen = memtable_generation(spl->mt_ctxt);
   range_itor->memtable_end_gen = memtable_generation_retired(spl->mt_ctxt);
   range_itor->num_memtable_branches =
      range_itor->memtable_start_gen - range_itor->memtable_end_gen;
   for (uint64 mt_gen = range_itor->memtable_start_gen;
        mt_gen != range_itor->memtable_end_gen;
        mt_gen--) {
      platform_assert(range_itor->num_branches < SPLINTER_MAX_TOTAL_DEGREE);
      debug_assert(range_itor->num_branches < ARRAY_SIZE(range_itor->branch));

      bool compacted;
      uint64 root_addr =
         splinter_memtable_root_addr_for_lookup(spl, mt_gen, &compacted);
      range_itor->compacted[range_itor->num_branches] = compacted;
      if (compacted) {
         btree_block_dec_ref(spl->cc, &spl->cfg.btree_cfg, root_addr);
      } else {
         splinter_memtable_inc_ref(spl, mt_gen);
      }

      range_itor->branch[range_itor->num_branches].root_addr = root_addr;

      range_itor->num_branches++;
   }

   page_handle *node = splinter_node_get(spl, spl->root_addr);
   memtable_unget_lookup_lock(spl->mt_ctxt, mt_lookup_lock_page);

   // index btrees
   uint16 height = splinter_height(spl, node);
   for (uint16 h = height; h > 0; h--) {
      uint16 pivot_no = splinter_find_pivot(spl, node, range_itor->min_key,
            less_than_or_equal);
      debug_assert(pivot_no < splinter_num_children(spl, node));
      splinter_pivot_data *pdata = splinter_get_pivot_data(spl, node, pivot_no);

      for (uint16 branch_offset = 0; branch_offset !=
           splinter_pivot_branch_count(spl, node, pdata);
           branch_offset++) {
         platform_assert(range_itor->num_branches < SPLINTER_MAX_TOTAL_DEGREE);
         debug_assert(range_itor->num_branches < ARRAY_SIZE(range_itor->branch));
         uint16 branch_no = splinter_branch_no_sub(spl,
               splinter_end_branch(spl, node), branch_offset + 1);
         range_itor->branch[range_itor->num_branches] =
            *splinter_get_branch(spl, node, branch_no);
         range_itor->compacted[range_itor->num_branches] = TRUE;
         uint64 root_addr = range_itor->branch[range_itor->num_branches].root_addr;
         btree_block_dec_ref(spl->cc, &spl->cfg.btree_cfg, root_addr);
         range_itor->num_branches++;
      }

      page_handle *child = splinter_node_get(spl, pdata->addr);
      splinter_node_unget(spl, &node);
      node = child;
   }

   // leaf btrees
   for (uint16 branch_offset = 0;
        branch_offset != splinter_branch_count(spl, node);
        branch_offset++) {
      uint16 branch_no = splinter_branch_no_sub(spl,
            splinter_end_branch(spl, node), branch_offset + 1);
      range_itor->branch[range_itor->num_branches] =
         *splinter_get_branch(spl, node, branch_no);
      uint64 root_addr = range_itor->branch[range_itor->num_branches].root_addr;
      btree_block_dec_ref(spl->cc, &spl->cfg.btree_cfg, root_addr);
      range_itor->compacted[range_itor->num_branches] = TRUE;
      range_itor->num_branches++;
   }

   // have a leaf, use to get rebuild key
   char *rebuild_key =
     !range_itor->has_max_key
     || splinter_key_compare(spl, splinter_max_key(spl, node), max_key) < 0
     ? splinter_max_key(spl, node)
     : max_key;
   memmove(range_itor->rebuild_key, rebuild_key, splinter_key_size(spl));
   if (max_key && splinter_key_compare(spl, max_key, rebuild_key) < 0) {
     memcpy(range_itor->local_max_key, max_key, splinter_key_size(spl));
   } else {
     memcpy(range_itor->local_max_key, rebuild_key, splinter_key_size(spl));
   }

   splinter_node_unget(spl, &node);

   for (uint64 i = 0; i < range_itor->num_branches; i++) {
      uint64 branch_no = range_itor->num_branches - i - 1;
      btree_iterator *btree_itor = &range_itor->btree_itor[branch_no];
      splinter_branch *branch = &range_itor->branch[branch_no];
      if (range_itor->compacted[branch_no]) {
         bool do_prefetch = range_itor->compacted[branch_no] &&
            num_tuples > SPLINTER_PREFETCH_MIN ? TRUE : FALSE;
         splinter_branch_iterator_init(spl,
                                       btree_itor,
                                       branch,
                                       range_itor->min_key,
                                       range_itor->local_max_key,
                                       do_prefetch,
                                       FALSE);
      } else {
         uint64 mt_root_addr = branch->root_addr;
         bool is_live = branch_no == 0;
         splinter_memtable_iterator_init(spl, btree_itor, mt_root_addr,
               range_itor->min_key, range_itor->local_max_key, is_live, FALSE);
      }
      range_itor->itor[i] = &btree_itor->super;
   }

   platform_status rc = merge_iterator_create(spl->heap_id,
                                              spl->cfg.data_cfg,
                                              range_itor->num_branches,
                                              range_itor->itor,
                                              TRUE,
                                              TRUE,
                                              TRUE,
                                              &range_itor->merge_itor);
   if (!SUCCESS(rc)) {
      return rc;
   }

   bool at_end;
   iterator_at_end(&range_itor->merge_itor->super, &at_end);

   /*
    * if the merge itor is already exhausted, and there are more keys in the
    * db/range, move to next leaf
    */
   if (at_end) {
      splinter_range_iterator_deinit(range_itor);
      if (1 && splinter_key_compare(spl, range_itor->local_max_key,
               spl->cfg.data_cfg->max_key) != 0
            && (0 || !range_itor->has_max_key
                  || splinter_key_compare(spl, range_itor->local_max_key,
                     range_itor->max_key) < 0)) {
         rc = splinter_range_iterator_init(spl, range_itor,
               range_itor->rebuild_key, max_key, range_itor->num_tuples);
         if (!SUCCESS(rc)) {
            return rc;
         }
         iterator_at_end(&range_itor->merge_itor->super, &at_end);
      }
   }

   range_itor->at_end = at_end;

   return rc;
}

void
splinter_range_iterator_get_curr(iterator   *itor, slice *key, slice *data)
{
   debug_assert(itor != NULL);
   splinter_range_iterator *range_itor = (splinter_range_iterator *)itor;
   iterator_get_curr(&range_itor->merge_itor->super, key, data);
}

platform_status
splinter_range_iterator_advance(iterator *itor)
{
   debug_assert(itor != NULL);
   splinter_range_iterator *range_itor = (splinter_range_iterator *)itor;
   iterator_advance(&range_itor->merge_itor->super);
   range_itor->num_tuples++;
   bool at_end;
   iterator_at_end(&range_itor->merge_itor->super, &at_end);
   platform_status rc;
   // robj: shouldn't this be a while loop, like in the init function?
   if (at_end) {
      splinter_range_iterator_deinit(range_itor);
      if (range_itor->has_max_key) {
         rc = splinter_range_iterator_init(range_itor->spl, range_itor,
               range_itor->rebuild_key, range_itor->max_key, range_itor->num_tuples);
      } else {
         rc = splinter_range_iterator_init(range_itor->spl, range_itor,
               range_itor->rebuild_key, NULL, range_itor->num_tuples);
      }
      if (!SUCCESS(rc)) {
         return rc;
      }
      if (!range_itor->at_end) {
        iterator_at_end(&range_itor->merge_itor->super, &at_end);
        platform_assert(!at_end);
      }
   }

   return STATUS_OK;
}

platform_status
splinter_range_iterator_at_end(iterator *itor,
                               bool     *at_end)
{
   debug_assert(itor != NULL);
   splinter_range_iterator *range_itor = (splinter_range_iterator *)itor;

   *at_end = range_itor->at_end;
   return STATUS_OK;
}

void
splinter_range_iterator_deinit(splinter_range_iterator *range_itor)
{
   // If the iterator is at end, then it has already been deinitialized
   if (range_itor->at_end) {
      return;
   }
   splinter_handle *spl = range_itor->spl;
   merge_iterator_destroy(range_itor->spl->heap_id, &range_itor->merge_itor);
   for (uint64 i = 0; i < range_itor->num_branches; i++) {
      btree_iterator *btree_itor = &range_itor->btree_itor[i];
      if (range_itor->compacted[i]) {
         uint64 root_addr = btree_itor->root_addr;
         splinter_branch_iterator_deinit(spl, btree_itor, FALSE);
         btree_unblock_dec_ref(spl->cc, &spl->cfg.btree_cfg, root_addr);
      } else {
         uint64 mt_gen = range_itor->memtable_start_gen - i;
         splinter_memtable_iterator_deinit(spl, btree_itor, mt_gen, FALSE);
         splinter_memtable_dec_ref(spl, mt_gen);
      }
   }
}

/*
 * Given a node addr and pivot generation, find the pivot with that generation
 * among the node and its split descendents
 *
 * Returns node with a write loc
 */
splinter_pivot_data *
splinter_find_pivot_from_generation(splinter_handle *spl,
                                    page_handle     *leaf,
                                    uint64           pivot_generation)
{
   uint16 num_children = splinter_num_children(spl, leaf);
   for (uint16 pivot_no = 0; pivot_no < num_children; pivot_no++) {
      splinter_pivot_data *pdata =
         splinter_get_pivot_data(spl, leaf, pivot_no);
      if (pivot_generation == pdata->generation) {
         return pdata;
      }
   }
   return NULL;
}

platform_status
splinter_compact_leaf(splinter_handle *spl,
                      page_handle     *leaf)
{
   const threadid tid = platform_get_tid();
   // FIXME: [aconway 2020-06-19] This scratch lookup feels a bit dirty

   splinter_open_log_stream();
   splinter_log_stream("compact_leaf addr %lu\n", leaf->disk_addr);
   splinter_log_node(spl, leaf);

   uint64 sr_start;
   if (spl->cfg.use_stats) {
      spl->stats[tid].space_recs[0]++;
      sr_start = platform_get_timestamp();
   }

   // Clear old bundles from leaf and put all branches in a new bundle
   uint64 num_tuples = splinter_pivot_num_tuples(spl, leaf, 0);
   uint16 bundle_no =
      splinter_leaf_rebundle_all_branches(spl, leaf, num_tuples, TRUE);
   splinter_inc_generation(spl, leaf);

   // Issue compact_bundle for leaf and release
   splinter_compact_bundle_req *req = TYPED_ZALLOC(spl->heap_id, req);
   req->spl = spl;
   req->addr = leaf->disk_addr;
   // req->height already 0
   req->bundle_no = bundle_no;
   req->generation = splinter_generation(spl, leaf);
   req->max_pivot_generation = splinter_pivot_generation(spl, leaf);
   req->pivot_generation[0] = splinter_pivot_generation(spl, leaf) - 1;
   req->input_pivot_count[0] = splinter_pivot_num_tuples(spl, leaf, 0);
   req->type                 = SPLINTER_COMPACTION_TYPE_SPACE_REC;

   splinter_default_log("enqueuing compact_bundle %lu-%u\n",
         req->addr, req->bundle_no);
   platform_status rc = task_enqueue(spl->ts, TASK_TYPE_NORMAL,
         splinter_compact_bundle, req, FALSE);
   platform_assert(SUCCESS(rc));

   splinter_log_node(spl, leaf);

   debug_assert(splinter_verify_node(spl, leaf));

   /*
    * 8. Clean up
    */
   splinter_close_log_stream();

   if (spl->cfg.use_stats) {
      // Doesn't include the original leaf
      uint64 sr_time = platform_timestamp_elapsed(sr_start);
      spl->stats[tid].space_rec_time_ns[0] += sr_time;
   }

   return STATUS_OK;
}

/*
 *-----------------------------------------------------------------------------
 *
 * space reclamation
 *
 *-----------------------------------------------------------------------------
 */

bool
splinter_should_reclaim_space(splinter_handle *spl)
{
   if (spl->cfg.reclaim_threshold == UINT64_MAX) {
      return FALSE;
   }
   if (spl->cfg.reclaim_threshold == 0) {
      return TRUE;
   }
   uint64 in_use = allocator_in_use(spl->al);
   bool should_reclaim = in_use > spl->cfg.reclaim_threshold;
   return should_reclaim;
}

platform_status
splinter_reclaim_space(splinter_handle *spl)
{
   platform_assert(spl->cfg.reclaim_threshold != UINT64_MAX);
   while (TRUE) {
      //platform_log("Extract from SRQ\n");
      srq_data space_rec = srq_extract_max(&spl->srq);
      if (!srq_data_found(&space_rec)) {
         return STATUS_NOT_FOUND;
      }
      page_handle *node = splinter_node_get(spl, space_rec.addr);
      splinter_node_claim(spl, &node);
      splinter_pivot_data *pdata = splinter_find_pivot_from_generation(spl,
            node, space_rec.pivot_generation);
      if (pdata == NULL) {
         splinter_node_unclaim(spl, node);
         splinter_node_unget(spl, &node);
         continue;
      }
      pdata->srq_idx = -1;

      //platform_log("Space rec: %lu-%u\n",
      //      node->disk_addr, splinter_pdata_to_pivot_index(spl, node, pdata));

      splinter_node_lock(spl, node);
      if (splinter_is_leaf(spl, node)) {
         splinter_compact_leaf(spl, node);
      } else {
         uint64 sr_start;
         if (spl->cfg.use_stats) {
            sr_start = platform_get_timestamp();
         }
         bool flush_succeeded = splinter_flush(spl, node, pdata, TRUE);
         if (spl->cfg.use_stats) {
            const threadid tid = platform_get_tid();
            uint16 height = splinter_height(spl, node);
            spl->stats[tid].space_recs[height]++;
            spl->stats[tid].space_rec_time_ns[height] +=
               platform_timestamp_elapsed(sr_start);
         }
         if (!flush_succeeded) {
            splinter_node_unlock(spl, node);
            splinter_node_unclaim(spl, node);
            splinter_node_unget(spl, &node);
            continue;
         }
      }
      splinter_node_unlock(spl, node);
      splinter_node_unclaim(spl, node);
      splinter_node_unget(spl, &node);
      return STATUS_OK;
   }
}

void
splinter_maybe_reclaim_space(splinter_handle *spl)
{
   while (splinter_should_reclaim_space(spl)) {
      platform_status rc = splinter_reclaim_space(spl);
      if (STATUS_IS_EQ(rc, STATUS_NOT_FOUND)) {
         break;
      }
   }
}

/*
 *-----------------------------------------------------------------------------
 *
 * main API functions
 *
 *      insert
 *      lookup
 *      range
 *
 *-----------------------------------------------------------------------------
 */

platform_status
splinter_insert(splinter_handle *spl,
                char            *key,
                char            *data)
{
   timestamp ts;
   __attribute ((unused)) const threadid tid = platform_get_tid();
   data_config *data_cfg;
   if (spl->cfg.use_stats) {
      ts = platform_get_timestamp();
      data_cfg = spl->cfg.data_cfg;
   }

   platform_status rc = splinter_memtable_insert(spl, key, data);
   if (!SUCCESS(rc)) {
      goto out;
   }

   if (!task_system_use_bg_threads(spl->ts)) {
      task_perform_one(spl->ts);
   }

   if (spl->cfg.use_stats) {
      switch(fixed_size_data_message_class(data_cfg, data)) {
         case MESSAGE_TYPE_INSERT:
            spl->stats[tid].insertions++;
            platform_histo_insert(spl->stats[tid].insert_latency_histo,
                                  platform_timestamp_elapsed(ts));
            break;
         case MESSAGE_TYPE_UPDATE:
            spl->stats[tid].updates++;
            platform_histo_insert(spl->stats[tid].update_latency_histo,
                                  platform_timestamp_elapsed(ts));
            break;
         case MESSAGE_TYPE_DELETE:
            spl->stats[tid].deletions++;
            platform_histo_insert(spl->stats[tid].delete_latency_histo,
                                  platform_timestamp_elapsed(ts));
            break;
         default:
            platform_assert(0);
      }
   }

out:
   return rc;
}

bool
splinter_filter_lookup(splinter_handle *spl,
                       page_handle     *node,
                       routing_filter  *filter,
                       routing_config  *cfg,
                       uint16           start_branch,
                       const char      *key,
                       char            *data,
                       bool            *found)
{
   uint16 height;
   threadid tid;
   if (spl->cfg.use_stats) {
      tid = platform_get_tid();
      height = splinter_height(spl, node);
   }

   uint64 found_values;
   slice bkey = slice_create(cfg->data_cfg->key_size, (void *)key);
   platform_status rc =
      routing_filter_lookup(spl->cc, cfg, filter, bkey, &found_values);
   platform_assert_status_ok(rc);
   if (spl->cfg.use_stats) {
      spl->stats[tid].filter_lookups[height]++;
   }
   uint16 next_value =
      routing_filter_get_next_value(found_values, ROUTING_NOT_FOUND);
   while (next_value != ROUTING_NOT_FOUND) {
      uint16 branch_no =
         splinter_branch_no_add(spl, start_branch, next_value);
      splinter_branch *branch = splinter_get_branch(spl, node, branch_no);
      bool local_found = splinter_btree_lookup(spl, branch, key, data, found);
      if (spl->cfg.use_stats) {
         spl->stats[tid].branch_lookups[height]++;
      }
      if (local_found) {
         if (fixed_size_data_message_class(spl->cfg.data_cfg, data) != MESSAGE_TYPE_UPDATE) {
            return FALSE;
         }
      } else if(spl->cfg.use_stats) {
         spl->stats[tid].filter_false_positives[height]++;
      }
      next_value = routing_filter_get_next_value(found_values, next_value);
   }
   return TRUE;
}

bool
splinter_compacted_subbundle_lookup(splinter_handle    *spl,
                                    page_handle        *node,
                                    splinter_subbundle *sb,
                                    const char         *key,
                                    char               *data,
                                    bool               *found)
{
   debug_assert(sb->state == SB_STATE_COMPACTED);
   debug_assert(splinter_subbundle_branch_count(spl, node, sb) == 1);
   uint16 height;
   threadid tid;
   if (spl->cfg.use_stats) {
      tid = platform_get_tid();
      height = splinter_height(spl, node);
   }

   uint16 filter_count = splinter_subbundle_filter_count(spl, node, sb);
   for (uint16 filter_no = 0; filter_no != filter_count; filter_no++) {
      if (spl->cfg.use_stats) {
         spl->stats[tid].filter_lookups[height]++;
      }
      uint64 found_values;
      routing_filter *filter =
         splinter_subbundle_filter(spl, node, sb, filter_no);
      debug_assert(filter->addr != 0);
      // FIXME: [aconway 2020-09-14] was index
      slice bkey = slice_create(spl->cfg.data_cfg->key_size, (void *)key);
      platform_status rc = routing_filter_lookup(spl->cc,
            &spl->cfg.leaf_filter_cfg, filter, bkey, &found_values);
      platform_assert_status_ok(rc);
      if (found_values) {
         uint16 branch_no = sb->start_branch;
         splinter_branch *branch = splinter_get_branch(spl, node, branch_no);
         bool local_found =
            splinter_btree_lookup(spl, branch, key, data, found);
         if (spl->cfg.use_stats) {
            spl->stats[tid].branch_lookups[height]++;
         }
         if (local_found) {
            if (fixed_size_data_message_class(spl->cfg.data_cfg, data) != MESSAGE_TYPE_UPDATE) {
               return FALSE;
            }
         } else if(spl->cfg.use_stats) {
            spl->stats[tid].filter_false_positives[height]++;
         }
         return TRUE;
      }
   }
   return TRUE;
}

bool
splinter_bundle_lookup(splinter_handle *spl,
                       page_handle     *node,
                       splinter_bundle *bundle,
                       char            *key,
                       char            *data,
                       bool            *found)
{
   uint16 sb_count = splinter_bundle_subbundle_count(spl, node, bundle);
   for (uint16 sb_off = 0; sb_off != sb_count; sb_off++) {
      uint16 sb_no =
         splinter_subbundle_no_sub(spl, bundle->end_subbundle, sb_off + 1);
      splinter_subbundle *sb = splinter_get_subbundle(spl, node, sb_no);
      bool should_continue;
      if (sb->state == SB_STATE_COMPACTED) {
         should_continue = splinter_compacted_subbundle_lookup(spl, node, sb,
               key, data, found);
      } else {
         routing_filter *filter = splinter_subbundle_filter(spl, node, sb, 0);
         routing_config *cfg = &spl->cfg.leaf_filter_cfg;
         //routing_config *cfg = sb->state == SB_STATE_UNCOMPACTED_LEAF ?
         //   &spl->cfg.leaf_filter_cfg : &spl->cfg.index_filter_cfg;
         debug_assert(filter->addr != 0);
         should_continue = splinter_filter_lookup(spl, node, filter, cfg,
               sb->start_branch, key, data, found);
      }
      if (!should_continue) {
         return should_continue;
      }
   }
   return TRUE;
}

bool
splinter_pivot_lookup(splinter_handle     *spl,
                      page_handle         *node,
                      splinter_pivot_data *pdata,
                      char                *key,
                      char                *data,
                      bool                *found)
{
   // first check in bundles
   uint16 num_bundles = splinter_pivot_bundle_count(spl, node, pdata);
   for (uint16 bundle_off = 0; bundle_off != num_bundles; bundle_off++) {
      uint16 bundle_no = splinter_bundle_no_sub(spl,
            splinter_end_bundle(spl, node), bundle_off + 1);
      debug_assert(splinter_bundle_live(spl, node, bundle_no));
      splinter_bundle *bundle = splinter_get_bundle(spl, node, bundle_no);
      bool should_continue =
         splinter_bundle_lookup(spl, node, bundle, key, data, found);
      if (!should_continue) {
         return should_continue;
      }
   }

   routing_config *cfg = &spl->cfg.leaf_filter_cfg;
   //routing_config *cfg = splinter_height(spl, node) == 0 ?
   //                      &spl->cfg.leaf_filter_cfg : &spl->cfg.index_filter_cfg;
   return splinter_filter_lookup(spl, node, &pdata->filter, cfg,
         pdata->start_branch, key, data, found);
}

// If any change is made in here, please make similar change in splinter_lookup_async
platform_status
splinter_lookup(splinter_handle *spl,
                char            *key,
                char            *data,
                bool            *found)
{
   data_config *data_cfg = spl->cfg.data_cfg;
   message_type type;

   *found = FALSE;

   // look in memtables

   // 1. get read lock on lookup lock
   //     --- 2. for [mt_no = mt->generation..mt->gen_to_incorp]
   // 2. for gen = mt->generation; mt[gen % ...].gen == gen; gen --;
   //                also handles switch to READY ^^^^^

   bool found_in_memtable = FALSE;
   page_handle *mt_lookup_lock_page = memtable_get_lookup_lock(spl->mt_ctxt);
   uint64 mt_gen_start = memtable_generation(spl->mt_ctxt);
   uint64 mt_gen_end = memtable_generation_retired(spl->mt_ctxt);
   for (uint64 mt_gen = mt_gen_start; mt_gen != mt_gen_end; mt_gen--) {
      // FIXME: [aconway 2020-08-26] wrap with a branch lookup
      splinter_memtable_lookup(spl, mt_gen, key, data, found);
      if (*found) {
         type = fixed_size_data_message_class(data_cfg, data);
         if (type != MESSAGE_TYPE_UPDATE) {
            found_in_memtable = TRUE;
            goto found_final_answer_early;
         }
      }
   }

   // hold root read lock to prevent memtable flush
   page_handle *node = splinter_node_get(spl, spl->root_addr);

   // release memtable lookup lock
   memtable_unget_lookup_lock(spl->mt_ctxt, mt_lookup_lock_page);

   // look in index nodes
   uint16 height = splinter_height(spl, node);
   for (uint16 h = height; h > 0; h--) {
      uint16 pivot_no = splinter_find_pivot(spl, node, key, less_than_or_equal);
      debug_assert(pivot_no < splinter_num_children(spl, node));
      splinter_pivot_data *pdata = splinter_get_pivot_data(spl, node, pivot_no);
      bool should_continue =
         splinter_pivot_lookup(spl, node, pdata, key, data, found);
      if (!should_continue) {
         goto found_final_answer_early;
      }
      page_handle *child = splinter_node_get(spl, pdata->addr);
      splinter_node_unget(spl, &node);
      node = child;
   }

   // look in leaf
   splinter_pivot_data *pdata = splinter_get_pivot_data(spl, node, 0);
   bool should_continue = splinter_pivot_lookup(spl, node, pdata, key, data, found);
   if (!should_continue) {
      goto found_final_answer_early;
   }

   platform_assert(!*found || fixed_size_data_message_class(data_cfg, data) == MESSAGE_TYPE_UPDATE);
   if (*found) {
      fixed_size_data_merge_tuples_final(spl->cfg.data_cfg, key, data);
found_final_answer_early:
      type = fixed_size_data_message_class(data_cfg, data);
      *found = type != MESSAGE_TYPE_DELETE;
   }

   if (found_in_memtable) {
      // release memtable lookup lock
      memtable_unget_lookup_lock(spl->mt_ctxt, mt_lookup_lock_page);
   } else {
      splinter_node_unget(spl, &node);
   }
   if (spl->cfg.use_stats) {
      threadid tid = platform_get_tid();
      if (*found) {
         spl->stats[tid].lookups_found++;
      } else {
         spl->stats[tid].lookups_not_found++;
      }
   }

   return STATUS_OK;
}

/*
 * splinter_async_set_state sets the state of the async splinter
 * lookup state machine.
 */

static inline void
splinter_async_set_state(splinter_async_ctxt *ctxt,
                         splinter_async_state new_state)
{
   ctxt->prev_state = ctxt->state;
   ctxt->state = new_state;
}


/*
 * splinter_trunk_async_callback
 *
 *      Callback that's called when the async cache get for a trunk
 *      node loads a page for the child into the cache. This function
 *      moves the async splinter lookup state machine's state ahead,
 *      and calls the upper layer callback that'll re-enqueue the
 *      spinter lookup for dispatch.
 */

static void
splinter_trunk_async_callback(cache_async_ctxt *cache_ctxt)
{
   splinter_async_ctxt *ctxt = container_of(cache_ctxt, splinter_async_ctxt,
                                            cache_ctxt);
   platform_assert(SUCCESS(cache_ctxt->status));
   platform_assert(cache_ctxt->page);
//   platform_log("%s:%d tid %2lu: ctxt %p is callback with page %p\n",
//                __FILE__, __LINE__, platform_get_tid(), ctxt,
//                cache_ctxt->page);
   ctxt->was_async = TRUE;
   // Move state machine ahead and requeue for dispatch
   if (UNLIKELY(ctxt->state == async_state_get_root_reentrant)) {
      splinter_async_set_state(ctxt, async_state_trunk_node_lookup);
   } else {
      debug_assert(ctxt->state == async_state_get_child_trunk_node_reentrant);
      splinter_async_set_state(ctxt, async_state_unget_parent_trunk_node);
   }
   ctxt->cb(ctxt);
}


/*
 * splinter_filter_async_callback
 *
 *      Callback that's called when the async filter get api has loaded
 *      a page into cache. This just requeues the splinter lookup for
 *      dispatch at the same state, so that async filter get can be
 *      called again.
 */

static void
splinter_filter_async_callback(routing_async_ctxt *filter_ctxt)
{
   splinter_async_ctxt *ctxt = container_of(filter_ctxt, splinter_async_ctxt,
                                            filter_ctxt);
//   platform_log("%s:%d tid %2lu: ctxt %p is callback\n",
//                __FILE__, __LINE__, platform_get_tid(), ctxt);
   // Requeue for dispatch
   ctxt->cb(ctxt);
}


/*
 * splinter_btree_async_callback
 *
 *      Callback that's called when the async btree lookup api has loaded
 *      a page into cache. This just requeues the splinter lookup for
 *      dispatch at the same state, so that async btree lookup can be
 *      called again.
 */

static void
splinter_btree_async_callback(btree_async_ctxt *btree_ctxt)
{
   splinter_async_ctxt *ctxt = container_of(btree_ctxt, splinter_async_ctxt,
                                            btree_ctxt);
//   platform_log("%s:%d tid %2lu: ctxt %p is callback\n",
//                __FILE__, __LINE__, platform_get_tid(), ctxt);
   // Requeue for dispatch
   ctxt->cb(ctxt);
}


/*
 * Async splinter lookup. Caller must have called splinter_async_ctxt_init()
 * on the context before the first invocation.
 *
 * This uses hand over hand locking to descend the trunk tree and
 * every time a child node needs to be looked up from the cache, it
 * uses the async get api. A reference to the parent node is held in
 * splinter_async_ctxt->trunk_node while a reference to the child page
 * is obtained by the cache_get_async() into
 * splinter_async_ctxt->cache_ctxt->page
 *
 * Returns:
 *    async_success: results are available in *found and *data
 *    async_locked: caller needs to retry
 *    async_no_reqs: caller needs to retry but may want to throttle
 *    async_io_started: async IO was started; the caller will be informed
 *      via callback when it's done. After callback is called, the caller
 *      must call this again from thread context with the same key and data
 *      as the first invocation.
 *
 * Side-effects:
 *    Maintains state in *data. This helps avoid copying data between
 *    invocations. Caller must use the same pointers to key, data and
 *    found in different invocations of a lookup until it returns
 *    async_success. Caller must not modify the contents of those
 *    pointers.
 */

cache_async_result
splinter_lookup_async(splinter_handle     *spl,    // IN
                      char                *key,    // IN
                      char                *data,   // OUT
                      bool                *found,  // OUT
                      splinter_async_ctxt *ctxt)   // IN/OUT
{
   // FIXME: [yfogel 2020-08-26] giant switch statements are impossible to read
   //       this needs to be refactored.
   //       we can have a dispatch function that has the switch
   //       and static function calls to split up all this enormous stuff going
   //       on
   // FIXME: [yfogel 2020-08-26] need to restore/reapply/convert/...
   //       the lookup_async_changes from 272409ec66c AND from f1bee101262
   cache_async_result res = 0;
   threadid tid;
   data_config *data_cfg = spl->cfg.data_cfg;

#if SPLINTER_DEBUG
   cache_enable_sync_get(spl->cc, FALSE);
#endif
   if (spl->cfg.use_stats) {
      tid = platform_get_tid();
   }
   page_handle *node = ctxt->trunk_node;
   bool done = FALSE;

   do {
      switch (ctxt->state) {
      case async_state_start:
      {
         ctxt->found = FALSE;
         splinter_async_set_state(ctxt, async_state_lookup_memtable);
         // fallthrough
      }
      case async_state_lookup_memtable:
      {
         ctxt->mt_lock_page = memtable_get_lookup_lock(spl->mt_ctxt);
         uint64 mt_gen_start = memtable_generation(spl->mt_ctxt);
         uint64 mt_gen_end = memtable_generation_retired(spl->mt_ctxt);
         for (uint64 mt_gen = mt_gen_start; mt_gen != mt_gen_end; mt_gen--) {
            // FIXME: [aconway 2020-08-26] wrap with a branch lookup
            splinter_memtable_lookup(spl, mt_gen, key, data, &ctxt->found);
            if (ctxt->found) {
               ctxt->type = fixed_size_data_message_class(data_cfg, data);
               if (ctxt->type != MESSAGE_TYPE_UPDATE) {
                  splinter_async_set_state(ctxt,
                        async_state_found_final_answer_early);
                  break;
               }
            }
         }
         // fallthrough
      }
      case async_state_get_root_reentrant:
      {
         cache_ctxt_init(spl->cc, splinter_trunk_async_callback, NULL,
                         &ctxt->cache_ctxt);
         res = splinter_node_get_async(spl, spl->root_addr, ctxt);
         switch (res) {
         case async_locked:
         case async_no_reqs:
//            platform_log("%s:%d tid %2lu: ctxt %p is retry\n",
//                         __FILE__, __LINE__, platform_get_tid(), ctxt);
            /*
             * Ctxt remains at same state. The invocation is done, but
             * the request isn't; and caller will re-invoke me.
             */
            done = TRUE;
            break;
         case async_io_started:
//            platform_log("%s:%d tid %2lu: ctxt %p is io_started\n",
//                         __FILE__, __LINE__, platform_get_tid(), ctxt);
            // Invocation is done; request isn't. Callback will move state.
            done = TRUE;
            break;
         case async_success:
            ctxt->was_async = FALSE;
            splinter_async_set_state(ctxt, async_state_trunk_node_lookup);
            platform_assert(node == NULL);
            ctxt->trunk_node = node = ctxt->cache_ctxt.page;
            memtable_unget_lookup_lock(spl->mt_ctxt, ctxt->mt_lock_page);
            ctxt->mt_lock_page = NULL;
            break;
         default:
            platform_assert(0);
         }
         break;
      }
      case async_state_trunk_node_lookup:
      {
         ctxt->height = splinter_height(spl, node);
         uint16 pivot_no = splinter_find_pivot(spl, node, key,
               less_than_or_equal);
         debug_assert(pivot_no < splinter_num_children(spl, node));
         ctxt->pdata = splinter_get_pivot_data(spl, node, pivot_no);
         ctxt->sb_no = splinter_start_subbundle_for_lookup(spl, node);
         ctxt->end_sb_no =
            splinter_pivot_end_subbundle_for_lookup(spl, node, ctxt->pdata);
         ctxt->filter_no = 0;
         char key_str[128];
         splinter_key_to_string(spl, key, key_str);
         splinter_async_set_state(ctxt, async_state_subbundle_lookup);
         // fallthrough
      }
      case async_state_subbundle_lookup:
      {
         if (ctxt->sb_no == ctxt->end_sb_no) {
            debug_assert(ctxt->filter_no == 0);
            ctxt->lookup_state = async_lookup_state_pivot;
            splinter_async_set_state(ctxt, async_state_pivot_lookup);
            break;
         }
         ctxt->sb = splinter_get_subbundle(spl, node, ctxt->sb_no);
         if (ctxt->sb->state == SB_STATE_COMPACTED) {
            ctxt->lookup_state = async_lookup_state_compacted_subbundle;
         } else {
            ctxt->lookup_state = async_lookup_state_subbundle;
         }
         debug_assert(ctxt->filter_no <
               splinter_subbundle_filter_count(spl, node, ctxt->sb));
         ctxt->filter =
            splinter_subbundle_filter(spl, node, ctxt->sb, ctxt->filter_no);
         splinter_async_set_state(ctxt, async_state_filter_lookup_start);
         break;
      }
      case async_state_pivot_lookup:
      {
         ctxt->sb = NULL;
         ctxt->filter = &ctxt->pdata->filter;
         splinter_async_set_state(ctxt, async_state_filter_lookup_start);
         // fall through
      }
      case async_state_filter_lookup_start:
      {
         ctxt->value = ROUTING_NOT_FOUND;
         if (ctxt->filter->addr == 0) {
            platform_assert(ctxt->lookup_state == async_lookup_state_pivot);
            splinter_async_set_state(ctxt, async_state_next_in_node);
            break;
         }
         if (spl->cfg.use_stats) {
            spl->stats[tid].filter_lookups[ctxt->height]++;
         }
         routing_filter_ctxt_init(&ctxt->filter_ctxt, &ctxt->cache_ctxt,
               splinter_filter_async_callback);
         splinter_async_set_state(ctxt, async_state_filter_lookup_reentrant);
         break;
      }
      case async_state_filter_lookup_reentrant:
      {
         //bool is_leaf;
         //switch (ctxt->lookup_state) {
         //   case async_lookup_state_pivot:
         //      is_leaf = ctxt->height == 0;
         //      break;
         //   case async_lookup_state_subbundle:
         //      debug_assert(ctxt->sb != NULL);
         //      is_leaf = ctxt->sb->state == SB_STATE_UNCOMPACTED_LEAF;
         //      break;
         //   case async_lookup_state_compacted_subbundle:
         //      is_leaf = FALSE;
         //      break;
         //}

         routing_config *filter_cfg = splinter_routing_cfg(spl, TRUE);
         res = splinter_filter_lookup_async(spl, filter_cfg, ctxt->filter, key,
               &ctxt->found_values, &ctxt->filter_ctxt);
         switch (res) {
         case async_locked:
         case async_no_reqs:
//            platform_log("%s:%d tid %2lu: ctxt %p is retry\n",
//                         __FILE__, __LINE__, platform_get_tid(), ctxt);
            /*
             * Ctxt remains at same state. The invocation is done, but
             * the request isn't; and caller will re-invoke me.
             */
            done = TRUE;
            break;
         case async_io_started:
//            platform_log("%s:%d tid %2lu: ctxt %p is io_started\n",
//                         __FILE__, __LINE__, platform_get_tid(), ctxt);
            // Invocation is done; request isn't. Callback will move state.
            done = TRUE;
            break;
         case async_success:
            // I don't own the cache context, filter does
            splinter_async_set_state(ctxt, async_state_btree_lookup_start);
            break;
         default:
            platform_assert(0);
         }
         break;
      }
      case async_state_btree_lookup_start:
      {
         uint16 branch_no;
         switch (ctxt->lookup_state) {
            case async_lookup_state_pivot:
               debug_assert(ctxt->pdata != NULL);
               ctxt->value =
                  routing_filter_get_next_value(ctxt->found_values, ctxt->value);
               if (ctxt->value == ROUTING_NOT_FOUND) {
                  splinter_async_set_state(ctxt, async_state_next_in_node);
                  continue;
               }
               branch_no = splinter_branch_no_add(spl,
                     ctxt->pdata->start_branch, ctxt->value);
               break;
            case async_lookup_state_subbundle:
               debug_assert(ctxt->sb != NULL);
               ctxt->value =
                  routing_filter_get_next_value(ctxt->found_values, ctxt->value);
               if (ctxt->value == ROUTING_NOT_FOUND) {
                  splinter_async_set_state(ctxt, async_state_next_in_node);
                  continue;
               }
               branch_no = splinter_branch_no_add(spl,
                     ctxt->sb->start_branch, ctxt->value);
               branch_no = ctxt->sb->start_branch + ctxt->value;
               break;
            case async_lookup_state_compacted_subbundle:
               debug_assert(ctxt->sb != NULL);
               if (ctxt->found_values == 0) {
                  ctxt->value = ROUTING_NOT_FOUND;
                  splinter_async_set_state(ctxt, async_state_next_in_node);
                  continue;
               }
               branch_no = ctxt->sb->start_branch;
               break;
         }
         ctxt->branch = splinter_get_branch(spl, node, branch_no);
         btree_ctxt_init(&ctxt->btree_ctxt, &ctxt->cache_ctxt,
                         splinter_btree_async_callback);
         splinter_async_set_state(ctxt, async_state_btree_lookup_reentrant);
         break;
      }
      case async_state_btree_lookup_reentrant:
      {
         res = splinter_btree_lookup_async(spl, ctxt->branch, key, data,
                                           &ctxt->found, &ctxt->btree_ctxt);
         switch (res) {
         case async_locked:
         case async_no_reqs:
//            platform_log("%s:%d tid %2lu: ctxt %p is retry\n",
//                         __FILE__, __LINE__, platform_get_tid(), ctxt);
            /*
             * Ctxt remains at same state. The invocation is done, but
             * the request isn't; and caller will re-invoke me.
             */
            done = TRUE;
            break;
         case async_io_started:
//            platform_log("%s:%d tid %2lu: ctxt %p is io_started\n",
//                         __FILE__, __LINE__, platform_get_tid(), ctxt);
            // Invocation is done; request isn't. Callback will move state.
            done = TRUE;
            break;
         case async_success:
            // I don't own the cache context, btree does
            if (ctxt->found) {
               ctxt->type = fixed_size_data_message_class(data_cfg, data);
               if (ctxt->type != MESSAGE_TYPE_UPDATE) {
                  splinter_async_set_state(ctxt,
                             async_state_found_final_answer_early);
                  break;
               }
            } else if (spl->cfg.use_stats) {
               const uint16 height = splinter_height(spl, node);
               spl->stats[tid].filter_false_positives[height]++;
            }
            splinter_async_set_state(ctxt, async_state_next_in_node);
            break;
         default:
            platform_assert(0);
         }
         break;
      }
      case async_state_next_in_node:
      {
         switch(ctxt->lookup_state) {
            case async_lookup_state_pivot:
               debug_assert(ctxt->filter_no == 0);
               if (ctxt->value == ROUTING_NOT_FOUND) {
                  splinter_async_set_state(ctxt, async_state_trunk_node_done);
               } else {
                  splinter_async_set_state(ctxt,
                                           async_state_btree_lookup_start);
               }
               continue;
            case async_lookup_state_subbundle:
               debug_assert(ctxt->filter_no == 0);
               if (ctxt->value == ROUTING_NOT_FOUND) {
                  ctxt->sb_no = splinter_subbundle_no_sub(spl, ctxt->sb_no, 1);
                  splinter_async_set_state(ctxt, async_state_subbundle_lookup);
                  break;
               } else {
                  splinter_async_set_state(ctxt,
                                           async_state_btree_lookup_start);
               }
               continue;
            case async_lookup_state_compacted_subbundle:
               if (ctxt->found_values != 0) {
                  ctxt->sb_no = splinter_subbundle_no_sub(spl, ctxt->sb_no, 1);
                  ctxt->filter_no = 0;
               } else {
                  ctxt->filter_no++;
                  uint16 sb_filter_count =
                     splinter_subbundle_filter_count(spl, node, ctxt->sb);
                  if (ctxt->filter_no >= sb_filter_count) {
                     debug_assert(ctxt->filter_no == sb_filter_count);
                     ctxt->sb_no =
                        splinter_subbundle_no_sub(spl, ctxt->sb_no, 1);
                     ctxt->filter_no = 0;
                  }
               }
               splinter_async_set_state(ctxt, async_state_subbundle_lookup);
               continue;
         }
         break;
      }
      case async_state_trunk_node_done:
      {
         if (ctxt->height == 0) {
            if (ctxt->found && ctxt->type != MESSAGE_TYPE_INSERT) {
               fixed_size_data_merge_tuples_final(spl->cfg.data_cfg, key, data);
               ctxt->type = fixed_size_data_message_class(data_cfg, data);
               ctxt->found = ctxt->type != MESSAGE_TYPE_DELETE;
            }
            splinter_async_set_state(ctxt, async_state_end);
            break;
         } else {
            splinter_async_set_state(ctxt,
                  async_state_get_child_trunk_node_reentrant);
            break;
         }
      }
      case async_state_get_child_trunk_node_reentrant:
      {
         cache_ctxt_init(spl->cc, splinter_trunk_async_callback, NULL,
                         &ctxt->cache_ctxt);
         debug_assert(ctxt->pdata != NULL);
         res = splinter_node_get_async(spl, ctxt->pdata->addr, ctxt);
         switch (res) {
         case async_locked:
         case async_no_reqs:
//            platform_log("%s:%d tid %2lu: ctxt %p is retry\n",
//                         __FILE__, __LINE__, platform_get_tid(), ctxt);
            /*
             * Ctxt remains at same state. The invocation is done, but
             * the request isn't; and caller will re-invoke me.
             */
            done = TRUE;
            break;
         case async_io_started:
//            platform_log("%s:%d tid %2lu: ctxt %p is io_started\n",
//                         __FILE__, __LINE__, platform_get_tid(), ctxt);
            // Invocation is done; request isn't. Callback will move state.
            done = TRUE;
            break;
         case async_success:
            ctxt->was_async = FALSE;
            splinter_async_set_state(ctxt, async_state_unget_parent_trunk_node);
            break;
         default:
            platform_assert(0);
         }
         break;
      }
      case async_state_unget_parent_trunk_node:
      {
         if (ctxt->was_async) {
            splinter_node_async_done(spl, ctxt);
         }
         splinter_node_unget(spl, &node);
         ctxt->pdata = NULL;
         ctxt->trunk_node = node = ctxt->cache_ctxt.page;
         splinter_async_set_state(ctxt, async_state_trunk_node_lookup);
         break;
      }
      case async_state_found_final_answer_early:
      {
         ctxt->found = ctxt->type != MESSAGE_TYPE_DELETE;
         splinter_async_set_state(ctxt, async_state_end);
         break;
      }
      case async_state_end:
      {
         if (ctxt->mt_lock_page != NULL) {
            memtable_unget_lookup_lock(spl->mt_ctxt, ctxt->mt_lock_page);
            ctxt->mt_lock_page = NULL;
            debug_assert(node == NULL);
         } else {
            splinter_node_unget(spl, &node);
         }
         ctxt->trunk_node = NULL;
         if (spl->cfg.use_stats) {
            if (ctxt->found) {
               spl->stats[tid].lookups_found++;
            } else {
               spl->stats[tid].lookups_not_found++;
            }
         }
         *found = ctxt->found;
         res = async_success;
         done = TRUE;
         break;
      }
      default:
         platform_assert(0);
      }
   } while (!done);
#if SPLINTER_DEBUG
   cache_enable_sync_get(spl->cc, TRUE);
#endif

   return res;
}


platform_status
splinter_range(splinter_handle *spl,
               char            *start_key,
               uint64           num_tuples,
               uint64          *tuples_returned,
               char            *out)
{
   splinter_range_iterator *range_itor = TYPED_MALLOC(spl->heap_id, range_itor);
   platform_status rc = splinter_range_iterator_init(spl, range_itor,
                                                     start_key, NULL,
                                                     num_tuples);
   if (!SUCCESS(rc)) {
      goto destroy_range_itor;
   }

   bool at_end;
   iterator_at_end(&range_itor->super, &at_end);

   for (*tuples_returned = 0; *tuples_returned < num_tuples && !at_end; (*tuples_returned)++) {
      slice key, data;
      iterator_get_curr(&range_itor->super, &key, &data);
      debug_assert(slice_length(key) == splinter_key_size(spl));
      debug_assert(slice_length(data) == splinter_message_size(spl));
      char *next_key = out + *tuples_returned * (splinter_key_size(spl) + splinter_message_size(spl));
      char *next_data = next_key + splinter_key_size(spl);
      memmove(next_key, slice_data(key), splinter_key_size(spl));
      memmove(next_data, slice_data(data), splinter_message_size(spl));
      iterator_advance(&range_itor->super);
      iterator_at_end(&range_itor->super, &at_end);
   }

destroy_range_itor:
   splinter_range_iterator_deinit(range_itor);
   platform_free(spl->heap_id, range_itor);
   return rc;
}


/*
 *-----------------------------------------------------------------------------
 *
 * create/destroy
 * XXX Fix this api to return platform_status
 *
 *-----------------------------------------------------------------------------
 */

splinter_handle *
splinter_create(splinter_config  *cfg,
                allocator        *al,
                cache            *cc,
                task_system      *ts,
                allocator_root_id       id,
                platform_heap_id  hid)
{
   // FIXME: [yfogel 2020-03-30] handle all failures and properly cleanup
   splinter_handle *spl = TYPED_FLEXIBLE_STRUCT_ZALLOC(hid, spl,
         compacted_memtable, SPLINTER_NUM_MEMTABLES);
   memmove(&spl->cfg, cfg, sizeof(*cfg));
   spl->al = al;
   spl->cc = cc;
   debug_assert(id != INVALID_ALLOCATOR_ROOT_ID);
   spl->id = id;
   spl->heap_id = hid;
   spl->ts = ts;

   srq_init(&spl->srq, platform_get_module_id(), hid);

   // get a free node for the root
   //    we don't use the mini allocator for this, since the root doesn't
   //    maintain constant height
   platform_status rc =
      allocator_alloc(spl->al, &spl->root_addr, PAGE_TYPE_TRUNK);
   platform_assert_status_ok(rc);
   page_handle *root = cache_alloc(spl->cc, spl->root_addr, PAGE_TYPE_TRUNK);
   splinter_trunk_hdr *root_hdr = (splinter_trunk_hdr *)root->data;
   ZERO_CONTENTS(root_hdr);

   // set up the mini allocator
   //    we use the root extent as the initial mini_allocator head
   uint64 meta_addr = spl->root_addr + cfg->page_size;
   // The trunk uses an unkeyed mini allocator
   mini_init(&spl->mini,
             cc,
             spl->cfg.data_cfg,
             meta_addr,
             0,
             SPLINTER_MAX_HEIGHT,
             PAGE_TYPE_TRUNK,
             FALSE);

   // set up the memtable context
   memtable_config *mt_cfg = &spl->cfg.mt_cfg;
   spl->mt_ctxt = memtable_context_create(spl->heap_id, cc, mt_cfg,
         splinter_memtable_flush_virtual, spl);

   // set up the log
   if (spl->cfg.use_log) {
      spl->log = log_create(cc, spl->cfg.log_cfg, spl->heap_id);
   }

   // ALEX: For now we assume an init means destroying any present super blocks
   splinter_set_super_block(spl, FALSE, FALSE, TRUE);

   // set up the initial leaf
   page_handle *       leaf     = splinter_alloc(spl, 0);
   splinter_trunk_hdr *leaf_hdr = (splinter_trunk_hdr *)leaf->data;
   memset(leaf_hdr, 0, spl->cfg.page_size);
   const char *min_key = spl->cfg.data_cfg->min_key;
   const char *max_key = spl->cfg.data_cfg->max_key;
   splinter_set_initial_pivots(spl, leaf, min_key, max_key);
   splinter_inc_pivot_generation(spl, leaf);

   // add leaf to root and fix up root
   root_hdr->height = 1;
   splinter_add_pivot_new_root(spl, root, leaf);
   splinter_inc_pivot_generation(spl, root);

   splinter_node_unlock(spl, leaf);
   splinter_node_unclaim(spl, leaf);
   splinter_node_unget(spl, &leaf);

   splinter_node_unlock(spl, root);
   splinter_node_unclaim(spl, root);
   splinter_node_unget(spl, &root);

   if (spl->cfg.use_stats) {
      spl->stats = TYPED_ARRAY_ZALLOC(spl->heap_id, spl->stats, MAX_THREADS);
      platform_assert(spl->stats);
      for (uint64 i = 0; i < MAX_THREADS; i++) {
         platform_status rc;
         rc = platform_histo_create(spl->heap_id,
                                    LATENCYHISTO_SIZE + 1,
                                    latency_histo_buckets,
                                    &spl->stats[i].insert_latency_histo);
         platform_assert_status_ok(rc);
         rc = platform_histo_create(spl->heap_id,
                                    LATENCYHISTO_SIZE + 1,
                                    latency_histo_buckets,
                                    &spl->stats[i].update_latency_histo);
         platform_assert_status_ok(rc);
         rc = platform_histo_create(spl->heap_id,
                                    LATENCYHISTO_SIZE + 1,
                                    latency_histo_buckets,
                                    &spl->stats[i].delete_latency_histo);
         platform_assert_status_ok(rc);
      }
   }

   // FIXME: [yfogel 2020-03-30] cleanup has to properly handle all the things
   //        that were allocated (possibly calling destroy/deinit something)
   return spl;
}

// open (mount) an existing splinter database
splinter_handle *
splinter_mount(splinter_config  *cfg,
               allocator        *al,
               cache            *cc,
               task_system      *ts,
               allocator_root_id       id,
               platform_heap_id  hid)
 {
   splinter_handle *spl = TYPED_FLEXIBLE_STRUCT_ZALLOC(hid, spl,
         compacted_memtable, SPLINTER_NUM_MEMTABLES);
   memmove(&spl->cfg, cfg, sizeof(*cfg));
   spl->al = al;
   spl->cc = cc;
   debug_assert(id != INVALID_ALLOCATOR_ROOT_ID);
   spl->id = id;
   spl->heap_id = hid;
   spl->ts = ts;

   srq_init(&spl->srq, platform_get_module_id(), hid);

   // find the dismounted super block
   spl->root_addr = 0;
   uint64 meta_tail = 0;
   uint64 latest_timestamp = 0;
   page_handle          *super_page;
   splinter_super_block *super =
      splinter_get_super_block_if_valid(spl, &super_page);
   if (super != NULL) {
      if (super->dismounted && super->timestamp > latest_timestamp) {
         spl->root_addr = super->root_addr;
         meta_tail = super->meta_tail;
         latest_timestamp = super->timestamp;
      }
      splinter_release_super_block(spl, super_page);
   }
   if (spl->root_addr == 0) {
      // FIXME: [yfogel 2020-03-30] we forgot to clean up (e.g.
      //        free spl, possibly something else)
      return NULL;
   }
   uint64 meta_head = spl->root_addr + spl->cfg.page_size;

   // get a free node for the root
   // we don't use the next_addr arr for this, since the root doesn't
   // maintain constant height

   memtable_config *mt_cfg = &spl->cfg.mt_cfg;
   spl->mt_ctxt = memtable_context_create(spl->heap_id, cc, mt_cfg,
         splinter_memtable_flush_virtual, spl);

   // the trunk uses un unkeyed mini allocato
   mini_init(&spl->mini,
             cc,
             spl->cfg.data_cfg,
             meta_head,
             meta_tail,
             SPLINTER_MAX_HEIGHT,
             PAGE_TYPE_TRUNK,
             FALSE);
   if (spl->cfg.use_log) {
      spl->log = log_create(cc, spl->cfg.log_cfg, spl->heap_id);
   }

   splinter_set_super_block(spl, FALSE, FALSE, FALSE);

   if (spl->cfg.use_stats) {
      spl->stats = TYPED_ARRAY_ZALLOC(spl->heap_id, spl->stats, MAX_THREADS);
      platform_assert(spl->stats);
      for (uint64 i = 0; i < MAX_THREADS; i++) {
         platform_status rc;
         rc = platform_histo_create(spl->heap_id,
                                    LATENCYHISTO_SIZE + 1,
                                    latency_histo_buckets,
                                    &spl->stats[i].insert_latency_histo);
         platform_assert_status_ok(rc);
         rc = platform_histo_create(spl->heap_id,
                                    LATENCYHISTO_SIZE + 1,
                                    latency_histo_buckets,
                                    &spl->stats[i].update_latency_histo);
         platform_assert_status_ok(rc);
         rc = platform_histo_create(spl->heap_id,
                                    LATENCYHISTO_SIZE + 1,
                                    latency_histo_buckets,
                                    &spl->stats[i].delete_latency_histo);
         platform_assert_status_ok(rc);
      }
   }
   // FIXME: [yfogel 2020-03-30] proper error handling for this entire function
   return spl;
}

void
splinter_deinit(splinter_handle *spl)
{
   // write current memtable to disk
   // (any others must already be flushing/flushed)

   // FIXME: [aconway 2020-08-24] This function is only safe to call when all
   //        other calls to spl have returned and all tasks have been complete.
   //        Therefore, this race shouldn't exist. Similarly, we don't hold the
   //        insert lock or rotate while flushing the memtable.
   if (!memtable_is_empty(spl->mt_ctxt)) {
      uint64 generation = memtable_force_finalize(spl->mt_ctxt);
      splinter_memtable_flush(spl, generation);
   }

   // finish any outstanding tasks and destroy task system for this table.
   task_perform_all(spl->ts);

   // destroy memtable context (and its memtables)
   memtable_context_destroy(spl->heap_id, spl->mt_ctxt);

   // release the log
   if (spl->cfg.use_log) {
      platform_free(spl->heap_id, spl->log);
   }

   // flush all dirty pages in the cache
   cache_flush(spl->cc);
}

bool
splinter_node_destroy(splinter_handle *spl,
                      uint64           addr,
                      void            *arg)
{
   page_handle *node = splinter_node_get(spl, addr);
   splinter_node_claim(spl, &node);
   splinter_node_lock(spl, node);
   uint16 num_children = splinter_num_children(spl, node);
   for (uint16 pivot_no = 0; pivot_no < num_children; pivot_no++) {
      splinter_pivot_data *pdata = splinter_get_pivot_data(spl, node, pivot_no);
      if (pdata->filter.addr != 0) {
         splinter_dec_filter(spl, &pdata->filter);
         // platform_log("dec filter %lu in %lu (%u)\n",
         //      pdata->filter.addr, node->disk_addr,
         //      allocator_get_ref(spl->al, pdata->filter.addr));
      }
      for (uint16 branch_no = pdata->start_branch;
           branch_no != splinter_end_branch(spl, node);
           branch_no = splinter_branch_no_add(spl, branch_no, 1)) {
         splinter_branch *branch = splinter_get_branch(spl, node, branch_no);
         const char *start_key = splinter_get_pivot(spl, node, pivot_no);
         const char *end_key = splinter_get_pivot(spl, node, pivot_no + 1);

         splinter_zap_branch_range(
            spl, branch, start_key, end_key, PAGE_TYPE_BRANCH);
         // bool freed = splinter_zap_branch_range(
         //   spl, branch, start_key, end_key, PAGE_TYPE_BRANCH);
         // uint64 meta_head = branch->root_addr + 4096;
         // if (!freed) {
         //   mini_keyed_print(spl->cc,
         //                    spl->cfg.data_cfg,
         //                    meta_head,
         //                    PAGE_TYPE_BRANCH);
         //} else {
         //}
      }
   }
   uint16 start_filter = splinter_start_sb_filter(spl, node);
   uint16 end_filter = splinter_end_sb_filter(spl, node);
   for (uint16 filter_no = start_filter; filter_no != end_filter; filter_no++) {
      routing_filter *filter = splinter_get_sb_filter(spl, node, filter_no);
      splinter_dec_filter(spl, filter);
      // platform_log("dec filter %lu in %lu (%u)\n",
      //      filter->addr, node->disk_addr,
      //      allocator_get_ref(spl->al, filter->addr));
   }

   splinter_node_unlock(spl, node);
   splinter_node_unclaim(spl, node);
   splinter_node_unget(spl, &node);
   return TRUE;
}

// destroy a database such that it cannot be re-opened later
void
splinter_destroy(splinter_handle *spl)
{
   srq_deinit(&spl->srq);

   splinter_deinit(spl);

   splinter_for_each_node(spl, splinter_node_destroy, NULL);

<<<<<<< HEAD
   mini_allocator_zap(spl->cc, NULL, spl->mini.meta_head, null_slice, null_slice,
         PAGE_TYPE_TRUNK);
=======
   mini_release(&spl->mini, NULL);
   mini_unkeyed_dec_ref(spl->cc, spl->mini.meta_head, PAGE_TYPE_TRUNK);
>>>>>>> fdac74b9

   // clear out this splinter table from the meta page.
   allocator_remove_super_addr(spl->al, spl->id);

   if (spl->cfg.use_stats) {
      for (uint64 i = 0; i < MAX_THREADS; i++) {
         platform_histo_destroy(spl->heap_id,
                                spl->stats[i].insert_latency_histo);
         platform_histo_destroy(spl->heap_id,
                                spl->stats[i].update_latency_histo);
         platform_histo_destroy(spl->heap_id,
                                spl->stats[i].delete_latency_histo);
      }
      platform_free(spl->heap_id, spl->stats);
   }
   platform_free(spl->heap_id, spl);
}

// close (dismount) a database without destroying it
// it can be re-opened later with splinter_mount
void
splinter_dismount(splinter_handle *spl)
{
   srq_deinit(&spl->srq);
   splinter_set_super_block(spl, FALSE, TRUE, FALSE);
   splinter_deinit(spl);
   if (spl->cfg.use_stats) {
      for (uint64 i = 0; i < MAX_THREADS; i++) {
         platform_histo_destroy(spl->heap_id,
                                spl->stats[i].insert_latency_histo);
         platform_histo_destroy(spl->heap_id,
                                spl->stats[i].update_latency_histo);
         platform_histo_destroy(spl->heap_id,
                                spl->stats[i].delete_latency_histo);
      }
      platform_free(spl->heap_id, spl->stats);
   }
   platform_free(spl->heap_id, spl);
}

/*
 *-----------------------------------------------------------------------------
 *
 * splinter_perform_task
 *
 *      do a batch of tasks
 *
 *-----------------------------------------------------------------------------
 */

void
splinter_perform_tasks(splinter_handle *spl)
{
   task_perform_all(spl->ts);
   cache_cleanup(spl->cc);
}

/*
 *-----------------------------------------------------------------------------
 *
 * debugging and info functions
 *
 *-----------------------------------------------------------------------------
 */


/*
 * verify_node checks that the node is valid in the following places:
 *    1. values in the trunk header
 *    2. pivots are coherent (in order)
 *    3. check tuple counts (index nodes only, leaves have estimates)
 *    4. bundles are coherent (subbundles are contiguous and non-overlapping)
 *    5. subbundles are coherent (branches are contiguous and non-overlapping)
 *    6. start_frac (resp end_branch) is first (resp last) branch in a subbundle
 */

bool
splinter_verify_node(splinter_handle *spl,
                     page_handle     *node)
{
   bool is_valid = FALSE;
   uint64 addr = node->disk_addr;

   // check values in trunk hdr (currently just num_pivot_keys)
   if (splinter_num_pivot_keys(spl, node) > spl->cfg.max_pivot_keys) {
      platform_error_log("splinter_verify: too many pivots\n");
      platform_error_log("addr: %lu\n", addr);
      goto out;
   }

   // check that pivots are coherent
   uint16 num_children = splinter_num_children(spl, node);
   for (uint16 pivot_no = 0; pivot_no < num_children; pivot_no++) {
      const char *pivot = splinter_get_pivot(spl, node, pivot_no);
      const char *next_pivot = splinter_get_pivot(spl, node, pivot_no + 1);
      if (splinter_key_compare(spl, pivot, next_pivot) >= 0) {
         platform_error_log("splinter_verify: pivots out of order\n");
         platform_error_log("addr: %lu\n", addr);
         goto out;
      }
   }

   // check that pivot generations are < hdr->pivot_generation
   for (uint16 pivot_no = 0; pivot_no < num_children; pivot_no++) {
      splinter_pivot_data *pdata = splinter_get_pivot_data(spl, node, pivot_no);
      if (pdata->generation >= splinter_pivot_generation(spl, node)) {
         platform_error_log("splinter_verify: pivot generation out of bound\n");
         platform_error_log("addr: %lu\n", addr);
         goto out;
      }
   }

   // check that pivot tuple counts are correct
   for (uint16 pivot_no = 0; pivot_no < num_children; pivot_no++) {
      uint64 count = 0;
      //uint64 slow_count = 0;
      uint16 pivot_start_branch =
         splinter_pivot_start_branch(spl, node, pivot_no);
      for (uint16 branch_no = pivot_start_branch;
           branch_no != splinter_end_branch(spl, node);
           branch_no = splinter_branch_no_add(spl, branch_no, 1)) {
         //slow_count += splinter_pivot_tuples_in_branch_slow(spl, node,
         //      pivot_no, branch_no);
         count += splinter_pivot_tuples_in_branch(spl, node, pivot_no,
                                                  branch_no);
      }
      //if (count != slow_count) {
      //   platform_error_log("splinter_verify: count != slow_count\n");
      //   platform_error_log("addr: %lu\n", addr);
      //   goto out;
      //}
      if (splinter_pivot_num_tuples(spl, node, pivot_no) != count) {
         platform_error_log("splinter_verify: pivot num tuples incorrect\n");
         platform_error_log("addr: %lu\n", addr);
         goto out;
      }
   }

   // check that pivot branches and bundles are valid
   for (uint16 pivot_no = 0; pivot_no < num_children; pivot_no++) {
      splinter_pivot_data *pdata = splinter_get_pivot_data(spl, node, pivot_no);
      if (!splinter_branch_valid(spl, node, pdata->start_branch)) {
         platform_error_log("splinter_verify: invalid pivot start branch\n");
         platform_error_log("addr: %lu\n", addr);
         goto out;
      }
      if (!splinter_bundle_valid(spl, node, pdata->start_bundle)) {
         platform_error_log("splinter_verify: invalid pivot start bundle\n");
         platform_error_log("addr: %lu\n", addr);
         goto out;
      }
   }

   // check bundles are coherent
   splinter_bundle *last_bundle = NULL;
   for (uint16 bundle_no = splinter_start_bundle(spl, node);
        bundle_no != splinter_end_bundle(spl, node);
        bundle_no = splinter_bundle_no_add(spl, bundle_no, 1)) {
      splinter_bundle *bundle = splinter_get_bundle(spl, node, bundle_no);
      if (bundle_no == splinter_start_bundle(spl, node)) {
         if (splinter_start_subbundle(spl, node) != bundle->start_subbundle) {
            platform_error_log("splinter_verify: start_subbundle mismatch\n");
            platform_error_log("addr: %lu\n", addr);
            goto out;
         }
      } else {
         if (last_bundle->end_subbundle != bundle->start_subbundle) {
            platform_error_log("splinter_verify: "
                  "bundles have mismatched subbundles\n");
            platform_error_log("addr: %lu\n", addr);
            goto out;
         }
      }
      if (bundle_no + 1 == splinter_end_bundle(spl, node)) {
         if (bundle->end_subbundle != splinter_end_subbundle(spl, node)) {
            platform_error_log("splinter_verify: end_subbundle mismatch\n");
            platform_error_log("addr: %lu\n", addr);
            goto out;
         }
      }
      last_bundle = bundle;
   }

   // check subbundles are coherent
   splinter_subbundle *last_sb = NULL;
   for (uint16 sb_no = splinter_start_subbundle(spl, node);
        sb_no != splinter_end_subbundle(spl, node);
        sb_no = splinter_subbundle_no_add(spl, sb_no, 1)) {
      splinter_subbundle *sb = splinter_get_subbundle(spl, node, sb_no);
      if (sb_no == splinter_start_subbundle(spl, node)) {
         if (sb->start_branch != splinter_start_frac_branch(spl, node)) {
            platform_error_log("splinter_verify: start_branch mismatch\n");
            platform_error_log("addr: %lu\n", addr);
            goto out;
         }
      } else {
         if (sb->start_branch != last_sb->end_branch) {
            platform_error_log("splinter_verify: "
                  "subbundles have mismatched branches\n");
            platform_error_log("addr: %lu\n", addr);
            goto out;
         }
      }
      if (sb_no + 1 == splinter_end_subbundle(spl, node)) {
         if (sb->end_branch != splinter_end_branch(spl, node)) {
            platform_error_log("splinter_verify: end_branch mismatch\n");
            platform_error_log("addr: %lu\n", addr);
            goto out;
         }
      }
      last_sb = sb;
   }

   // check that pivot start branches and start bundles are coherent
   for (uint16 pivot_no = 0; pivot_no < num_children; pivot_no++) {
      splinter_pivot_data *pdata = splinter_get_pivot_data(spl, node, pivot_no);
      if (!splinter_bundle_live(spl, node, pdata->start_bundle)) {
         if (1 && pdata->start_branch != splinter_end_branch(spl, node)
               && splinter_bundle_count(spl, node) != 0) {
            platform_error_log("splinter_verify: pivot start bundle doesn't match start branch\n");
            platform_error_log("addr: %lu\n", addr);
            goto out;
         }
      } else {
         splinter_bundle *bundle =
            splinter_get_bundle(spl, node, pdata->start_bundle);
         splinter_subbundle *sb =
            splinter_get_subbundle(spl, node, bundle->start_subbundle);
         if (pdata->start_branch != sb->start_branch) {
            if (!splinter_branch_in_range(spl, pdata->start_branch,
                     splinter_start_branch(spl, node), sb->start_branch)) {
               platform_error_log("splinter_verify: pivot start branch out of order with bundle start branch\n");
               platform_error_log("addr: %lu\n", addr);
               goto out;
            }
            if (pdata->start_bundle != splinter_start_bundle(spl, node)) {
               platform_error_log("splinter_verify: pivot start bundle incoherent with start branch\n");
               platform_error_log("addr: %lu\n", addr);
               goto out;
            }
         }
      }
   }

   if (splinter_height(spl, node) == 0) {
      if (splinter_num_children(spl, node) != 1) {
         platform_error_log("splinter_verify: leaf with multiple children\n");
         platform_error_log("addr: %lu\n", addr);
         goto out;
      }
   }

   is_valid = TRUE;
out:
   if (!is_valid) {
      splinter_print_locked_node(spl, node, PLATFORM_ERR_LOG_HANDLE);
   }
   return is_valid;
}

/*
 * verify_node_with_neighbors checks that the node has:
 * 1. coherent max key with successor's min key
 * 2. coherent pivots with children's min/max keys
 */

bool
splinter_verify_node_with_neighbors(splinter_handle *spl,
                                    page_handle     *node)
{
   bool is_valid = FALSE;
   uint64 addr = node->disk_addr;

   // check node and successor have coherent pivots
   uint64 succ_addr = splinter_next_addr(spl, node);
   if (succ_addr != 0) {
      page_handle *succ = splinter_node_get(spl, succ_addr);
      const char *ube = splinter_max_key(spl, node);
      const char *succ_lbi = splinter_min_key(spl, succ);
      if (splinter_key_compare(spl, ube, succ_lbi) != 0) {
         platform_log("splinter_verify_node_with_neighbors: "
               "mismatched pivots with successor\n");
         platform_log("addr: %lu\n", addr);
         splinter_node_unget(spl, &succ);
         goto out;
      }
      splinter_node_unget(spl, &succ);
   }

   if (splinter_height(spl, node) == 0) {
      is_valid = TRUE;
      goto out;
   }

   // check node and each child have coherent pivots
   uint16 num_children = splinter_num_children(spl, node);
   for (uint16 pivot_no = 0; pivot_no != num_children; pivot_no++) {
      splinter_pivot_data *pdata = splinter_get_pivot_data(spl, node, pivot_no);
      uint64 child_addr = pdata->addr;
      page_handle *child = splinter_node_get(spl, child_addr);

      // check pivot == child min key
      const char *pivot = splinter_get_pivot(spl, node, pivot_no);
      const char *child_min_key = splinter_min_key(spl, child);
      if (splinter_key_compare(spl, pivot, child_min_key) != 0) {
         platform_log("splinter_verify_node_with_neighbors: "
               "mismatched pivot with child min key\n");
         platform_log("0x%016lx%016lx%016lx\n", *((uint64 *)pivot), *(((uint64 *)pivot) + 1), *(((uint64 *)pivot) + 2));
         platform_log("0x%016lx%016lx%016lx\n", *((uint64 *)child_min_key), *(((uint64 *)child_min_key) + 1), *(((uint64 *)child_min_key) + 2));

         platform_log("addr: %lu\n", addr);
         platform_log("child addr: %lu\n", child_addr);
         splinter_node_unget(spl, &child);
         goto out;
      }
      const char *next_pivot = splinter_get_pivot(spl, node, pivot_no + 1);
      const char *child_max_key = splinter_max_key(spl, child);
      if (splinter_key_compare(spl, next_pivot, child_max_key) != 0) {
         platform_log("splinter_verify_node_with_neighbors: "
               "mismatched pivot with child max key\n");
         platform_log("addr: %lu\n", addr);
         platform_log("child addr: %lu\n", child_addr);
         splinter_node_unget(spl, &child);
         goto out;
      }

      splinter_node_unget(spl, &child);
   }

   is_valid = TRUE;
out:
   if (!is_valid) {
      splinter_print_locked_node(spl, node, PLATFORM_DEFAULT_LOG_HANDLE);
   }
   return is_valid;
}

/*
 * wrapper for splinter_for_each_node
 */

bool
splinter_verify_node_and_neighbors(splinter_handle *spl,
                                   uint64           addr,
                                   void            *arg)
{
   page_handle *node = splinter_node_get(spl, addr);
   bool is_valid = splinter_verify_node(spl, node);
   if (!is_valid) {
      goto out;
   }
   is_valid = splinter_verify_node_with_neighbors(spl, node);

out:
   splinter_node_unget(spl, &node);
   return is_valid;
}

/*
 * verify_tree verifies each node with itself and its neighbors
 */

bool
splinter_verify_tree(splinter_handle *spl)
{
   return splinter_for_each_node(spl, splinter_verify_node_and_neighbors, NULL);
}

/*
 * Returns the amount of space used by each level of the tree
 */

bool
splinter_node_space_use(splinter_handle *spl,
                        uint64           addr,
                        void            *arg)
{
   uint64 *bytes_used_on_level = (uint64 *)arg;
   uint64 bytes_used_in_node = 0;
   page_handle *node = splinter_node_get(spl, addr);
   uint16 num_pivot_keys = splinter_num_pivot_keys(spl, node);
   uint16 num_children = splinter_num_children(spl, node);
   for (uint16 branch_no = splinter_start_branch(spl, node);
        branch_no != splinter_end_branch(spl, node);
        branch_no = splinter_branch_no_add(spl, branch_no, 1))
   {
      splinter_branch *branch = splinter_get_branch(spl, node, branch_no);
      char *start_key = NULL;
      char *end_key = NULL;
      for (uint16 pivot_no = 0; pivot_no < num_pivot_keys; pivot_no++) {
         if (1 && pivot_no != num_children
               && splinter_branch_live_for_pivot(spl, node, branch_no, pivot_no))
         {
            if (start_key == NULL) {
               start_key = splinter_get_pivot(spl, node, pivot_no);
            }
         } else {
            if (start_key != NULL) {
               end_key = splinter_get_pivot(spl, node, pivot_no);
               uint64 bytes_used_in_branch_range =
                  btree_space_use_in_range(spl->cc, &spl->cfg.btree_cfg,
                        branch->root_addr, PAGE_TYPE_BRANCH, start_key,
                        end_key);
               bytes_used_in_node += bytes_used_in_branch_range;
            }
            start_key = NULL;
            end_key = NULL;
         }
      }
   }

   uint16 height = splinter_height(spl, node);
   bytes_used_on_level[height] += bytes_used_in_node;
   splinter_node_unget(spl, &node);
   return TRUE;
}

void
splinter_print_space_use(splinter_handle *spl)
{
   uint64 bytes_used_by_level[SPLINTER_MAX_HEIGHT] = { 0 };
   splinter_for_each_node(spl, splinter_node_space_use, bytes_used_by_level);

   platform_log("Space used by level:\n");
   for (uint16 i = 0; i <= splinter_tree_height(spl); i++) {
      platform_log("%u: %8luMiB\n", i, B_TO_MiB(bytes_used_by_level[i]));
   }
   platform_log("\n");
}

void
splinter_print_locked_node(splinter_handle        *spl,
                           page_handle            *node,
                           platform_stream_handle stream)
{
   uint16 height = splinter_height(spl, node);
   platform_log_stream("---------------------------------------------------------------------------------------\n");
   platform_log_stream("|          |     addr      |   next addr  | height |   gen   | pvt gen |              |\n");
   platform_log_stream("|  HEADER  |---------------|--------------|--------|---------|---------|--------------|\n");
   platform_log_stream("|          | %12lu^ | %12lu | %6u | %7lu | %7lu |              |\n",
         node->disk_addr, splinter_next_addr(spl, node), height, splinter_generation(spl, node), splinter_pivot_generation(spl, node));
   platform_log_stream("|-------------------------------------------------------------------------------------|\n");
   platform_log_stream("|                                       PIVOTS                                        |\n");
   platform_log_stream("|-------------------------------------------------------------------------------------|\n");
   platform_log_stream("|         pivot key        |  child addr  |  filter addr | tuple count |  srq |  gen  |\n");
   platform_log_stream("|--------------------------|--------------|--------------|-------------|------|-------|\n");
   for (uint16 pivot_no = 0;
        pivot_no < splinter_num_pivot_keys(spl, node);
        pivot_no++)
   {
      char key_string[128];
      splinter_key_to_string(spl, splinter_get_pivot(spl, node, pivot_no), key_string);
      splinter_pivot_data *pdata = splinter_get_pivot_data(spl, node, pivot_no);
      if (pivot_no == splinter_num_pivot_keys(spl, node) - 1) {
         platform_log_stream("| %24s | %12s | %12s | %11s | %4s | %5s |\n",
               key_string, "", "", "", "", "");
      } else {
         platform_log_stream("| %24s | %12lu | %12lu | %11lu | %4ld | %5lu |\n",
               key_string, pdata->addr, pdata->filter.addr, pdata->num_tuples,
               pdata->srq_idx, pdata->generation);
      }
   }
   // clang-format off
   platform_log_stream("|-------------------------------------------------------------------------------------|\n");
   platform_log_stream("|                              BRANCHES AND [SUB]BUNDLES                              |\n");
   platform_log_stream("|-------------------------------------------------------------------------------------|\n");
   platform_log_stream("|   # |          point addr         | filter1 addr | filter2 addr | filter3 addr |    |\n");
   platform_log_stream("|     |    pivot/bundle/subbundle   |  num tuples  |              |              |    |\n");
   platform_log_stream("|-----|--------------|--------------|--------------|--------------|--------------|----|\n");
   // clang-format on
   uint16 start_branch = splinter_start_branch(spl, node);
   uint16 end_branch = splinter_end_branch(spl, node);
   uint16 start_bundle = splinter_start_bundle(spl, node);
   uint16 end_bundle = splinter_end_bundle(spl, node);
   uint16 start_sb = splinter_start_subbundle(spl, node);
   uint16 end_sb = splinter_end_subbundle(spl, node);
   for (uint16 branch_no = start_branch;
        branch_no != end_branch;
        branch_no = splinter_branch_no_add(spl, branch_no, 1))
   {
      for (uint16 pivot_no = 0;
           pivot_no < splinter_num_children(spl, node);
           pivot_no++)
      {
         if (branch_no == splinter_pivot_start_branch(spl, node, pivot_no)) {
            // clang-format off
            platform_log_stream("|     |        -- pivot %2u --       |              |              |              |    |\n",
                                pivot_no);
            // clang-format on
         }
      }
      for (uint16 bundle_no = start_bundle;
           bundle_no != end_bundle;
           bundle_no = splinter_bundle_no_add(spl, bundle_no, 1))
      {
         splinter_bundle *bundle = splinter_get_bundle(spl, node, bundle_no);
         if (branch_no == splinter_bundle_start_branch(spl, node, bundle)) {
            platform_log_stream("|     |       -- bundle %2u --       | %12lu |              |              |    |\n", bundle_no, bundle->num_tuples);
         }
      }
      for (uint16 sb_no = start_sb;
           sb_no != end_sb;
           sb_no = splinter_subbundle_no_add(spl, sb_no, 1))
      {
         splinter_subbundle *sb = splinter_get_subbundle(spl, node, sb_no);
         if (branch_no == sb->start_branch) {
            uint16 filter_count = splinter_subbundle_filter_count(spl, node, sb);
            platform_log_stream("|     |  -- %scomp subbundle %2u --  | %12lu | %12lu | %12lu | %s |\n",
                                sb->state == SB_STATE_COMPACTED ? "" : "un",
                                sb_no,
                                0 < filter_count ? splinter_subbundle_filter(spl, node, sb, 0)->addr : 0,
                                1 < filter_count ? splinter_subbundle_filter(spl, node, sb, 1)->addr : 0,
                                2 < filter_count ? splinter_subbundle_filter(spl, node, sb, 2)->addr : 0,
                                3 < filter_count ? " *" : "  ");
         }
      }

      splinter_branch *branch = splinter_get_branch(spl, node, branch_no);
      // clang-format off
      platform_log_stream("| %3u |         %12lu       |              |              |              |    |\n",
                          branch_no,
                          branch->root_addr);
      // clang-format on
   }
   platform_log_stream("---------------------------------------------------------------------------------------\n");
   platform_log_stream("\n");
}

void
splinter_print_node(splinter_handle       *spl,
                    uint64                 addr,
                    platform_stream_handle stream)
{
   if (!cache_page_valid(spl->cc, addr)) {
      platform_log_stream("*******************\n");
      platform_log_stream("** INVALID NODE \n");
      platform_log_stream("** addr: %lu \n", addr);
      platform_log_stream("-------------------\n");
      return;
   }

   page_handle *node = splinter_node_get(spl, addr);
   splinter_print_locked_node(spl, node, stream);
   cache_unget(spl->cc, node);
}

void
splinter_print_subtree(splinter_handle        *spl,
                       uint64                  addr,
                       platform_stream_handle  stream)
{
   splinter_print_node(spl, addr, stream);
   page_handle *node = splinter_node_get(spl, addr);
   splinter_trunk_hdr *hdr = (splinter_trunk_hdr *)node->data;

   if (hdr->height != 0) {
      for (uint32 i = 0; i < splinter_num_children(spl, node); i++) {
         splinter_pivot_data *data = splinter_get_pivot_data(spl, node, i);
         splinter_print_subtree(spl, data->addr, stream);
      }
   }
   cache_unget(spl->cc, node);
}

void
splinter_print_memtable(splinter_handle        *spl,
                        platform_stream_handle  stream)
{
   uint64 curr_memtable =
      memtable_generation(spl->mt_ctxt) % SPLINTER_NUM_MEMTABLES;
   platform_log_stream("&&&&&&&&&&&&&&&&&&&\n");
   platform_log_stream("&&  MEMTABLES \n");
   platform_log_stream("&&  curr: %lu\n", curr_memtable);
   platform_log_stream("-------------------\n");

   uint64 mt_gen_start = memtable_generation(spl->mt_ctxt);
   uint64 mt_gen_end = memtable_generation_retired(spl->mt_ctxt);
   for (uint64 mt_gen = mt_gen_start; mt_gen != mt_gen_end; mt_gen--) {
      memtable *mt = splinter_get_memtable(spl, mt_gen);
      platform_log_stream("%lu: gen %lu ref_count %u state %d\n",
                          mt_gen,
                          mt->root_addr,
                          allocator_get_ref(spl->al, mt->root_addr),
                          mt->state);
   }
   platform_log_stream("\n");
}

void
splinter_print(splinter_handle *spl)
{
   platform_open_log_stream();
   splinter_print_memtable(spl, stream);
   splinter_print_subtree(spl, spl->root_addr, stream);
   platform_close_log_stream(PLATFORM_DEFAULT_LOG_HANDLE);
}

// clang-format off
void
splinter_print_insertion_stats(splinter_handle *spl)
{
   if (!spl->cfg.use_stats) {
      platform_log("Statistics are not enabled\n");
      return;
   }
   uint64 avg_flush_wait_time, avg_flush_time, num_flushes;
   uint64 avg_compaction_tuples, pack_time_per_tuple, avg_setup_time;
   fraction  avg_leaves_created;
   uint64 avg_filter_tuples, avg_filter_time, filter_time_per_tuple;
   uint32 h, rev_h;
   threadid thr_i;
   page_handle *node = splinter_node_get(spl, spl->root_addr);
   uint32 height = splinter_height(spl, node);
   splinter_node_unget(spl, &node);

   splinter_stats *global;

   global = TYPED_ZALLOC(spl->heap_id, global);
   if (global == NULL) {
      platform_error_log("Out of memory for statistics");
      return;
   }

   platform_histo_handle insert_lat_accum, update_lat_accum, delete_lat_accum;
   platform_histo_create(spl->heap_id,
                         LATENCYHISTO_SIZE + 1,
                         latency_histo_buckets,
                         &insert_lat_accum);
   platform_histo_create(spl->heap_id,
                         LATENCYHISTO_SIZE + 1,
                         latency_histo_buckets,
                         &update_lat_accum);
   platform_histo_create(spl->heap_id,
                         LATENCYHISTO_SIZE + 1,
                         latency_histo_buckets,
                         &delete_lat_accum);

   for (thr_i = 0; thr_i < MAX_THREADS; thr_i++) {
      platform_histo_merge_in(insert_lat_accum,
                              spl->stats[thr_i].insert_latency_histo);
      platform_histo_merge_in(update_lat_accum,
                              spl->stats[thr_i].update_latency_histo);
      platform_histo_merge_in(delete_lat_accum,
                              spl->stats[thr_i].delete_latency_histo);
      for (h = 0; h <= height; h++) {
         global->flush_wait_time_ns[h]               += spl->stats[thr_i].flush_wait_time_ns[h];
         global->flush_time_ns[h]                    += spl->stats[thr_i].flush_time_ns[h];
         if (spl->stats[thr_i].flush_time_max_ns[h] >
             global->flush_time_max_ns[h]) {
            global->flush_time_max_ns[h] =
               spl->stats[thr_i].flush_time_max_ns[h];
         }
         global->full_flushes[h]                     += spl->stats[thr_i].full_flushes[h];
         global->count_flushes[h]                    += spl->stats[thr_i].count_flushes[h];

         global->compactions[h]                      += spl->stats[thr_i].compactions[h];
         global->compactions_aborted_flushed[h]      += spl->stats[thr_i].compactions_aborted_flushed[h];
         global->compactions_aborted_leaf_split[h]   += spl->stats[thr_i].compactions_aborted_leaf_split[h];
         global->compactions_discarded_flushed[h]    += spl->stats[thr_i].compactions_discarded_flushed[h];
         global->compactions_discarded_leaf_split[h] += spl->stats[thr_i].compactions_discarded_leaf_split[h];
         global->compactions_empty[h]                += spl->stats[thr_i].compactions_empty[h];
         global->compaction_tuples[h]                += spl->stats[thr_i].compaction_tuples[h];
         if (spl->stats[thr_i].compaction_max_tuples[h] > global->compaction_max_tuples[h]) {
            global->compaction_max_tuples[h] = spl->stats[thr_i].compaction_max_tuples[h];
         }
         global->compaction_time_ns[h]               += spl->stats[thr_i].compaction_time_ns[h];
         global->compaction_time_wasted_ns[h]        += spl->stats[thr_i].compaction_time_wasted_ns[h];
         global->compaction_pack_time_ns[h]          += spl->stats[thr_i].compaction_pack_time_ns[h];
         if (spl->stats[thr_i].compaction_time_max_ns[h] >
             global->compaction_time_max_ns[h]) {
            global->compaction_time_max_ns[h] =
               spl->stats[thr_i].compaction_time_max_ns[h];
         }
         global->root_compactions                    += spl->stats[thr_i].root_compactions;
         global->root_compaction_pack_time_ns        += spl->stats[thr_i].root_compaction_pack_time_ns;
         global->root_compaction_tuples              += spl->stats[thr_i].root_compaction_tuples;
         if (spl->stats[thr_i].root_compaction_max_tuples >
               global->root_compaction_max_tuples) {
            global->root_compaction_max_tuples =
               spl->stats[thr_i].root_compaction_max_tuples;
         }
         global->root_compaction_time_ns             += spl->stats[thr_i].root_compaction_time_ns;
         if (spl->stats[thr_i].root_compaction_time_max_ns >
               global->root_compaction_time_max_ns) {
            global->root_compaction_time_max_ns =
               spl->stats[thr_i].root_compaction_time_max_ns;
         }

         global->filters_built[h]                    += spl->stats[thr_i].filters_built[h];
         global->filter_tuples[h]                    += spl->stats[thr_i].filter_tuples[h];
         global->filter_time_ns[h]                   += spl->stats[thr_i].filter_time_ns[h];

         global->space_recs[h]                       += spl->stats[thr_i].space_recs[h];
         global->space_rec_time_ns[h]                += spl->stats[thr_i].space_rec_time_ns[h];
         global->space_rec_tuples_reclaimed[h]       += spl->stats[thr_i].space_rec_tuples_reclaimed[h];
         global->tuples_reclaimed[h]                 += spl->stats[thr_i].tuples_reclaimed[h];
      }
      global->insertions                  += spl->stats[thr_i].insertions;
      global->updates                     += spl->stats[thr_i].updates;
      global->deletions                   += spl->stats[thr_i].deletions;
      global->discarded_deletes           += spl->stats[thr_i].discarded_deletes;

      global->memtable_flushes            += spl->stats[thr_i].memtable_flushes;
      global->memtable_flush_wait_time_ns += spl->stats[thr_i].memtable_flush_wait_time_ns;
      global->memtable_flush_time_ns      += spl->stats[thr_i].memtable_flush_time_ns;
      if (spl->stats[thr_i].memtable_flush_time_max_ns >
          global->memtable_flush_time_max_ns) {
         global->memtable_flush_time_max_ns =
            spl->stats[thr_i].memtable_flush_time_max_ns;
      }
      global->memtable_flush_root_full    += spl->stats[thr_i].memtable_flush_root_full;
      global->root_full_flushes           += spl->stats[thr_i].root_full_flushes;
      global->root_count_flushes          += spl->stats[thr_i].root_count_flushes;
      global->root_flush_time_ns          += spl->stats[thr_i].root_flush_time_ns;
      if (spl->stats[thr_i].root_flush_time_max_ns >
          global->root_flush_time_max_ns) {
         global->root_flush_time_max_ns =
            spl->stats[thr_i].root_flush_time_max_ns;
      }
      global->root_flush_wait_time_ns     += spl->stats[thr_i].root_flush_wait_time_ns;
      global->index_splits                += spl->stats[thr_i].index_splits;

      global->leaf_splits                 += spl->stats[thr_i].leaf_splits;
      global->leaf_splits_leaves_created  += spl->stats[thr_i].leaf_splits_leaves_created;
      global->leaf_split_time_ns          += spl->stats[thr_i].leaf_split_time_ns;
      if (spl->stats[thr_i].leaf_split_max_time_ns >
            global->leaf_split_max_time_ns) {
         global->leaf_split_max_time_ns =
            spl->stats[thr_i].leaf_split_max_time_ns;
      }

      global->single_leaf_splits          += spl->stats[thr_i].single_leaf_splits;
      global->single_leaf_tuples          += spl->stats[thr_i].single_leaf_tuples;
      if (spl->stats[thr_i].single_leaf_max_tuples >
            global->single_leaf_max_tuples) {
         global->single_leaf_max_tuples = spl->stats[thr_i].single_leaf_max_tuples;
      }

      global->root_filters_built          += spl->stats[thr_i].root_filters_built;
      global->root_filter_tuples          += spl->stats[thr_i].root_filter_tuples;
      global->root_filter_time_ns         += spl->stats[thr_i].root_filter_time_ns;
   }

   platform_log("Overall Statistics\n");
   platform_log("------------------------------------------------------------------------------------\n");
   platform_log("| height:            %10u\n", height);
   platform_log("| index nodes:       %10lu\n", global->index_splits + 1);
   platform_log("| leaves:            %10lu\n", global->leaf_splits_leaves_created + 1);
   platform_log("| insertions:        %10lu\n", global->insertions);
   platform_log("| updates:           %10lu\n", global->updates);
   platform_log("| deletions:         %10lu\n", global->deletions);
   platform_log("| completed deletes: %10lu\n", global->discarded_deletes);
   platform_log("------------------------------------------------------------------------------------\n");
   platform_log("| root stalls:       %10lu\n", global->memtable_flush_root_full);
   platform_log("------------------------------------------------------------------------------------\n");
   platform_log("\n");

   platform_log("Latency Histogram Statistics\n");
   platform_histo_print(insert_lat_accum, "Insert Latency Histogram (ns):");
   platform_histo_print(update_lat_accum, "Update Latency Histogram (ns):");
   platform_histo_print(delete_lat_accum, "Delete Latency Histogram (ns):");
   platform_histo_destroy(spl->heap_id, insert_lat_accum);
   platform_histo_destroy(spl->heap_id, update_lat_accum);
   platform_histo_destroy(spl->heap_id, delete_lat_accum);


   platform_log("Flush Statistics\n");
   platform_log("---------------------------------------------------------------------------------------------------------\n");
   platform_log("  height | avg wait time (ns) | avg flush time (ns) | max flush time (ns) | full flushes | count flushes |\n");
   platform_log("---------|--------------------|---------------------|---------------------|--------------|---------------|\n");

   // memtable
   num_flushes = global->memtable_flushes;
   avg_flush_wait_time = num_flushes == 0 ? 0 : global->memtable_flush_wait_time_ns / num_flushes;
   avg_flush_time = num_flushes == 0 ? 0 : global->memtable_flush_time_ns / num_flushes;
   platform_log("memtable | %18lu | %19lu | %19lu | %12lu | %13lu |\n",
                avg_flush_wait_time, avg_flush_time,
                global->memtable_flush_time_max_ns, num_flushes, 0UL);

   // root
   num_flushes = global->root_full_flushes + global->root_count_flushes;
   avg_flush_wait_time = num_flushes == 0 ? 0 : global->root_flush_wait_time_ns / num_flushes;
   avg_flush_time = num_flushes == 0 ? 0 : global->root_flush_time_ns / num_flushes;
   platform_log("    root | %18lu | %19lu | %19lu | %12lu | %13lu |\n",
                avg_flush_wait_time, avg_flush_time,
                global->root_flush_time_max_ns,
                global->root_full_flushes, global->root_count_flushes);

   for (h = 1; h < height; h++) {
      rev_h = height - h;
      num_flushes = global->full_flushes[rev_h] + global->count_flushes[rev_h];
      avg_flush_wait_time = num_flushes == 0 ? 0 : global->flush_wait_time_ns[rev_h] / num_flushes;
      avg_flush_time = num_flushes == 0 ? 0 : global->flush_time_ns[rev_h] / num_flushes;
      platform_log("%8u | %18lu | %19lu | %19lu | %12lu | %13lu |\n",
                   rev_h, avg_flush_wait_time, avg_flush_time,
                   global->flush_time_max_ns[rev_h],
                   global->full_flushes[rev_h], global->count_flushes[rev_h]);
   }
   platform_log("---------------------------------------------------------------------------------------------------------\n");
   platform_log("\n");

   platform_log("Compaction Statistics\n");
   platform_log("------------------------------------------------------------------------------------------------------------------------------------------\n");
   platform_log("  height | compactions | avg setup time (ns) | time / tuple (ns) | avg tuples | max tuples | max time (ns) | empty | aborted | discarded |\n");
   platform_log("---------|-------------|---------------------|-------------------|------------|------------|---------------|-------|---------|-----------|\n");

   avg_setup_time = global->root_compactions == 0 ? 0
      : (global->root_compaction_time_ns - global->root_compaction_pack_time_ns)
            / global->root_compactions;
   avg_compaction_tuples = global->root_compactions == 0 ? 0
      : global->root_compaction_tuples / global->root_compactions;
   pack_time_per_tuple = global->root_compaction_tuples == 0 ? 0
      : global->root_compaction_pack_time_ns / global->root_compaction_tuples;
   platform_log("    root | %11lu | %19lu | %17lu | %10lu | %10lu | %13lu | %5lu | %2lu | %2lu | %3lu | %3lu |\n",
         global->root_compactions, avg_setup_time, pack_time_per_tuple,
         avg_compaction_tuples, global->root_compaction_max_tuples,
         global->root_compaction_time_max_ns, 0UL, 0UL, 0UL, 0UL, 0UL);
   for (h = 1; h <= height; h++) {
      rev_h = height - h;
      avg_setup_time = global->compactions[rev_h] == 0 ? 0
         : (global->compaction_time_ns[rev_h] + global->compaction_time_wasted_ns[rev_h]
               - global->compaction_pack_time_ns[rev_h])
               / global->compactions[rev_h];
      avg_compaction_tuples = global->compactions[rev_h] == 0 ? 0
         : global->compaction_tuples[rev_h] / global->compactions[rev_h];
      pack_time_per_tuple = global->compaction_tuples[rev_h] == 0 ? 0
         : global->compaction_pack_time_ns[rev_h] / global->compaction_tuples[rev_h];
      platform_log("%8u | %11lu | %19lu | %17lu | %10lu | %10lu | %13lu | %5lu | %2lu | %2lu | %3lu | %3lu |\n",
            rev_h, global->compactions[rev_h], avg_setup_time, pack_time_per_tuple,
            avg_compaction_tuples, global->compaction_max_tuples[rev_h],
            global->compaction_time_max_ns[rev_h], global->compactions_empty[rev_h],
            global->compactions_aborted_flushed[rev_h], global->compactions_aborted_leaf_split[rev_h],
            global->compactions_discarded_flushed[rev_h], global->compactions_discarded_leaf_split[rev_h]);
   }
   platform_log("------------------------------------------------------------------------------------------------------------------------------------------\n");
   platform_log("\n");

   if (global->leaf_splits == 0) {
      avg_leaves_created = zero_fraction;
   } else {
      avg_leaves_created = init_fraction(
            global->leaf_splits_leaves_created + global->leaf_splits,
            global->leaf_splits
      );
   }
   uint64 leaf_avg_split_time = global->leaf_splits == 0 ? 0
      : global->leaf_split_time_ns / global->leaf_splits;
   uint64 single_leaf_avg_tuples = global->single_leaf_splits == 0 ? 0 :
      global->single_leaf_tuples / global->single_leaf_splits;

   platform_log("Leaf Split Statistics\n");
   platform_log("--------------------------------------------------------------------------------------------------------------------------------\n");
   platform_log("| leaf splits | avg leaves created | avg split time (ns) | max split time (ns) | single splits | ss avg tuples | ss max tuples |\n");
   platform_log("--------------|--------------------|---------------------|---------------------|---------------|---------------|---------------|\n");
   platform_log("| %11lu | "FRACTION_FMT(18, 2)" | %19lu | %19lu | %13lu | %13lu | %13lu |\n",
         global->leaf_splits, FRACTION_ARGS(avg_leaves_created),
         leaf_avg_split_time, global->leaf_split_max_time_ns,
         global->single_leaf_splits, single_leaf_avg_tuples,
         global->single_leaf_max_tuples);
   platform_log("-------------------------------------------------------------------------------------------------------------------------------|\n");
   platform_log("\n");

   platform_log("Filter Build Statistics\n");
   platform_log("---------------------------------------------------------------------------------\n");
   platform_log("| height |   built | avg tuples | avg build time (ns) | build_time / tuple (ns) |\n");
   platform_log("---------|---------|------------|---------------------|-------------------------|\n");

   avg_filter_tuples = global->root_filters_built == 0 ? 0 :
      global->root_filter_tuples / global->root_filters_built;
   avg_filter_time = global->root_filters_built == 0 ? 0 :
      global->root_filter_time_ns / global->root_filters_built;
   filter_time_per_tuple = global->root_filter_tuples == 0 ? 0 :
      global->root_filter_time_ns / global->root_filter_tuples;

   platform_log("|   root | %7lu | %10lu | %19lu | %23lu |\n",
         global->root_filters_built, avg_filter_tuples,
         avg_filter_time, filter_time_per_tuple);
   for (h = 1; h <= height; h++) {
      rev_h = height - h;
      avg_filter_tuples = global->filters_built[rev_h] == 0 ? 0 :
         global->filter_tuples[rev_h] / global->filters_built[rev_h];
      avg_filter_time = global->filters_built[rev_h] == 0 ? 0 :
         global->filter_time_ns[rev_h] / global->filters_built[rev_h];
      filter_time_per_tuple = global->filter_tuples[rev_h] == 0 ? 0 :
         global->filter_time_ns[rev_h] / global->filter_tuples[rev_h];
      platform_log("| %6u | %7lu | %10lu | %19lu | %23lu |\n",
            rev_h, global->filters_built[rev_h], avg_filter_tuples,
            avg_filter_time, filter_time_per_tuple);
   }
   platform_log("--------------------------------------------------------------------------------|\n");
   platform_default_log("\n");

   platform_log("Space Reclamation Statistics\n");
   platform_log("------------------------------------------------------------------------------------\n");
   platform_log("| height | space recs | tuples reclaimed in sr | tuples reclaimed | tuples per rec |\n");
   platform_log("|--------|------------|------------------------|------------------|----------------|\n");

   for (h = 1; h <= height; h++) {
      rev_h = height - h;
      uint64 avg_tuples_per_sr = global->space_recs[rev_h] == 0 ?
         0 : global->space_rec_tuples_reclaimed[rev_h] / global->space_recs[rev_h];
      platform_log("| %6u | %10lu | %22lu | %16lu | %14lu |\n",
            rev_h, global->space_recs[rev_h],
            global->space_rec_tuples_reclaimed[rev_h],
            global->tuples_reclaimed[rev_h], avg_tuples_per_sr);
   }
   platform_log("------------------------------------------------------------------------------------\n");
   task_print_stats(spl->ts);
   platform_default_log("\n");
   platform_free(spl->heap_id, global);
}

void
splinter_print_lookup_stats(splinter_handle *spl)
{
   if (!spl->cfg.use_stats) {
      platform_log("Statistics are not enabled\n");
      return;
   }

   threadid thr_i;
   uint32 h, rev_h;
   uint64 lookups;
   fraction avg_filter_lookups, avg_filter_false_positives, avg_branch_lookups;
   page_handle *node = splinter_node_get(spl, spl->root_addr);
   uint32 height = splinter_height(spl, node);
   splinter_node_unget(spl, &node);

   splinter_stats *global;

   global = TYPED_ZALLOC(spl->heap_id, global);
   if (global == NULL) {
      platform_error_log("Out of memory for stats\n");
      return;
   }

   for (thr_i = 0; thr_i < MAX_THREADS; thr_i++) {
      for (h = 0; h <= height; h++) {
         global->filter_lookups[h]         += spl->stats[thr_i].filter_lookups[h];
         global->branch_lookups[h]         += spl->stats[thr_i].branch_lookups[h];
         global->filter_false_positives[h] += spl->stats[thr_i].filter_false_positives[h];
         global->filter_negatives[h]       += spl->stats[thr_i].filter_negatives[h];
      }
      global->lookups_found     += spl->stats[thr_i].lookups_found;
      global->lookups_not_found += spl->stats[thr_i].lookups_not_found;
   }
   lookups = global->lookups_found + global->lookups_not_found;

   platform_log("Overall Statistics\n");
   platform_log("-----------------------------------------------------------------------------------\n");
   platform_log("| height:            %u\n", height);
   platform_log("| lookups:           %lu\n", lookups);
   platform_log("| lookups found:     %lu\n", global->lookups_found);
   platform_log("| lookups not found: %lu\n", global->lookups_not_found);
   platform_log("-----------------------------------------------------------------------------------\n");
   platform_log("\n");

   platform_log("Filter/Branch Statistics\n");
   platform_log("-------------------------------------------------------------------------------------\n");
   platform_log("height   | avg filter lookups | avg false pos | false pos rate | avg branch lookups |\n");
   platform_log("---------|--------------------|---------------|----------------|--------------------|\n");

   for (h = 0; h <= height; h++) {
      rev_h = height - h;
      if (lookups == 0) {
         avg_filter_lookups = zero_fraction;
         avg_filter_false_positives = zero_fraction;
         avg_branch_lookups = zero_fraction;
      } else {
         avg_filter_lookups =
            init_fraction(global->filter_lookups[rev_h], lookups);
         avg_filter_false_positives =
            init_fraction(global->filter_false_positives[rev_h], lookups);
         avg_branch_lookups = init_fraction(global->branch_lookups[rev_h],
                                            lookups);
      }

      uint64 filter_negatives = global->filter_lookups[rev_h];
      fraction false_positives_in_revision;
      if (filter_negatives == 0) {
         false_positives_in_revision = zero_fraction;
      } else {
         false_positives_in_revision =
         init_fraction(global->filter_false_positives[rev_h],
                       filter_negatives);
      }
      platform_log("%8u | "FRACTION_FMT(18, 2)" | "FRACTION_FMT(13, 4)" | "
                   FRACTION_FMT(14, 4)" | "FRACTION_FMT(18, 4)"\n",
                   rev_h, FRACTION_ARGS(avg_filter_lookups),
                   FRACTION_ARGS(avg_filter_false_positives),
                   FRACTION_ARGS(false_positives_in_revision),
                   FRACTION_ARGS(avg_branch_lookups));
   }
   platform_log("------------------------------------------------------------------------------------|\n");
   platform_default_log("\n");
   platform_free(spl->heap_id, global);
}
// clang-format on


void
splinter_print_lookup(splinter_handle *spl,
                      char            *key)
{
   bool found = FALSE;
   char data[MAX_MESSAGE_SIZE];

   // FIXME: [yfogel 2020-08-27] old existing race regarding root/...
   // look in memtables
   // if we want to point out it's just crappy debug code it needs comments saying that
   uint64 mt_gen_start = memtable_generation(spl->mt_ctxt);
   uint64 mt_gen_end = memtable_generation_retired(spl->mt_ctxt);
   for (uint64 mt_gen = mt_gen_start; mt_gen != mt_gen_end; mt_gen--) {
      bool memtable_is_compacted;
      uint64 root_addr = splinter_memtable_root_addr_for_lookup(spl, mt_gen,
            &memtable_is_compacted);

      btree_lookup(spl->cc, &spl->cfg.btree_cfg, root_addr, key, data, &found);
      if (found) {
         char key_str[128];
         char message_str[128];
         splinter_key_to_string(spl, key, key_str);
         splinter_message_to_string(spl, data, message_str);
         platform_log("Key %s found in memtable %lu (gen %lu comp %d) with data %s\n",
                      key_str,
                      root_addr,
                      mt_gen,
                      memtable_is_compacted,
                      message_str);
         btree_print_lookup(spl->cc, &spl->cfg.btree_cfg, root_addr,
                            PAGE_TYPE_MEMTABLE, key);
      }
      found = FALSE;
   }

   page_handle *node = splinter_node_get(spl, spl->root_addr);
   uint16 height = splinter_height(spl, node);
   for (uint16 h = height; h > 0; h--) {
      splinter_print_locked_node(spl, node, PLATFORM_DEFAULT_LOG_HANDLE);
      uint16 pivot_no = splinter_find_pivot(spl, node, key, less_than_or_equal);
      debug_assert(pivot_no < splinter_num_children(spl, node));
      splinter_pivot_data *pdata = splinter_get_pivot_data(spl, node, pivot_no);
      splinter_pivot_lookup(spl, node, pdata, key, data, &found);
      if (found) {
         char key_str[128];
         char message_str[128];
         splinter_key_to_string(spl, key, key_str);
         splinter_message_to_string(spl, data, message_str);
         platform_log("Key %s found in node %lu pivot %u with data %s\n",
                      key_str, node->disk_addr, pivot_no, message_str);
         found = FALSE;
      } else {
         for (uint16 branch_no = pdata->start_branch;
              branch_no != splinter_end_branch(spl, node);
              branch_no = splinter_branch_no_add(spl, branch_no, 1)) {
            splinter_branch *branch = splinter_get_branch(spl, node, branch_no);
            splinter_btree_lookup(spl, branch, key, data, &found);
            if (found) {
               char key_str[128];
               char message_str[128];
               splinter_key_to_string(spl, key, key_str);
               splinter_message_to_string(spl, data, message_str);
               platform_log("!! Key %s found in branch %u of node %lu pivot %u "
                            "with data %s\n",
                            key_str, branch_no, node->disk_addr, pivot_no,
                            message_str);
            }
            found = FALSE;
         }
      }
      page_handle *child = splinter_node_get(spl, pdata->addr);
      splinter_node_unget(spl, &node);
      node = child;
   }

   // look in leaf
   splinter_print_locked_node(spl, node, PLATFORM_DEFAULT_LOG_HANDLE);
   splinter_pivot_data *pdata = splinter_get_pivot_data(spl, node, 0);
   splinter_pivot_lookup(spl, node, pdata, key, data, &found);
   if (found) {
      char key_str[128];
      char message_str[128];
      splinter_key_to_string(spl, key, key_str);
      splinter_message_to_string(spl, data, message_str);
      platform_log("Key %s found in node %lu pivot %u with data %s\n",
                   key_str, node->disk_addr, 0, message_str);
      found = FALSE;
   } else {
      for (uint16 branch_no = pdata->start_branch;
           branch_no != splinter_end_branch(spl, node);
           branch_no = splinter_branch_no_add(spl, branch_no, 1)) {
         splinter_branch *branch = splinter_get_branch(spl, node, branch_no);
         splinter_btree_lookup(spl, branch, key, data, &found);
         if (found) {
            char key_str[128];
            char message_str[128];
            splinter_key_to_string(spl, key, key_str);
            splinter_message_to_string(spl, data, message_str);
            platform_log("!! Key %s found in branch %u of node %lu pivot %u "
                  "with data %s\n",
                  key_str, branch_no, node->disk_addr, 0, message_str);
         }
      }
   }
   splinter_node_unget(spl, &node);
}

void
splinter_reset_stats(splinter_handle *spl)
{
   if (spl->cfg.use_stats) {
      memset(spl->stats, 0, MAX_THREADS * sizeof(splinter_stats));
   }
}

uint64
splinter_branch_count_num_tuples(splinter_handle *spl,
                                 page_handle     *node,
                                 uint16           branch_no)
{
   uint16 num_children = splinter_num_children(spl, node);
   uint64 num_tuples = 0;
   for (uint16 pivot_no = 0; pivot_no < num_children; pivot_no++) {
      if (splinter_branch_live_for_pivot(spl, node, branch_no, pivot_no)) {
         num_tuples +=
            splinter_pivot_tuples_in_branch(spl, node, pivot_no, branch_no);
      }
   }
   return num_tuples;
}

bool
splinter_node_print_branches(splinter_handle *spl,
                             uint64           addr,
                             void            *arg)
{
   page_handle *node = splinter_node_get(spl, addr);

   platform_log("------------------------------------------------------------------\n");
   platform_log("| node %12lu height %u\n", addr, splinter_height(spl, node));
   platform_log("------------------------------------------------------------------\n");
   uint16 num_pivot_keys = splinter_num_pivot_keys(spl, node);
   platform_log("| pivots:\n");
   for (uint16 pivot_no = 0; pivot_no < num_pivot_keys; pivot_no++) {
      char key_str[128];
      splinter_key_to_string(spl, splinter_get_pivot(spl, node, pivot_no), key_str);
      platform_log("| %u: %s\n", pivot_no, key_str);
   }

   platform_log("--------------------------------------------------------------------\n");
   platform_log("| branch |     addr     |  num tuples  |    space    |  space amp  |\n");
   platform_log("--------------------------------------------------------------------\n");
   uint16 start_branch = splinter_start_branch(spl, node);
   uint16 end_branch = splinter_end_branch(spl, node);
   for (uint16 branch_no = start_branch;
        branch_no != end_branch;
        branch_no = splinter_branch_no_add(spl, branch_no, 1))
   {
      uint64 addr = splinter_get_branch(spl, node, branch_no)->root_addr;
      uint64 num_tuples_in_branch = splinter_branch_count_num_tuples(spl, node, branch_no);
      // FIXME: [aconway 2021-08-21] this is broken and also may not have been
      // accurate before
      uint64 kib_in_branch = 0;
      // splinter_branch_extent_count(spl, node, branch_no);
      kib_in_branch *= spl->cfg.extent_size / 1024;
      fraction space_amp = init_fraction(kib_in_branch * 1024,
            num_tuples_in_branch * (spl->cfg.data_cfg->key_size +
               spl->cfg.data_cfg->message_size));
      platform_log("| %6u | %12lu | %12lu | %8luKiB |   "FRACTION_FMT(2,2)"   |\n",
            branch_no, addr, num_tuples_in_branch, kib_in_branch,
            FRACTION_ARGS(space_amp));
   }
   platform_log("------------------------------------------------------------------\n");
   platform_log("\n");
   splinter_node_unget(spl, &node);
   return TRUE;
}

void
splinter_print_branches(splinter_handle *spl)
{
   splinter_for_each_node(spl, splinter_node_print_branches, NULL);
}

// bool
// splinter_node_print_extent_count(splinter_handle *spl,
//                                 uint64           addr,
//                                 void            *arg)
//{
//   page_handle *node = splinter_node_get(spl, addr);
//
//   uint16 start_branch = splinter_start_branch(spl, node);
//   uint16 end_branch = splinter_end_branch(spl, node);
//   uint64 num_extents = 0;
//   for (uint16 branch_no = start_branch;
//        branch_no != end_branch;
//        branch_no = splinter_branch_no_add(spl, branch_no, 1))
//   {
//      num_extents += splinter_branch_extent_count(spl, node, branch_no);
//   }
//   platform_log("%8lu\n", num_extents);
//   splinter_node_unget(spl, &node);
//   return TRUE;
//}
//
// void
// splinter_print_extent_counts(splinter_handle *spl)
//{
//   platform_log("extent counts:\n");
//   splinter_for_each_node(spl, splinter_node_print_extent_count, NULL);
//}

/*
 *-----------------------------------------------------------------------------
 *
 * splinter_config_init --
 *
 *       Initialize splinter config
 *       This function calls btree_config_init
 *
 *-----------------------------------------------------------------------------
 */

void
splinter_config_init(splinter_config *splinter_cfg,
                     data_config     *data_cfg,
                     log_config      *log_cfg,
                     uint64           memtable_capacity,
                     uint64           fanout,
                     uint64           max_branches_per_node,
                     uint64           btree_rough_count_height,
                     uint64           page_size,
                     uint64           extent_size,
                     uint64           filter_remainder_size,
                     uint64           filter_index_size,
                     uint64           reclaim_threshold,
                     uint64           use_log,
                     uint64           use_stats)
{
   uint64 splinter_pivot_size;
   uint64 bytes_for_branches;
   routing_config *index_filter_cfg = &splinter_cfg->index_filter_cfg;
   routing_config *leaf_filter_cfg = &splinter_cfg->leaf_filter_cfg;

   ZERO_CONTENTS(splinter_cfg);
   splinter_cfg->data_cfg = data_cfg;

   splinter_cfg->log_cfg = log_cfg;

   splinter_cfg->page_size             = page_size;
   splinter_cfg->extent_size           = extent_size;
   splinter_cfg->fanout                = fanout;
   splinter_cfg->max_branches_per_node = max_branches_per_node;
   splinter_cfg->reclaim_threshold     = reclaim_threshold;
   splinter_cfg->use_log               = use_log;
   splinter_cfg->use_stats             = use_stats;

   splinter_pivot_size = data_cfg->key_size + splinter_pivot_message_size();
   // Setting hard limit and over overprovisioning
   splinter_cfg->max_pivot_keys = splinter_cfg->fanout + 6;
   bytes_for_branches = splinter_cfg->page_size - splinter_trunk_hdr_size()
      - splinter_cfg->max_pivot_keys * splinter_pivot_size;
   splinter_cfg->hard_max_branches_per_node
      = bytes_for_branches / sizeof(splinter_branch) - 1;

   // Initialize point message btree
   btree_config_init(&splinter_cfg->btree_cfg,
                     splinter_cfg->data_cfg,
                     btree_rough_count_height,
                     splinter_cfg->page_size, splinter_cfg->extent_size);

   // FIXME: [yfogel 2020-08-27] MUST not be hardcoded for
   //    SPLINTER_NUM_MEMTABLES
   //    tests need to specify and that must happen HERE
   //    so must be plumbed
   memtable_config_init(&splinter_cfg->mt_cfg, &splinter_cfg->btree_cfg,
         SPLINTER_NUM_MEMTABLES, memtable_capacity);

   // Has to be set after btree_config_init is called
   splinter_cfg->max_tuples_per_node
      = splinter_cfg->fanout * splinter_cfg->mt_cfg.max_tuples_per_memtable;
   splinter_cfg->target_leaf_tuples = splinter_cfg->max_tuples_per_node / 2;

   // filter config settings
   index_filter_cfg->page_size = page_size;
   leaf_filter_cfg->page_size  = page_size;
   index_filter_cfg->extent_size = extent_size;
   leaf_filter_cfg->extent_size  = extent_size;

   index_filter_cfg->index_size = filter_index_size;
   index_filter_cfg->seed       = 42;
   index_filter_cfg->hash       = splinter_cfg->data_cfg->key_hash;
   index_filter_cfg->data_cfg   = splinter_cfg->data_cfg;
   index_filter_cfg->log_index_size =
      31 - __builtin_clz(index_filter_cfg->index_size);
   memmove(leaf_filter_cfg, index_filter_cfg, sizeof(*leaf_filter_cfg));

   uint64 filter_max_fingerprints = splinter_cfg->max_tuples_per_node;
   uint64 filter_quotient_size = 64 - __builtin_clzll(filter_max_fingerprints);
   uint64 filter_fingerprint_size = filter_remainder_size + filter_quotient_size;
   index_filter_cfg->fingerprint_size = filter_fingerprint_size;
   leaf_filter_cfg->fingerprint_size = filter_fingerprint_size;
   uint64 max_value = splinter_cfg->max_branches_per_node;
   size_t max_value_size = 64 - __builtin_clzll(max_value);
   if (filter_fingerprint_size > 32 - max_value_size) {
      platform_error_log("Fingerprint size %lu too large, max value size is %lu, "
                         "setting to %lu\n",
                         filter_fingerprint_size, max_value_size,
                         32 - max_value_size);
      index_filter_cfg->fingerprint_size = 32 - max_value_size;
      leaf_filter_cfg->fingerprint_size = 32 - max_value_size;
   }

   platform_log("fingerprint_size: %u\n", leaf_filter_cfg->fingerprint_size);

   /*
    * Set filter index size
    *
    * In quick_filter_init() we have this assert:
    *   index / addrs_per_page < cfg->extent_size / cfg->page_size
    * where
    *   - cfg is of type quick_filter_config
    *   - index is less than num_indices, which equals to params.num_buckets /
    *     cfg->index_size. params.num_buckets should be less than
    *     splinter_cfg.max_tuples_per_node
    *   - addrs_per_page = cfg->page_size / sizeof(uint64)
    *   - pages_per_extent = cfg->extent_size / cfg->page_size
    *
    * Therefore we have the following constraints on filter-index-size:
    *   (max_tuples_per_node / filter_cfg.index_size) / addrs_per_page <
    *   pages_per_extent
    * ->
    *   max_tuples_per_node / filter_cfg.index_size < addrs_per_page *
    *   pages_per_extent
    * ->
    *   filter_cfg.index_size > (max_tuples_per_node / (addrs_per_page *
    *   pages_per_extent))
    */
   uint64 addrs_per_page = splinter_cfg->page_size / sizeof(uint64);
   uint64 pages_per_extent = splinter_cfg->extent_size /
      splinter_cfg->page_size;
   while (leaf_filter_cfg->index_size <= splinter_cfg->max_tuples_per_node /
       (addrs_per_page * pages_per_extent)) {
      platform_error_log("filter-index-size: %u is too small, "
                         "setting to %u\n",
                         leaf_filter_cfg->index_size, leaf_filter_cfg->index_size * 2);
      leaf_filter_cfg->index_size *= 2;
      leaf_filter_cfg->log_index_size++;
   }
}

size_t
splinter_get_scratch_size()
{
   return sizeof(splinter_task_scratch);
}<|MERGE_RESOLUTION|>--- conflicted
+++ resolved
@@ -928,11 +928,7 @@
 page_handle *
 splinter_alloc(splinter_handle *spl, uint64 height)
 {
-<<<<<<< HEAD
-   uint64 addr = mini_allocator_alloc(&spl->mini, height, null_slice, NULL);
-=======
-   uint64 addr = mini_alloc(&spl->mini, height, NULL, NULL);
->>>>>>> fdac74b9
+   uint64 addr = mini_alloc(&spl->mini, height, null_slice, NULL);
    return cache_alloc(spl->cc, addr, PAGE_TYPE_TRUNK);
 }
 
@@ -2998,11 +2994,7 @@
    memtable *mt = splinter_get_memtable(spl, generation);
 
    memtable_transition(mt, MEMTABLE_STATE_FINALIZED, MEMTABLE_STATE_COMPACTING);
-<<<<<<< HEAD
-   mini_allocator_release(&mt->mini, null_slice);
-=======
-   mini_release(&mt->mini, NULL);
->>>>>>> fdac74b9
+   mini_release(&mt->mini, null_slice);
 
    splinter_compacted_memtable *cmt =
       splinter_get_compacted_memtable(spl, generation);
@@ -7063,13 +7055,8 @@
 
    splinter_for_each_node(spl, splinter_node_destroy, NULL);
 
-<<<<<<< HEAD
-   mini_allocator_zap(spl->cc, NULL, spl->mini.meta_head, null_slice, null_slice,
-         PAGE_TYPE_TRUNK);
-=======
-   mini_release(&spl->mini, NULL);
+   mini_release(&spl->mini, null_slice);
    mini_unkeyed_dec_ref(spl->cc, spl->mini.meta_head, PAGE_TYPE_TRUNK);
->>>>>>> fdac74b9
 
    // clear out this splinter table from the meta page.
    allocator_remove_super_addr(spl->al, spl->id);
