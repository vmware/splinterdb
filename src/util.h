--- conflicted
+++ resolved
@@ -379,9 +379,6 @@
    (((intval) < 10)     ? "d"                                                  \
     : ((intval) < 100)  ? "2d"                                                 \
     : ((intval) < 1000) ? "3d"                                                 \
-<<<<<<< HEAD
-                        : "4d")
-=======
                         : "4d")
 
 // Length of output buffer to snprintf()-into size as string w/ unit specifier
@@ -419,6 +416,3 @@
           onstack_chartmp.buffer, sizeof(onstack_chartmp.buffer), fmtstr, sz); \
        onstack_chartmp;                                                        \
     }).buffer)
-
-#endif // _SPLINTER_UTIL_H_
->>>>>>> fa990cf0
