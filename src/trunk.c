// Copyright 2018-2021 VMware, Inc.
// SPDX-License-Identifier: Apache-2.0

/*
 * trunk.c --
 *
 *     This file contains the implementation for SplinterDB.
 */

#include "platform.h"

#include "trunk.h"
#include "btree.h"
#include "memtable.h"
#include "routing_filter.h"
#include "shard_log.h"
#include "merge.h"
#include "task.h"
#include "util.h"
#include "srq.h"

#include "poison.h"

#define LATENCYHISTO_SIZE 15

static const int64 latency_histo_buckets[LATENCYHISTO_SIZE] = {
   1,          // 1   ns
   10,         // 10  ns
   100,        // 100 ns
   500,        // 500 ns
   1000,       // 1   us
   5000,       // 5   us
   10000,      // 10  us
   100000,     // 100 us
   500000,     // 500 us
   1000000,    // 1   ms
   5000000,    // 5   ms
   10000000,   // 10  ms
   100000000,  // 100 ms
   1000000000, // 1   s
   10000000000 // 10  s
};

/*
 * At any time, one Memtable is "active" for inserts / updates.
 * At any time, the most # of Memtables that can be active or in one of these
 * states, such as, compaction, incorporation, reclamation, is given by this
 * limit.
 */
#define TRUNK_NUM_MEMTABLES (4)

/*
 * These are hard-coded to values so that statically allocated
 * structures sized by these limits can fit within 4K byte pages.
 *
 * NOTE: The bundle and sub-bundle related limits below are used to size arrays
 * of structures in splinter_trunk_hdr{}; i.e. Splinter pages of type
 * PAGE_TYPE_TRUNK. So these constants do affect disk-resident structures.
 */
#define TRUNK_MAX_PIVOTS            (20)
#define TRUNK_MAX_BUNDLES           (12)
#define TRUNK_MAX_SUBBUNDLES        (24)
#define TRUNK_MAX_SUBBUNDLE_FILTERS (24U)

/*
 * For a "small" range query, you don't want to prefetch pages.
 * This is the minimal # of items requested before we turn ON prefetching.
 * (Empirically established through past experiments, for small key-value
 * pairs. So, _may_ be less efficient in general cases. Needs a revisit.)
 */
#define TRUNK_PREFETCH_MIN (16384)

/*
 * If space reclamation had been configured when Splinter was instantiated.
 * Splinter can perform extra compactions to reclaim space.
 * Compactions are added to the space reclamation queue if the "estimated"
 * amount of space that can be reclaimed is > this limit.
 */
#define TRUNK_MIN_SPACE_RECL (2048)

/* Some randomly chosen Splinter super-block checksum seed. */
#define TRUNK_SUPER_CSUM_SEED (42)

/*
 * When a leaf becomes full, Splinter estimates the amount of data in the leaf.
 * If the 'estimated' amount of data is > this threshold, Splinter will split
 * the leaf. Otherwise, the leaf page will be compacted.
 * (This limit has also been empirically established thru in-house experiments.)
 */
#define TRUNK_SINGLE_LEAF_THRESHOLD_PCT (75)

/*
 * Index of the trunk_root_lock batch rwlock used.
 */
#define TRUNK_ROOT_LOCK_IDX 0

/*
 * During Splinter configuration, the fanout parameter is provided by the user.
 * SplinterDB defers internal node splitting in order to use hand-over-hand
 * locking. As a result, index nodes may temporarily have more pivots than the
 * fanout. Therefore, the number of pivot keys is over-provisioned by this
 * value.
 */
#define TRUNK_EXTRA_PIVOT_KEYS (6)

#define TRUNK_INVALID_PIVOT_NO (UINT16_MAX)

/*
 * Trunk logging functions.
 *
 * If verbose_logging_enabled is enabled in trunk_config, these functions print
 * to cfg->log_handle.
 */

static inline bool32
trunk_verbose_logging_enabled(trunk_handle *spl)
{
   return spl->cfg.verbose_logging_enabled;
}

static inline platform_log_handle *
trunk_log_handle(trunk_handle *spl)
{
   platform_assert(trunk_verbose_logging_enabled(spl));
   platform_assert(spl->cfg.log_handle != NULL);
   return spl->cfg.log_handle;
}

static inline platform_status
trunk_open_log_stream_if_enabled(trunk_handle           *spl,
                                 platform_stream_handle *stream)
{
   if (trunk_verbose_logging_enabled(spl)) {
      return platform_open_log_stream(stream);
   }
   return STATUS_OK;
}

static inline void
trunk_close_log_stream_if_enabled(trunk_handle           *spl,
                                  platform_stream_handle *stream)
{
   if (trunk_verbose_logging_enabled(spl)) {
      platform_assert(stream != NULL);
      platform_close_log_stream(stream, trunk_log_handle(spl));
   }
}

#define trunk_log_stream_if_enabled(spl, _stream, message, ...)                \
   do {                                                                        \
      if (trunk_verbose_logging_enabled(spl)) {                                \
         platform_log_stream(                                                  \
            (_stream), "[%3lu] " message, platform_get_tid(), ##__VA_ARGS__);  \
      }                                                                        \
   } while (0)

#define trunk_default_log_if_enabled(spl, message, ...)                        \
   do {                                                                        \
      if (trunk_verbose_logging_enabled(spl)) {                                \
         platform_default_log(message, __VA_ARGS__);                           \
      }                                                                        \
   } while (0)

void
trunk_print_locked_node(platform_log_handle *log_handle,
                        trunk_handle        *spl,
                        trunk_node          *node);

static inline void
trunk_log_node_if_enabled(platform_stream_handle *stream,
                          trunk_handle           *spl,
                          trunk_node             *node)
{
   if (trunk_verbose_logging_enabled(spl)) {
      platform_log_handle *log_handle =
         platform_log_stream_to_log_handle(stream);
      trunk_print_locked_node(log_handle, spl, node);
   }
}

/*
 *-----------------------------------------------------------------------------
 * SplinterDB Structure:
 *
 *       SplinterDB is a size-tiered Be-tree. It has a superstructure called
 *       the trunk tree, which consists of trunk nodes. Each trunk node
 *       contains pointers to a collection of branches. Each branch is a B-tree
 *       which stores key-value pairs (tuples). All the actual data is stored
 *       in the branches, and the trunk indexes and organizes the data.
 *-----------------------------------------------------------------------------
 */

/*
 *-----------------------------------------------------------------------------
 * Substructures:
 *
 *       B-trees:
 *          SplinterDB makes use of B-trees, which come in two flavors, dynamic
 *          and static.
 *
 *          dynamic: Dynamic B-trees are used in the memtable (see
 *             below) and are mutable B-trees, supporting
 *             insertions. The mutable operations on B-trees must use
 *             a btree_dynamic_handle.
 *
 *          static: Static B-trees are used as branches and are
 *             immutable. Static btrees are accessed
 *             using their root_addr, which is thinly wrapped using
 *             their root_addr, which is thinly wrapped using
 *             btree_static_handle.
 *-----------------------------------------------------------------------------
 */


/*
 *-----------------------------------------------------------------------------
 * Insertion Path:
 *
 *       Memtable Insertions are first inserted into a memtable, which
 *          is a dynamic btree. SplinterDB uses
 *          multiple memtables so that when one memtable fills,
 *          insertions can continue into another memtable while the
 *          first is incorporated.
 *
 *          As part of this process, the generation number of the leaf into
 *          which the new tuple is placed is returned and stored in the log (if
 *          used) in order to establish a per-key temporal ordering.  The
 *          memtable also keeps a list of fingerprints, fp_arr, which are used
 *          to build the filter when the memtable becomes a branch.
 *
 *       Incorporation When the memtable fills, it is incorporated
 *          into the root node. The memtable locks itself to inserts
 *          (but not lookups), Splinter switches the active memtable,
 *          then the filter is built from the fp_arr, and the
 *          btree in the memtable is inserted into the
 *          root as a new (distinct) branch.  Then the memtable is
 *          reinitialized with a new (empty) btree and unlocked.
 *
 *       Flushing
 *          A node is considered full when it has max_tuples_per_node tuples
 *          (set to be fanout * memtable_capacity) or when it has
 *          max_branches_per_node branches. The first condition ensures that
 *          data moves down the tree and the second limits the number of
 *          branches on a root-to-leaf path and therefore the worst-case lookup
 *          cost.
 *
 *          When a node fills, a flush is initiated to each pivot (child) of
 *          the node which has at least max_branches_per_node live branches. If
 *          the node is still full, it picks the pivot which has the most
 *          tuples and flushes to that child and repeats this process until the
 *          node is no longer full.
 *
 *          A flush consists of flushing all the branches which are live for
 *          the pivot into a bundle in the child. A bundle is a contiguous
 *          range of branches in a trunk node, see trunk node documentation
 *          below. A flush to a given pivot makes all branches and bundles in
 *          the parent no longer "live" for that pivot.
 *
 *       Compaction (after flush)
 *          After a flush completes, a compact_bundle job is issued for the
 *          bundle which was created. This job first checks if the node is full
 *          and if so flushes until it is no longer full. Then it compacts all
 *          the tuples in the bundle which are live for the node (are within
 *          the node's key range and have not been flushed), and replaces the
 *          bundle with the resulting compacted branch.
 *
 *       Split (internal)
 *          During a flush, if the child has more pivots than the configured
 *          fanout, it is split. Note that pivots are added at other times (to
 *          the parent of an internal or leaf split), so nodes may
 *          temporarily exceed the fanout. Splits are not initiated then,
 *          because the hand-over-hand locking protocol means that the lock of
 *          the grandparent is not held and it is awkward for try to acquire
 *          locks going up the tree.
 *
 *          An internal node split is a logical split: the trunk node is
 *          copied, except the first (fanout/2) pivots become the pivots of
 *          the left node and the remaining pivots become the right node. No
 *          compaction is initiated, and the branches and bundles of the node
 *          pre-split are shared between the new left and right nodes.
 *
 *       Split (leaf)
 *          When a leaf has more than cfg->max_tuples_per_node (fanout *
 *          memtable_capacity), it is considered full.
 *
 *          When a leaf is full, it is split logically: new pivots are
 *          calculated, new leaves are created with those pivots as min/max
 *          keys, and all the branches in the leaf at the time of the split are
 *          shared between them temporarily as a single bundle in each.  This
 *          split happens synchronously with the flush.
 *
 *          A compact_bundle job is issued for each new leaf, which
 *          asynchronously compacts the shared branches into a single unshared
 *          branch with the tuples from each new leaf's range.
 *-----------------------------------------------------------------------------
 */

/*
 *-----------------------------------------------------------------------------
 * Interactions between Concurrent Processes
 *
 *       The design of SplinterDB allows flushes, compactions, internal node
 *       split and leaf splits to happen concurrently, even within the same
 *       node. The ways in which these processes can interact are detailed
 *       here.
 *
 *  o Flushes and compactions:
 *
 *       1. While a compaction has been scheduled or is in process, a flush may
 *          occur. This will flush the bundle being compacted to the child and
 *          the in-progress compaction will continue as usual. Note that the
 *          tuples which are flushed will still be compacted if the compaction
 *          is in progress, which results in some wasted work.
 *       2. As a result of 1., while a compaction has been scheduled, its
 *          bundle may be flushed to all children, so that it is no longer
 *          live. In this case, when the compact_bundle job initiates, it
 *          detects that the bundle is not live and aborts before compaction.
 *       3. Similarly, if the bundle for an in-progress compaction is flushed
 *          to all children, when it completes, it will detect that the bundle
 *          is no longer live and it will discard the output.
 *
 *  o Flushes and internal/leaf splits:
 *
 *          Flushes and internal/leaf splits are synchronous and do not
 *          interact.
 *
 *  o Internal splits and compaction:
 *
 *       4. If an internal split occurs in a node which has a scheduled
 *          compaction, when the compact_bundle job initiates it will detect
 *          the node split using the node's generation number
 *          (hdr->generation). It then creates a separate compact_bundle job on
 *          the new sibling.
 *       5. If an internal split occurs in a node with an in-progress
 *          compaction, the bundle being compacted is copied to the new
 *          sibling.  When the compact_bundle job finishes compaction and
 *          fetches the node to replace the bundle, the node split is detected
 *          using the generation number, and the bundle is replaced in the new
 *          sibling as well. Note that the output of the compaction will
 *          contain tuples for both the node and its new sibling.
 *
 *  o Leaf splits and compaction:
 *
 *       6. If a compaction is scheduled or in progress when a leaf split
 *          triggers, the leaf split will start its own compaction job on the
 *          bundle being compacted. When the compaction job initiates or
 *          finishes, it will detect the leaf split using the generation number
 *          of the leaf, and abort.
 *-----------------------------------------------------------------------------
 */

/*
 *-----------------------------------------------------------------------------
 * Trunk Nodes: splinter trunk_hdr{}: Disk-resident structure
 *
 *   A trunk node, on pages of PAGE_TYPE_TRUNK type, consists of the following:
 *
 *       Header
 *          meta data
 *       ---------
 *       Array of bundles
 *          When a collection of branches are flushed into a node, they are
 *          organized into a bundle. This bundle will be compacted into a
 *          single branch by a call to trunk_compact_bundle. Bundles are
 *          implemented as a collection of subbundles, each of which covers a
 *          range of branches.
 *       ----------
 *       Array of subbundles
 *          A subbundle consists of the branches from a single ancestor (really
 *          that ancestor's pivot). During a flush, all the whole branches in
 *          the parent are collected into a subbundle in the child and any
 *          subbundles in the parent are copied to the child.
 *
 *          Subbundles function properly in the current design, but are not
 *          used for anything. They are going to be used for routing filters.
 *       ----------
 *       Array of pivots: Each node has a pivot corresponding to each
 *          child as well as an additional last pivot which contains
 *          an exclusive upper bound key for the node. Each pivot has
 *          a key which is an inclusive lower bound for the keys in
 *          its child node (as well as the btree
 *          rooted there). This means that the key for the 0th pivot
 *          is an inclusive lower bound for all keys in the node.
 *          Each pivot also has its own start_branch, which is used to
 *          determine which branches have tuples for that pivot (the
 *          range start_branch to end_branch).
 *
 *          Each pivot's key is accessible via a call to trunk_get_pivot() and
 *          the remaining data is accessible via a call to
 *          trunk_get_pivot_data().
 *
 *          The number of pivots on a trunk page has two different limits:
 *           - A user-configurable static soft limit (fanout)
 *           - An internally determined hard limit (max_pivot_keys), based on
 *             the specified 'fanout' setting.
 *
 *          When the soft limit is reached, it will cause the node to split the
 *          next time it is flushed into (see internal node splits above).
 *          Note that multiple pivots can be added to the parent of a leaf
 *          during a split and multiple splits could theoretically occur before
 *          the node is flushed into again, so the fanout limit may temporarily
 *          be exceeded by multiple pivots.
 *
 *          The hard limit is the amount of physical space in the node which can
 *          be used for pivots and cannot be exceeded.
 *
 *  Limits: The default fanout is 8 and the hard limit is 3x the fanout. Note
 *          that the additional last pivot (containing the exclusive upper
 *          bound to the node) counts towards the hard limit (because it uses
 *          physical space), but not the soft limit.
 *       ----------
 *       Array of branches
 *          Whole branches: The branches from hdr->start_branch to
 *             hdr->start_frac_branch are "whole" branches, each of which is
 *             the output of a compaction or incorporation.
 *          Fractional branches: From hdr->start_frac_branch to hdr->end_branch
 *             are "fractional" branches that are part of bundles and are in
 *             the process of being compacted into whole branches.
 *
 *          Logically, each whole branch and each bundle counts toward the
 *          number of branches in the node (or pivot), since each bundle
 *          represents a single branch after compaction.
 *
 *          There are two limits on the number of branches in a node. The soft
 *          limit (max_branches_per_node) refers to logical branches (each
 *          whole branch and each bundle counts as a logical branch), and when
 *          there are more logical branches than the soft limit, the node is
 *          considered full and flushed until there are fewer branches than the
 *          soft limit. The hard limit (hard_max_branches_per_node) is the
 *          number of branches (whole and fractional) for which there is
 *          physical room in the node, and as a result cannot be exceeded. An
 *          attempt to flush _into_ a node which is at the hard limit will fail.
 *-----------------------------------------------------------------------------
 */


/*
 *-----------------------------------------------------------------------------
 * structs
 *-----------------------------------------------------------------------------
 */

/*
 *-----------------------------------------------------------------------------
 * Splinter Super Block: Disk-resident structure.
 * Super block lives on page of page type == PAGE_TYPE_SUPERBLOCK.
 *-----------------------------------------------------------------------------
 */
typedef struct ONDISK trunk_super_block {
   uint64 root_addr; // Address of the root of the trunk for the instance
                     // referenced by this superblock.
   uint64      next_node_id;
   uint64      meta_tail;
   uint64      log_addr;
   uint64      log_meta_addr;
   uint64      timestamp;
   bool32      checkpointed;
   bool32      unmounted;
   checksum128 checksum;
} trunk_super_block;

/*
 * A subbundle is a collection of branches which originated in the same node.
 * It is used to organize branches with their routing filters when they are
 * flushed or otherwise moved or reorganized. A query to the node uses the
 * routing filter to filter the branches in the subbundle.
 * Disk-resident artifact.
 */
typedef uint16 trunk_subbundle_state_t;
typedef enum trunk_subbundle_state {
   SB_STATE_INVALID = 0,
   SB_STATE_UNCOMPACTED_INDEX,
   SB_STATE_UNCOMPACTED_LEAF,
   SB_STATE_COMPACTED, // compacted subbundles are always index
} trunk_subbundle_state;

/*
 *-----------------------------------------------------------------------------
 * Splinter Sub-bundle: Disk-resident structure on PAGE_TYPE_TRUNK pages.
 *-----------------------------------------------------------------------------
 */
typedef struct ONDISK trunk_subbundle {
   trunk_subbundle_state_t state;
   uint16                  start_branch;
   uint16                  end_branch;
   uint16                  start_filter;
   uint16                  end_filter;
} trunk_subbundle;

/*
 *-----------------------------------------------------------------------------
 * Splinter Bundle: Disk-resident structure on PAGE_TYPE_TRUNK pages.
 *
 * A flush moves branches from the parent to a bundle in the child. The bundle
 * is then compacted with a compact_bundle job.
 *
 * Branches are organized into subbundles.
 *
 * When a compact_bundle job completes, the branches in the bundle are replaced
 * with the outputted branch of the compaction and the bundle is marked
 * compacted. If there is not an earlier uncompacted bundle, the bundle can be
 * released and the compacted branch can become a whole branch. This is to
 * maintain the invariant that the outstanding bundles form a contiguous range.
 *-----------------------------------------------------------------------------
 */
typedef struct ONDISK trunk_bundle {
   uint16 start_subbundle;
   uint16 end_subbundle;
   uint64 num_tuples;
   uint64 num_kv_bytes;
} trunk_bundle;

/*
 *-----------------------------------------------------------------------------
 * Trunk headers: Disk-resident structure
 *
 * Contains metadata for trunk nodes. See below for comments on fields.
 * Found on pages of page type == PAGE_TYPE_TRUNK
 *
 * Generation numbers are used by asynchronous processes to detect node splits.
 *    internal nodes: Splits increment the generation number of the left node.
 *       If a process visits a node with generation number g, then returns at a
 *       later point, it can find all the nodes which it splits into by search
 *       right until it reaches a node with generation number g (inclusive).
 *    leaves: Splits increment the generation numbers of all the resulting
 *       leaves. This is because there are no processes which need to revisit
 *       all the created leaves.
 *-----------------------------------------------------------------------------
 */
typedef struct ONDISK trunk_hdr {
   uint64 node_id;
   uint16 num_pivot_keys;   // number of used pivot keys (== num_children + 1)
   uint16 height;           // height of the node
   uint64 pivot_generation; // counter incremented when new pivots are added

   uint16 start_branch;      // first live branch
   uint16 start_frac_branch; // first fractional branch (branch in a bundle)
   uint16 end_branch;        // successor to the last live branch
   uint16 start_bundle;      // first live bundle
   uint16 end_bundle;        // successor to the last live bundle
   uint16 start_subbundle;   // first live subbundle
   uint16 end_subbundle;     // successor to the last live subbundle
   uint16 start_sb_filter;   // first subbundle filter
   uint16 end_sb_filter;     // successor to the last sb filter

   trunk_bundle    bundle[TRUNK_MAX_BUNDLES];
   trunk_subbundle subbundle[TRUNK_MAX_SUBBUNDLES];
   routing_filter  sb_filter[TRUNK_MAX_SUBBUNDLE_FILTERS];
} trunk_hdr;

/*
 *-----------------------------------------------------------------------------
 * Splinter Pivot Data: Disk-resident structure on Trunk pages
 *
 * A trunk_pivot_data struct consists of the trunk_pivot_data header
 * followed by cfg.max_key_size bytes of space for the pivot key.  An
 * array of trunk_pivot_datas appears on trunk pages, following the
 * end of struct trunk_hdr{}. This array is sized by configured
 * max_pivot_keys hard-limit.
 *
 * The generation is used by asynchronous processes to determine when a pivot
 * has split
 *-----------------------------------------------------------------------------
 */
typedef struct ONDISK trunk_pivot_data {
   uint64 addr;                // PBN of the child
   uint64 num_kv_bytes_whole;  // # kv bytes for this pivot in whole branches
   uint64 num_kv_bytes_bundle; // # kv bytes for this pivot in bundles
   uint64 num_tuples_whole;    // # tuples for this pivot in whole branches
   uint64 num_tuples_bundle;   // # tuples for this pivot in bundles
   uint64 generation;          // receives new higher number when pivot splits
   uint16 start_branch;        // first branch live (not used in leaves)
   uint16 start_bundle;        // first bundle live (not used in leaves)
   routing_filter filter;      // routing filter for keys in this pivot
   int64          srq_idx;     // index in the space rec queue
   ondisk_key     pivot;
} trunk_pivot_data;

/*
 *-----------------------------------------------------------------------------
 * Trunk Node Access Wrappers
 *-----------------------------------------------------------------------------
 */

static inline void
trunk_node_get(cache *cc, uint64 addr, trunk_node *node)
{
   debug_assert(addr != 0);
   node->addr = addr;
   node->page = cache_get(cc, node->addr, TRUE, PAGE_TYPE_TRUNK);
   node->hdr  = (trunk_hdr *)(node->page->data);
}

static inline void
trunk_node_unget(cache *cc, trunk_node *node)
{
   cache_unget(cc, node->page);
   node->page = NULL;
   node->hdr  = NULL;
}

static inline void
trunk_node_claim(cache *cc, trunk_node *node)
{
   uint64 wait = 1;
   while (!cache_try_claim(cc, node->page)) {
      uint64 addr = node->addr;
      trunk_node_unget(cc, node);
      platform_sleep_ns(wait);
      wait = wait > 2048 ? wait : 2 * wait;
      trunk_node_get(cc, addr, node);
   }
}

static inline void
trunk_node_unclaim(cache *cc, trunk_node *node)
{
   cache_unclaim(cc, node->page);
}

static inline void
trunk_node_lock(cache *cc, trunk_node *node)
{
   cache_lock(cc, node->page);
   cache_mark_dirty(cc, node->page);
}

static inline void
trunk_node_unlock(cache *cc, trunk_node *node)
{
   cache_unlock(cc, node->page);
}

static inline void
trunk_alloc(cache *cc, mini_allocator *mini, uint64 height, trunk_node *node)
{
   node->addr = mini_alloc(mini, height, NULL_KEY, NULL);
   debug_assert(node->addr != 0);
   node->page = cache_alloc(cc, node->addr, PAGE_TYPE_TRUNK);
   node->hdr  = (trunk_hdr *)(node->page->data);
}

static inline cache_async_result
trunk_node_get_async(cache *cc, uint64 addr, trunk_async_ctxt *ctxt)
{
   return cache_get_async(cc, addr, PAGE_TYPE_TRUNK, &ctxt->cache_ctxt);
}

static inline void
trunk_node_async_done(trunk_handle *spl, trunk_async_ctxt *ctxt)
{
   cache_async_done(spl->cc, PAGE_TYPE_TRUNK, &ctxt->cache_ctxt);
}

/*
 *-----------------------------------------------------------------------------
 * Basic Header Access/Manipulation Functions
 *-----------------------------------------------------------------------------
 */

static inline uint16
trunk_node_height(trunk_node *node)
{
   return node->hdr->height;
}

static inline bool32
trunk_node_is_leaf(trunk_node *node)
{
   return trunk_node_height(node) == 0;
}

static inline bool32
trunk_node_is_index(trunk_node *node)
{
   return !trunk_node_is_leaf(node);
}

/*
 *-----------------------------------------------------------------------------
 * Compaction Requests
 *-----------------------------------------------------------------------------
 */

/*
 * Used to specify compaction bundle "task" request. These enums specify
 * the compaction bundle request type. (Not disk-resident.)
 */
typedef enum trunk_compaction_type {
   TRUNK_COMPACTION_TYPE_INVALID = 0,
   TRUNK_COMPACTION_TYPE_MEMTABLE,
   TRUNK_COMPACTION_TYPE_FLUSH,
   TRUNK_COMPACTION_TYPE_LEAF_SPLIT,
   TRUNK_COMPACTION_TYPE_SINGLE_LEAF_SPLIT,
   TRUNK_COMPACTION_TYPE_SPACE_REC,
   NUM_TRUNK_COMPACTION_TYPES,
} trunk_compaction_type;

/*
 *-----------------------------------------------------------------------------
 * Compact Bundle Requests
 *
 * Arguments and scratch space to compact bundle number <bundle_no> in the
 * node[s] at height <height> spanning the range [start_key, end_key). <addr>
 * is the address of the node where the bundle was initially created, and is
 * used to revisit the node to create the iterators which become inputs to the
 * compaction.
 *-----------------------------------------------------------------------------
 */
struct trunk_compact_bundle_req {

   // Inputs
   trunk_handle         *spl;
   uint64                addr;
   key_buffer            start_key;
   key_buffer            end_key;
   uint64                node_id;
   uint16                height;
   uint16                bundle_no;
   trunk_compaction_type type;

   // Computed as part of the compaction process
   uint64  pivot_generation[TRUNK_MAX_PIVOTS];
   uint64  max_pivot_generation;
   uint64  input_pivot_tuple_count[TRUNK_MAX_PIVOTS];
   uint64  output_pivot_tuple_count[TRUNK_MAX_PIVOTS];
   uint64  input_pivot_kv_byte_count[TRUNK_MAX_PIVOTS];
   uint64  output_pivot_kv_byte_count[TRUNK_MAX_PIVOTS];
   uint64  tuples_reclaimed;
   uint64  kv_bytes_reclaimed;
   uint32 *fp_arr;
};

// an iterator which skips masked pivots
typedef struct trunk_btree_skiperator {
   iterator       super;
   uint64         curr;
   uint64         end;
   trunk_branch   branch;
   btree_iterator itor[TRUNK_MAX_PIVOTS];
} trunk_btree_skiperator;

// for for_each_node
typedef bool32 (*node_fn)(trunk_handle *spl, uint64 addr, void *arg);

// Used by trunk_compact_bundle()
typedef struct {
   trunk_btree_skiperator skip_itor[TRUNK_RANGE_ITOR_MAX_BRANCHES];
   iterator              *itor_arr[TRUNK_RANGE_ITOR_MAX_BRANCHES];
   uint64                 num_saved_pivot_keys;
   key_buffer             saved_pivot_keys[TRUNK_MAX_PIVOTS];
   key_buffer             req_original_start_key;
} compact_bundle_scratch;

// Used by trunk_split_leaf()
typedef struct {
   key_buffer     pivot[TRUNK_MAX_PIVOTS];
   btree_iterator btree_itor[TRUNK_RANGE_ITOR_MAX_BRANCHES];
   iterator      *rough_itor[TRUNK_RANGE_ITOR_MAX_BRANCHES];
} split_leaf_scratch;

/*
 * Union of various data structures that can live on the per-thread
 * scratch memory provided by the task subsystem and are needed by
 * splinter's task dispatcher routines.
 */
typedef union {
   compact_bundle_scratch compact_bundle;
   split_leaf_scratch     split_leaf;
} trunk_task_scratch;


/*
 *-----------------------------------------------------------------------------
 * Function declarations
 *-----------------------------------------------------------------------------
 */

// clang-format off
static inline uint64               trunk_pivot_size                (trunk_handle *spl);
static inline key                  trunk_get_pivot                 (trunk_handle *spl, trunk_node *node, uint16 pivot_no);
static inline trunk_pivot_data    *trunk_get_pivot_data            (trunk_handle *spl, trunk_node *node, uint16 pivot_no);
static inline uint16               trunk_find_pivot                (trunk_handle *spl, trunk_node *node, key target, comparison comp);
platform_status                    trunk_add_pivot                 (trunk_handle *spl, trunk_node *parent, trunk_node *child, uint16 pivot_no);
static inline uint16               trunk_num_children              (trunk_handle *spl, trunk_node *node);
static inline uint16               trunk_num_pivot_keys            (trunk_handle *spl, trunk_node *node);
static inline void                 trunk_set_num_pivot_keys        (trunk_handle *spl, trunk_node *node, uint16 num_pivot_keys);
static inline void                 trunk_inc_num_pivot_keys        (trunk_handle *spl, trunk_node *node);
static inline key                  trunk_max_key                   (trunk_handle *spl, trunk_node *node);
static inline key                  trunk_min_key                   (trunk_handle *spl, trunk_node *node);
static inline uint64               trunk_pivot_num_tuples          (trunk_handle *spl, trunk_node *node, uint16 pivot_no);
static inline uint64               trunk_pivot_kv_bytes            (trunk_handle *spl, trunk_node *node, uint16 pivot_no);
static inline void                 trunk_pivot_branch_tuple_counts (trunk_handle *spl, trunk_node  *node, uint16 pivot_no, uint16 branch_no, uint64 *num_tuples, uint64 *num_kv_bytes);
void                               trunk_pivot_recount_num_tuples_and_kv_bytes  (trunk_handle *spl, trunk_node *node, uint64 pivot_no);
static inline bool32                 trunk_has_vacancy               (trunk_handle *spl, trunk_node *node, uint16 num_new_branches);
static inline uint16               trunk_add_bundle_number         (trunk_handle *spl, uint16 start, uint16 end);
static inline uint16               trunk_subtract_bundle_number    (trunk_handle *spl, uint16 start, uint16 end);
static inline trunk_bundle        *trunk_get_bundle                (trunk_handle *spl, trunk_node *node, uint16 bundle_no);
static inline uint16               trunk_get_new_bundle            (trunk_handle *spl, trunk_node *node);
static inline uint16               trunk_bundle_start_branch       (trunk_handle *spl, trunk_node *node, trunk_bundle *bundle);
static inline uint16               trunk_start_bundle              (trunk_handle *spl, trunk_node *node);
static inline uint16               trunk_inc_start_bundle          (trunk_handle *spl, trunk_node *node);
static inline uint16               trunk_end_bundle                (trunk_handle *spl, trunk_node *node);
static inline uint16               trunk_bundle_clear_subbundles   (trunk_handle *spl, trunk_node *node, trunk_bundle *bundle);
static inline uint16               trunk_add_subbundle_number      (trunk_handle *spl, uint16 start, uint16 end);
static inline uint16               trunk_subtract_subbundle_number (trunk_handle *spl, uint16 start, uint16 end);
static inline uint16               trunk_end_subbundle             (trunk_handle *spl, trunk_node *node);
static inline uint16               trunk_end_sb_filter             (trunk_handle *spl, trunk_node *node);
static inline trunk_branch        *trunk_get_branch                (trunk_handle *spl, trunk_node *node, uint32 k);
static inline trunk_branch        *trunk_get_new_branch            (trunk_handle *spl, trunk_node *node);
static inline uint16               trunk_start_branch              (trunk_handle *spl, trunk_node *node);
static inline uint16               trunk_end_branch                (trunk_handle *spl, trunk_node *node);
static inline uint16               trunk_start_frac_branch         (trunk_handle *spl, trunk_node *node);
static inline void                 trunk_set_start_frac_branch     (trunk_handle *spl, trunk_node *node, uint16 branch_no);
static inline uint16               trunk_branch_count              (trunk_handle *spl, trunk_node *node);
static inline bool32                 trunk_branch_valid              (trunk_handle *spl, trunk_node *node, uint64 branch_no);
static inline bool32                 trunk_branch_live               (trunk_handle *spl, trunk_node *node, uint64 branch_no);
static inline bool32                 trunk_branch_live_for_pivot     (trunk_handle *spl, trunk_node *node, uint64 branch_no, uint16 pivot_no);
static inline bool32                 trunk_branch_is_whole           (trunk_handle *spl, trunk_node *node, uint64 branch_no);
trunk_bundle *                     trunk_flush_into_bundle         (trunk_handle *spl, trunk_node *parent, trunk_node *child, trunk_pivot_data *pdata, trunk_compact_bundle_req *req);
void                               trunk_replace_bundle_branches   (trunk_handle *spl, trunk_node *node, trunk_branch *new_branch, trunk_compact_bundle_req *req);
static inline uint16               trunk_add_branch_number         (trunk_handle *spl, uint16 branch_no, uint16 offset);
static inline uint16               trunk_subtract_branch_number    (trunk_handle *spl, uint16 branch_no, uint16 offset);
static inline void                 trunk_dec_ref                   (trunk_handle *spl, trunk_branch *branch, bool32 is_memtable);
static inline void                 trunk_zap_branch_range          (trunk_handle *spl, trunk_branch *branch, key start_key, key end_key, page_type type);
static inline void                 trunk_inc_intersection          (trunk_handle *spl, trunk_branch *branch, key target, bool32 is_memtable);
void                               trunk_memtable_flush_virtual    (void *arg, uint64 generation);
platform_status                    trunk_memtable_insert           (trunk_handle *spl, key tuple_key, message data);
void                               trunk_bundle_build_filters      (void *arg, void *scratch);

#define trunk_inc_filter(spl, filter)                     \
        trunk_inc_filter_ref((spl), (filter), __LINE__)

static inline void                 trunk_inc_filter_ref            (trunk_handle *spl, routing_filter *filter, uint32 lineno);

static inline void                 trunk_dec_filter                (trunk_handle *spl, routing_filter *filter);
void                               trunk_compact_bundle            (void *arg, void *scratch);
platform_status                    trunk_flush                     (trunk_handle *spl, trunk_node *parent, trunk_pivot_data *pdata, bool32 is_space_rec);
platform_status                    trunk_flush_fullest             (trunk_handle *spl, trunk_node *node);
static inline bool32                 trunk_needs_split               (trunk_handle *spl, trunk_node *node);
void                               trunk_split_leaf                (trunk_handle *spl, trunk_node *parent, trunk_node *leaf, uint16 child_idx);
void                               trunk_split_index               (trunk_handle *spl, trunk_node *parent, trunk_node *child, uint16 pivot_no, trunk_compact_bundle_req *req);
int                                trunk_split_root                (trunk_handle *spl, trunk_node *root);
void                               trunk_print                     (platform_log_handle *log_handle, trunk_handle *spl);
void                               trunk_print_node                (platform_log_handle *log_handle, trunk_handle *spl, uint64 addr);
static void                        trunk_print_pivots              (platform_log_handle *log_handle, trunk_handle *spl, trunk_node *node);
static void                        trunk_print_branches_and_bundles(platform_log_handle *log_handle, trunk_handle *spl, trunk_node *node);
static void                        trunk_btree_skiperator_init     (trunk_handle *spl, trunk_btree_skiperator *skip_itor, trunk_node *node, uint16 branch_idx, key_buffer pivots[static TRUNK_MAX_PIVOTS]);
void                               trunk_btree_skiperator_curr     (iterator *itor, key *curr_key, message *data);
platform_status                    trunk_btree_skiperator_next     (iterator *itor);
bool32                             trunk_btree_skiperator_can_prev (iterator *itor);
bool32                             trunk_btree_skiperator_can_next (iterator *itor);
void                               trunk_btree_skiperator_print    (iterator *itor);
void                               trunk_btree_skiperator_deinit   (trunk_handle *spl, trunk_btree_skiperator *skip_itor);
bool32                             trunk_verify_node               (trunk_handle *spl, trunk_node *node);
void                               trunk_maybe_reclaim_space       (trunk_handle *spl);
// clang-format on

const static iterator_ops trunk_btree_skiperator_ops = {
   .curr     = trunk_btree_skiperator_curr,
   .can_prev = trunk_btree_skiperator_can_prev,
   .can_next = trunk_btree_skiperator_can_next,
   .next     = trunk_btree_skiperator_next,
   .print    = trunk_btree_skiperator_print,
};

static inline data_config *
trunk_data_config(trunk_handle *spl)
{
   return spl->cfg.data_cfg;
}

static inline uint64
trunk_page_size(const trunk_config *cfg)
{
   return cache_config_page_size(cfg->cache_cfg);
}

static inline uint64
trunk_extent_size(const trunk_config *cfg)
{
   return cache_config_extent_size(cfg->cache_cfg);
}

static inline uint64
trunk_pages_per_extent(const trunk_config *cfg)
{
   return cache_config_pages_per_extent(cfg->cache_cfg);
}

static inline uint16
trunk_tree_height(trunk_handle *spl)
{
   trunk_node root;
   trunk_node_get(spl->cc, spl->root_addr, &root);
   uint16 tree_height = trunk_node_height(&root);
   trunk_node_unget(spl->cc, &root);
   return tree_height;
}

/*
 *-----------------------------------------------------------------------------
 * Super block functions
 *-----------------------------------------------------------------------------
 */
void
trunk_set_super_block(trunk_handle *spl,
                      bool32        is_checkpoint,
                      bool32        is_unmount,
                      bool32        is_create)
{
   uint64             super_addr;
   page_handle       *super_page;
   trunk_super_block *super;
   uint64             wait = 1;
   platform_status    rc;

   if (is_create) {
      rc = allocator_alloc_super_addr(spl->al, spl->id, &super_addr);
   } else {
      rc = allocator_get_super_addr(spl->al, spl->id, &super_addr);
   }
   platform_assert_status_ok(rc);
   super_page = cache_get(spl->cc, super_addr, TRUE, PAGE_TYPE_SUPERBLOCK);
   while (!cache_try_claim(spl->cc, super_page)) {
      platform_sleep_ns(wait);
      wait *= 2;
   }
   wait = 1;
   cache_lock(spl->cc, super_page);

   super               = (trunk_super_block *)super_page->data;
   super->root_addr    = spl->root_addr;
   super->next_node_id = spl->next_node_id;
   super->meta_tail    = mini_meta_tail(&spl->mini);
   if (spl->cfg.use_log) {
      if (spl->log) {
         super->log_addr      = log_addr(spl->log);
         super->log_meta_addr = log_meta_addr(spl->log);
      } else {
         super->log_addr      = 0;
         super->log_meta_addr = 0;
      }
   }
   super->timestamp    = platform_get_real_time();
   super->checkpointed = is_checkpoint;
   super->unmounted    = is_unmount;
   super->checksum =
      platform_checksum128(super,
                           sizeof(trunk_super_block) - sizeof(checksum128),
                           TRUNK_SUPER_CSUM_SEED);

   cache_mark_dirty(spl->cc, super_page);
   cache_unlock(spl->cc, super_page);
   cache_unclaim(spl->cc, super_page);
   cache_unget(spl->cc, super_page);
   cache_page_sync(spl->cc, super_page, TRUE, PAGE_TYPE_SUPERBLOCK);
}

trunk_super_block *
trunk_get_super_block_if_valid(trunk_handle *spl, page_handle **super_page)
{
   uint64             super_addr;
   trunk_super_block *super;

   platform_status rc = allocator_get_super_addr(spl->al, spl->id, &super_addr);
   platform_assert_status_ok(rc);
   *super_page = cache_get(spl->cc, super_addr, TRUE, PAGE_TYPE_SUPERBLOCK);
   super       = (trunk_super_block *)(*super_page)->data;

   if (!platform_checksum_is_equal(
          super->checksum,
          platform_checksum128(super,
                               sizeof(trunk_super_block) - sizeof(checksum128),
                               TRUNK_SUPER_CSUM_SEED)))
   {
      cache_unget(spl->cc, *super_page);
      *super_page = NULL;
      return NULL;
   }

   return super;
}

void
trunk_release_super_block(trunk_handle *spl, page_handle *super_page)
{
   cache_unget(spl->cc, super_page);
}

/*
 *-----------------------------------------------------------------------------
 * Higher-level Branch and Bundle Functions
 *-----------------------------------------------------------------------------
 */
uint64
trunk_hdr_size()
{
   return sizeof(trunk_hdr);
}

/*
 * The logical branch count is the number of branches the node would have if
 * all compactions completed. This is the number of whole branches plus the
 * number of bundles.
 */
static inline uint16
trunk_logical_branch_count(trunk_handle *spl, trunk_node *node)
{
   // whole branches
   uint16 num_branches = trunk_subtract_branch_number(
      spl, node->hdr->start_frac_branch, node->hdr->start_branch);
   // bundles
   uint16 num_bundles = trunk_subtract_bundle_number(
      spl, node->hdr->end_bundle, node->hdr->start_bundle);
   return num_branches + num_bundles;
}

/*
 * A node is full if either it has too many tuples or if it has too many
 * logical branches.
 */
static inline bool32
trunk_node_is_full(trunk_handle *spl, trunk_node *node)
{
   uint64 num_kv_bytes = 0;
   if (trunk_logical_branch_count(spl, node) > spl->cfg.max_branches_per_node) {
      return TRUE;
   }
   for (uint16 i = 0; i < trunk_num_children(spl, node); i++) {
      num_kv_bytes += trunk_pivot_kv_bytes(spl, node, i);
   }
   return num_kv_bytes > spl->cfg.max_kv_bytes_per_node;
}

bool32
trunk_for_each_subtree(trunk_handle *spl, uint64 addr, node_fn func, void *arg)
{
   // func may be deallocation, so first apply to subtree
   trunk_node node;
   trunk_node_get(spl->cc, addr, &node);
   if (!trunk_node_is_leaf(&node)) {
      uint16 num_children = trunk_num_children(spl, &node);
      for (uint16 pivot_no = 0; pivot_no < num_children; pivot_no++) {
         trunk_pivot_data *pdata = trunk_get_pivot_data(spl, &node, pivot_no);
         bool32            succeeded_on_subtree =
            trunk_for_each_subtree(spl, pdata->addr, func, arg);
         if (!succeeded_on_subtree) {
            goto failed_on_subtree;
         }
      }
   }
   trunk_node_unget(spl->cc, &node);
   return func(spl, addr, arg);

failed_on_subtree:
   trunk_node_unget(spl->cc, &node);
   return FALSE;
}

/*
 * trunk_for_each_node() is an iterator driver function to walk through all
 * nodes in a Splinter tree, and to execute the work-horse 'func' function on
 * each node.
 *
 * Returns: TRUE, if 'func' was successful on all nodes. FALSE, otherwise.
 */
bool32
trunk_for_each_node(trunk_handle *spl, node_fn func, void *arg)
{
   return trunk_for_each_subtree(spl, spl->root_addr, func, arg);
}

static inline btree_config *
trunk_btree_config(trunk_handle *spl)
{
   return &spl->cfg.btree_cfg;
}

/*
 * Copies <node> into a newly allocated node <node_copy>.
 */
static inline void
trunk_node_copy(trunk_handle *spl, trunk_node *node, trunk_node *node_copy)
{
   trunk_alloc(spl->cc, &spl->mini, trunk_node_height(node), node_copy);
   memmove(node_copy->hdr, node->hdr, trunk_page_size(&spl->cfg));
   trunk_default_log_if_enabled(
      spl, "Node copy %lu -> %lu\n", node->addr, node_copy->addr);
}

/*
 * Makes a copy of the child indicated by pdata and replaces the parent's
 * pointer with one to the new child. Returns the new child's page_handle *.
 */
static inline void
trunk_copy_node_and_add_to_parent(trunk_handle     *spl,    // IN
                                  trunk_node       *parent, // IN
                                  trunk_pivot_data *pdata,  // IN
                                  trunk_node       *new_child)    // OUT
{
   trunk_node old_child;
   trunk_node_get(spl->cc, pdata->addr, &old_child);
   trunk_node_copy(spl, &old_child, new_child);
   trunk_node_unget(spl->cc, &old_child);
   pdata->addr = new_child->addr;
}

/*
 *-----------------------------------------------------------------------------
 * Trunk Root Access
 *
 * The root node must be accessed using trunk_root_get,
 * trunk_root_get_by_key_and_height, trunk_claim_and_copy_root or
 * trunk_copy_path_by_key_and_height
 *-----------------------------------------------------------------------------
 */

/*
 *-----------------------------------------------------------------------------
 * Fetch the latest copy of the root
 *
 * The copy is guaranteed to be the latest at some time during the call
 * duration, but may be out of date after return.
 */
static inline void
trunk_root_get(trunk_handle *spl, trunk_node *root)
{
   platform_batch_rwlock_get(&spl->trunk_root_lock, TRUNK_ROOT_LOCK_IDX);
   trunk_node_get(spl->cc, spl->root_addr, root);
   platform_batch_rwlock_unget(&spl->trunk_root_lock, TRUNK_ROOT_LOCK_IDX);
}

/*
 *-----------------------------------------------------------------------------
 * Fetch Trunk Nodes By Key and Height
 *
 * Returns the node whose key range contains key at height height. Returns an
 * error if no such node exists, which should only happen when height >
 * height(root);
 *-----------------------------------------------------------------------------
 */

platform_status
trunk_node_get_by_key_and_height_from_root(trunk_handle *spl,    // IN
                                           key           target, // IN
                                           uint16        height, // IN
                                           trunk_node   *root,   // IN
                                           trunk_node   *out_node) // OUT
{
   trunk_node node        = *root;
   uint16     root_height = trunk_node_height(root);
   if (root_height < height) {
      goto error;
   }
   for (uint16 h = root_height; h > height; h--) {
      debug_assert(trunk_node_height(&node) == h);
      uint16 pivot_no =
         trunk_find_pivot(spl, &node, target, less_than_or_equal);
      debug_assert(pivot_no < trunk_num_children(spl, &node));
      trunk_pivot_data *pdata = trunk_get_pivot_data(spl, &node, pivot_no);
      trunk_node        child;
      trunk_node_get(spl->cc, pdata->addr, &child);
      trunk_node_unget(spl->cc, &node);
      node = child;
   }

   debug_assert(trunk_node_height(&node) == height);
   debug_assert(trunk_key_compare(spl, trunk_min_key(spl, &node), target) <= 0);
   debug_assert(trunk_key_compare(spl, target, trunk_max_key(spl, &node)) < 0);

   *out_node = node;
   return STATUS_OK;

error:
   return STATUS_BAD_PARAM;
}

platform_status
trunk_node_get_by_key_and_height(trunk_handle *spl,    // IN
                                 key           target, // IN
                                 uint16        height, // IN
                                 trunk_node   *out_node) // OUT
{
   trunk_node root;
   trunk_root_get(spl, &root);
   uint16 root_height = trunk_node_height(&root);
   if (height > root_height) {
      goto error;
   }

   return trunk_node_get_by_key_and_height_from_root(
      spl, target, height, &root, out_node);

error:
   trunk_node_unget(spl->cc, &root);
   return STATUS_BAD_PARAM;
}

/*
 *-----------------------------------------------------------------------------
 * Helper functions to control the root lock
 *-----------------------------------------------------------------------------
 */

static inline void
trunk_root_full_claim(trunk_handle *spl)
{
   platform_batch_rwlock_get(&spl->trunk_root_lock, TRUNK_ROOT_LOCK_IDX);
   platform_batch_rwlock_claim_loop(&spl->trunk_root_lock, TRUNK_ROOT_LOCK_IDX);
}

static inline void
trunk_root_lock(trunk_handle *spl)
{
   platform_batch_rwlock_lock(&spl->trunk_root_lock, TRUNK_ROOT_LOCK_IDX);
}

static inline void
trunk_root_unlock(trunk_handle *spl)
{
   platform_batch_rwlock_unlock(&spl->trunk_root_lock, TRUNK_ROOT_LOCK_IDX);
}

static inline void
trunk_root_full_unclaim(trunk_handle *spl)
{
   platform_batch_rwlock_unclaim(&spl->trunk_root_lock, TRUNK_ROOT_LOCK_IDX);
   platform_batch_rwlock_unget(&spl->trunk_root_lock, TRUNK_ROOT_LOCK_IDX);
}

/*
 *-----------------------------------------------------------------------------
 * Returns a copy of the root node with a *claim*
 *
 * Must be followed by a call to trunk_update_claimed_root, which makes the
 * copy the new root and releases all locks.
 *-----------------------------------------------------------------------------
 */
void
trunk_claim_and_copy_root(trunk_handle *spl,      // IN
                          trunk_node   *new_root, // OUT
                          uint64       *old_root_addr)  // OUT
{
   trunk_root_full_claim(spl);
   trunk_node root;
   // Safe because we have the claim
   trunk_node_get(spl->cc, spl->root_addr, &root);
   *old_root_addr = spl->root_addr;
   trunk_node_copy(spl, &root, new_root);
   trunk_node_unget(spl->cc, &root);
}

/*
 *-----------------------------------------------------------------------------
 * Update claimed root
 *
 * Switches in the given new root and releases the trunk root lock.
 *
 * Must be preceded with a call to trunk_claim_and_copy_root.
 *-----------------------------------------------------------------------------
 */
void
trunk_update_claimed_root(trunk_handle *spl,    // IN
                          trunk_node   *new_root) // IN
{
   trunk_root_lock(spl);
   spl->root_addr = new_root->addr;
   trunk_root_unlock(spl);
   trunk_root_full_unclaim(spl);
}

/*
 *-----------------------------------------------------------------------------
 * Update claimed root and release locks.
 *
 * Switches in the given new root and releases all locks (root lock and the
 * node locks on the root).
 *
 * Must be preceded with a call to trunk_claim_and_copy_root.
 *-----------------------------------------------------------------------------
 */
void
trunk_update_claimed_root_and_unlock(trunk_handle *spl,    // IN
                                     trunk_node   *new_root) // IN
{
   trunk_update_claimed_root(spl, new_root);

   trunk_node_unlock(spl->cc, new_root);
   trunk_node_unclaim(spl->cc, new_root);
   trunk_node_unget(spl->cc, new_root);
}


/*
 *-----------------------------------------------------------------------------
 * Copy the path from the root to the node at given height whose key range
 * contains key.
 *
 * Returns the address of the new root in out_root_addr.
 *
 * Switches in the new root and releases all locks except for a write lock on
 * the output node.
 *-----------------------------------------------------------------------------
 */
void
trunk_copy_path_by_key_and_height(trunk_handle *spl,      // IN
                                  key           target,   // IN
                                  uint16        height,   // IN
                                  trunk_node   *out_node, // OUT
                                  uint64       *old_root_addr)  // OUT
{
   trunk_node node;
   trunk_claim_and_copy_root(spl, &node, old_root_addr);
   // Note we still hold a writelock on the new root
   trunk_update_claimed_root(spl, &node);
   uint16 root_height = trunk_node_height(&node);

   for (uint16 h = root_height; h > height; h--) {
      debug_assert(trunk_node_height(&node) == h);
      uint16 pivot_no =
         trunk_find_pivot(spl, &node, target, less_than_or_equal);
      debug_assert(pivot_no < trunk_num_children(spl, &node));
      trunk_pivot_data *pdata = trunk_get_pivot_data(spl, &node, pivot_no);
      trunk_node        child;
      trunk_copy_node_and_add_to_parent(spl, &node, pdata, &child);
      // Hold a writelock on the child
      trunk_node_unlock(spl->cc, &node);
      trunk_node_unclaim(spl->cc, &node);
      trunk_node_unget(spl->cc, &node);
      node = child;
   }

   debug_assert(trunk_node_height(&node) == height);
   debug_assert(trunk_key_compare(spl, trunk_min_key(spl, &node), target) <= 0);
   debug_assert(trunk_key_compare(spl, target, trunk_max_key(spl, &node)) < 0);

   *out_node = node;
}

/*
 *-----------------------------------------------------------------------------
 * Circular Buffer Arithmetic
 *
 *       X_add and X_sub add or subtract the offset in the arithmetic of the
 *       circular buffer for X.
 *
 *       X_in_range returns TRUE if the given index is in the range [start,
 *       end] in the circular buffer for X.
 *-----------------------------------------------------------------------------
 */

static inline uint16
trunk_add_branch_number(trunk_handle *spl, uint16 branch_no, uint16 offset)
{
   return (branch_no + offset) % spl->cfg.hard_max_branches_per_node;
}

static inline uint16
trunk_subtract_branch_number(trunk_handle *spl, uint16 branch_no, uint16 offset)
{
   return (branch_no + spl->cfg.hard_max_branches_per_node - offset)
          % spl->cfg.hard_max_branches_per_node;
}

static inline bool32
trunk_branch_in_range(trunk_handle *spl,
                      uint16        branch_no,
                      uint16        start,
                      uint16        end)
{
   return trunk_subtract_branch_number(spl, branch_no, start)
          < trunk_subtract_branch_number(spl, end, start);
}

static inline uint16
trunk_add_bundle_number(trunk_handle *spl, uint16 start, uint16 end)
{
   return (start + end) % TRUNK_MAX_BUNDLES;
}

static inline uint16
trunk_subtract_bundle_number(trunk_handle *spl, uint16 start, uint16 end)
{
   return (start + TRUNK_MAX_BUNDLES - end) % TRUNK_MAX_BUNDLES;
}

static inline bool32
trunk_bundle_in_range(trunk_handle *spl,
                      uint16        bundle_no,
                      uint16        start,
                      uint16        end)
{
   return trunk_subtract_bundle_number(spl, bundle_no, start)
          < trunk_subtract_bundle_number(spl, end, start);
}

static inline uint16
trunk_add_subbundle_number(trunk_handle *spl, uint16 start, uint16 end)
{
   return (start + end) % TRUNK_MAX_SUBBUNDLES;
}

static inline uint16
trunk_subtract_subbundle_number(trunk_handle *spl, uint16 start, uint16 end)
{
   return (start + TRUNK_MAX_SUBBUNDLES - end) % TRUNK_MAX_SUBBUNDLES;
}

static inline uint16
trunk_add_subbundle_filter_number(trunk_handle *spl, uint16 start, uint16 end)
{
   return (start + end) % TRUNK_MAX_SUBBUNDLE_FILTERS;
}

static inline uint16
trunk_subtract_subbundle_filter_number(trunk_handle *spl,
                                       uint16        start,
                                       uint16        end)
{
   return (start + TRUNK_MAX_SUBBUNDLE_FILTERS - end)
          % TRUNK_MAX_SUBBUNDLE_FILTERS;
}

/*
 *-----------------------------------------------------------------------------
 * Pivot functions
 *-----------------------------------------------------------------------------
 */

/*
 * A pivot consists of cfg.key_size bytes of space for the pivot key, followed
 * by a struct trunk_pivot_data. Return the total size of a pivot.
 */
uint64
trunk_pivot_size(trunk_handle *spl)
{
   return sizeof(trunk_pivot_data) + trunk_max_key_size(spl);
}

static inline trunk_pivot_data *
trunk_get_pivot_data(trunk_handle *spl, trunk_node *node, uint16 pivot_no)
{
   return (trunk_pivot_data *)(((char *)node->hdr) + sizeof(*node->hdr)
                               + pivot_no * trunk_pivot_size(spl));
}

static inline key
trunk_get_pivot(trunk_handle *spl, trunk_node *node, uint16 pivot_no)
{
   platform_assert((pivot_no < spl->cfg.max_pivot_keys),
                   "pivot_no = %d, cfg.max_pivot_keys = %lu",
                   pivot_no,
                   spl->cfg.max_pivot_keys);
   trunk_pivot_data *pdata = trunk_get_pivot_data(spl, node, pivot_no);
   return ondisk_key_to_key(&pdata->pivot);
}

static inline void
trunk_set_pivot(trunk_handle *spl,
                trunk_node   *node,
                uint16        pivot_no,
                key           pivot_key)
{
   debug_assert(pivot_no < trunk_num_pivot_keys(spl, node));

   trunk_pivot_data *pdata = trunk_get_pivot_data(spl, node, pivot_no);
   copy_key_to_ondisk_key(&pdata->pivot, pivot_key);

   // debug asserts (should be optimized away)
   if (pivot_no != 0) {
      debug_only key pred_pivot = trunk_get_pivot(spl, node, pivot_no - 1);
      debug_assert(trunk_key_compare(spl, pred_pivot, pivot_key) < 0);
   }
   if (pivot_no < trunk_num_children(spl, node)) {
      debug_only key succ_pivot = trunk_get_pivot(spl, node, pivot_no + 1);
      debug_assert(trunk_key_compare(spl, pivot_key, succ_pivot) < 0);
   }
}

static inline void
trunk_set_initial_pivots(trunk_handle *spl, trunk_node *node)
{
   trunk_set_num_pivot_keys(spl, node, 2);

   trunk_pivot_data *pdata = trunk_get_pivot_data(spl, node, 0);
   ZERO_CONTENTS(pdata);
   pdata->srq_idx = -1;
   copy_key_to_ondisk_key(&pdata->pivot, NEGATIVE_INFINITY_KEY);

   pdata = trunk_get_pivot_data(spl, node, 1);
   ZERO_CONTENTS(pdata);
   copy_key_to_ondisk_key(&pdata->pivot, POSITIVE_INFINITY_KEY);
}

static inline key
trunk_min_key(trunk_handle *spl, trunk_node *node)
{
   return trunk_get_pivot(spl, node, 0);
}

static inline key
trunk_max_key(trunk_handle *spl, trunk_node *node)
{
   return trunk_get_pivot(spl, node, trunk_num_children(spl, node));
}

static inline uint64
trunk_pivot_generation(trunk_handle *spl, trunk_node *node)
{
   return node->hdr->pivot_generation;
}

static inline uint64
trunk_inc_pivot_generation(trunk_handle *spl, trunk_node *node)
{
   return node->hdr->pivot_generation++;
}

static inline void
trunk_set_pivot_data_new_root(trunk_handle *spl,
                              trunk_node   *node,
                              uint64        child_addr)
{
   debug_assert(trunk_node_height(node) != 0);
   trunk_pivot_data *pdata = trunk_get_pivot_data(spl, node, 0);

   pdata->addr                = child_addr;
   pdata->num_tuples_whole    = 0;
   pdata->num_kv_bytes_whole  = 0;
   pdata->num_tuples_bundle   = 0;
   pdata->num_kv_bytes_bundle = 0;
   pdata->start_branch        = trunk_start_branch(spl, node);
   pdata->start_bundle        = trunk_end_bundle(spl, node);
   ZERO_STRUCT(pdata->filter);
}

static inline void
trunk_init_pivot_data_from_pred(trunk_handle *spl,
                                trunk_node   *node,
                                uint16        pivot_no,
                                uint64        child_addr,
                                key           new_pivot)
{
   debug_assert(trunk_node_height(node) != 0);
   debug_assert(pivot_no != 0);
   trunk_pivot_data *pdata      = trunk_get_pivot_data(spl, node, pivot_no);
   trunk_pivot_data *pred_pdata = trunk_get_pivot_data(spl, node, pivot_no - 1);

   memmove(pdata, pred_pdata, sizeof(*pdata));
   pdata->addr                = child_addr;
   pdata->num_tuples_whole    = 0;
   pdata->num_kv_bytes_whole  = 0;
   pdata->num_tuples_bundle   = 0;
   pdata->num_kv_bytes_bundle = 0;
   copy_key_to_ondisk_key(&pdata->pivot, new_pivot);
   platform_assert(pdata->srq_idx == -1);

   pred_pdata->generation = trunk_inc_pivot_generation(spl, node);
}

// Return the start branch number for the pivot_no'th pivot entry
static inline uint16
trunk_pivot_start_branch(trunk_handle *spl, trunk_node *node, uint16 pivot_no)
{
   trunk_pivot_data *pdata = trunk_get_pivot_data(spl, node, pivot_no);
   return pdata->start_branch;
}

static inline uint16
trunk_pivot_start_bundle(trunk_handle *spl, trunk_node *node, uint16 pivot_no)
{
   trunk_pivot_data *pdata = trunk_get_pivot_data(spl, node, pivot_no);
   return pdata->start_bundle;
}

/*
 * Used by find_pivot
 */
static inline uint32
lowerbound(uint32 size)
{
   if (size <= 1)
      return 0;
   return (8 * sizeof(uint32)) - __builtin_clz(size - 1);
}

/*
 * Used by find_pivot
 */
static inline void
trunk_update_lowerbound(uint16 *lo, uint16 *mid, int cmp, comparison comp)
{
   switch (comp) {
      case less_than:
      case greater_than_or_equal:
         if (cmp < 0)
            *lo = *mid;
         break;
      case less_than_or_equal:
      case greater_than:
         if (cmp <= 0)
            *lo = *mid;
         break;
      default:
         platform_assert(0);
   }
}

/*
 * find_pivot performs a binary search for the extremal pivot that satisfies
 * comp, e.g. if comp == greater_than, find_pivot finds the smallest pivot
 * which is greater than key. It returns the found pivot's index.
 */
static inline uint16
trunk_find_pivot(trunk_handle *spl,
                 trunk_node   *node,
                 key           target,
                 comparison    comp)
{
   debug_assert(node != NULL);
   uint16 lo_idx = 0, mid_idx;
   uint32 i;
   int    cmp;
   uint32 size = trunk_num_children(spl, node);

   if (size == 0) {
      return 0;
   }

   if (size == 1) {
      cmp = trunk_key_compare(spl, trunk_get_pivot(spl, node, 0), target);
      switch (comp) {
         case less_than:
            debug_assert(cmp < 0);
            return 0;
         case less_than_or_equal:
            debug_assert(cmp <= 0,
                         "cmp=%d, key=%s",
                         cmp,
                         key_string(spl->cfg.data_cfg, target));
            return 0;
         case greater_than:
            return cmp > 0 ? 0 : 1;
         case greater_than_or_equal:
            return cmp >= 0 ? 0 : 1;
         default:
            platform_assert(0);
      }
   }

   // binary search for the pivot
   mid_idx = size - (1u << (lowerbound(size) - 1));
   size    = 1u << (lowerbound(size) - 1);
   cmp = trunk_key_compare(spl, trunk_get_pivot(spl, node, mid_idx), target);
   trunk_update_lowerbound(&lo_idx, &mid_idx, cmp, comp);

   for (i = lowerbound(size); i != 0; i--) {
      size /= 2;
      mid_idx = lo_idx + size;
      cmp = trunk_key_compare(spl, trunk_get_pivot(spl, node, mid_idx), target);
      trunk_update_lowerbound(&lo_idx, &mid_idx, cmp, comp);
   }

   switch (comp) {
      case less_than:
      case less_than_or_equal:
         return lo_idx;
      case greater_than:
      case greater_than_or_equal:
         return lo_idx + 1;
      default:
         platform_assert(0);
         return (0);
   }
}

/*
 * branch_live_for_pivot returns TRUE if the branch is live for the pivot and
 * FALSE otherwise.
 */
static inline bool32
trunk_branch_live_for_pivot(trunk_handle *spl,
                            trunk_node   *node,
                            uint64        branch_no,
                            uint16        pivot_no)
{
   trunk_pivot_data *pdata = trunk_get_pivot_data(spl, node, pivot_no);
   return trunk_subtract_branch_number(spl, branch_no, pdata->start_branch)
          < trunk_subtract_branch_number(
             spl, node->hdr->end_branch, pdata->start_branch);
}

/*
 * branch_is_whole returns TRUE if the branch is whole and FALSE if it is
 * fractional (part of a bundle) or dead.
 */
static inline bool32
trunk_branch_is_whole(trunk_handle *spl, trunk_node *node, uint64 branch_no)
{
   return trunk_subtract_branch_number(spl, branch_no, node->hdr->start_branch)
          < trunk_subtract_branch_number(
             spl, node->hdr->start_frac_branch, node->hdr->start_branch);
}

static inline void
trunk_shift_pivots(trunk_handle *spl,
                   trunk_node   *node,
                   uint16        pivot_no,
                   uint16        shift)
{
   debug_assert(trunk_node_height(node) != 0);
   debug_assert(trunk_num_pivot_keys(spl, node) + shift
                < spl->cfg.max_pivot_keys);
   debug_assert(pivot_no < trunk_num_pivot_keys(spl, node));

   trunk_pivot_data *dst_pivot =
      trunk_get_pivot_data(spl, node, pivot_no + shift);
   trunk_pivot_data *src_pivot = trunk_get_pivot_data(spl, node, pivot_no);
   uint16 pivots_to_shift      = trunk_num_pivot_keys(spl, node) - pivot_no;
   size_t bytes_to_shift       = pivots_to_shift * trunk_pivot_size(spl);
   memmove(dst_pivot, src_pivot, bytes_to_shift);
}

/*
 * add_pivot adds a pivot in parent at position pivot_no that points to child.
 */
platform_status
trunk_add_pivot(trunk_handle *spl,
                trunk_node   *parent,
                trunk_node   *child,
                uint16        pivot_no) // position of new pivot
{
   // equality is allowed, because we can be adding a pivot at the end
   platform_assert(pivot_no <= trunk_num_children(spl, parent));
   platform_assert(pivot_no != 0);

   if (trunk_num_pivot_keys(spl, parent) >= spl->cfg.max_pivot_keys) {
      // No room to add a pivot
      debug_assert(trunk_num_pivot_keys(spl, parent)
                   == spl->cfg.max_pivot_keys);
      return STATUS_LIMIT_EXCEEDED;
   }

   // move pivots in parent and add new pivot for child
   trunk_shift_pivots(spl, parent, pivot_no, 1);
   trunk_inc_num_pivot_keys(spl, parent);

   uint64 child_addr = child->addr;
   key    pivot_key  = trunk_get_pivot(spl, child, 0);
   trunk_init_pivot_data_from_pred(
      spl, parent, pivot_no, child_addr, pivot_key);

   return STATUS_OK;
}

void
trunk_add_pivot_new_root(trunk_handle *spl,
                         trunk_node   *parent,
                         trunk_node   *child)
{
   trunk_set_initial_pivots(spl, parent);
   uint64 child_addr = child->addr;
   trunk_set_pivot_data_new_root(spl, parent, child_addr);
}


/*
 * pivot_recount_num_tuples recounts num_tuples for the pivot at position
 * pivot_no using a rough count.
 *
 * Used after index splits.
 */
void
trunk_pivot_recount_num_tuples_and_kv_bytes(trunk_handle *spl,
                                            trunk_node   *node,
                                            uint64        pivot_no)
{
   trunk_pivot_data *pdata    = trunk_get_pivot_data(spl, node, pivot_no);
   pdata->num_tuples_whole    = 0;
   pdata->num_tuples_bundle   = 0;
   pdata->num_kv_bytes_whole  = 0;
   pdata->num_kv_bytes_bundle = 0;
   for (uint64 branch_no = pdata->start_branch;
        branch_no != node->hdr->end_branch;
        branch_no = trunk_add_branch_number(spl, branch_no, 1))
   {
      uint64 num_tuples;
      uint64 num_kv_bytes;
      trunk_pivot_branch_tuple_counts(
         spl, node, pivot_no, branch_no, &num_tuples, &num_kv_bytes);
      if (trunk_branch_is_whole(spl, node, branch_no)) {
         pdata->num_tuples_whole += num_tuples;
         pdata->num_kv_bytes_whole += num_kv_bytes;
      } else {
         pdata->num_tuples_bundle += num_tuples;
         pdata->num_kv_bytes_bundle += num_kv_bytes;
      }
   }
}

static inline uint64
trunk_pivot_num_tuples(trunk_handle *spl, trunk_node *node, uint16 pivot_no)
{
   trunk_pivot_data *pdata = trunk_get_pivot_data(spl, node, pivot_no);
   return pdata->num_tuples_whole + pdata->num_tuples_bundle;
}

static inline uint64
trunk_pivot_num_tuples_whole(trunk_handle *spl,
                             trunk_node   *node,
                             uint16        pivot_no)
{
   trunk_pivot_data *pdata = trunk_get_pivot_data(spl, node, pivot_no);
   return pdata->num_tuples_whole;
}

static inline uint64
trunk_pivot_num_tuples_bundle(trunk_handle *spl,
                              trunk_node   *node,
                              uint16        pivot_no)
{
   trunk_pivot_data *pdata = trunk_get_pivot_data(spl, node, pivot_no);
   return pdata->num_tuples_bundle;
}

static inline uint64
trunk_pivot_kv_bytes(trunk_handle *spl, trunk_node *node, uint16 pivot_no)
{
   trunk_pivot_data *pdata = trunk_get_pivot_data(spl, node, pivot_no);
   return pdata->num_kv_bytes_whole + pdata->num_kv_bytes_bundle;
}

static inline int64
trunk_pivot_kv_bytes_whole(trunk_handle *spl, trunk_node *node, uint16 pivot_no)
{
   trunk_pivot_data *pdata = trunk_get_pivot_data(spl, node, pivot_no);
   return pdata->num_kv_bytes_whole;
}

static inline int64
trunk_pivot_kv_bytes_bundle(trunk_handle *spl,
                            trunk_node   *node,
                            uint16        pivot_no)
{
   trunk_pivot_data *pdata = trunk_get_pivot_data(spl, node, pivot_no);
   return pdata->num_kv_bytes_bundle;
}

void
trunk_pivot_set_bundle_counts(trunk_handle *spl,
                              trunk_node   *node,
                              uint16        pivot_no,
                              uint64        num_tuples,
                              uint64        num_kv_bytes)
{
   trunk_pivot_data *pdata    = trunk_get_pivot_data(spl, node, pivot_no);
   pdata->num_tuples_bundle   = num_tuples;
   pdata->num_kv_bytes_bundle = num_kv_bytes;
}

void
trunk_pivot_clear_counts(trunk_handle *spl, trunk_node *node, uint16 pivot_no)
{
   trunk_pivot_data *pdata    = trunk_get_pivot_data(spl, node, pivot_no);
   pdata->num_tuples_whole    = 0;
   pdata->num_tuples_bundle   = 0;
   pdata->num_kv_bytes_whole  = 0;
   pdata->num_kv_bytes_bundle = 0;
}

static inline uint64
trunk_pivot_tuples_to_reclaim(trunk_handle *spl, trunk_pivot_data *pdata)
{
   uint64 tuples_in_pivot = pdata->filter.num_fingerprints;
   uint64 est_unique_tuples =
      routing_filter_estimate_unique_keys(&pdata->filter, &spl->cfg.filter_cfg);
   return tuples_in_pivot > est_unique_tuples
             ? tuples_in_pivot - est_unique_tuples
             : 0;
}

/*
 * Returns the number of whole branches which are live for the pivot
 */
static inline uint64
trunk_pivot_whole_branch_count(trunk_handle     *spl,
                               trunk_node       *node,
                               trunk_pivot_data *pdata)
{
   if (!trunk_branch_is_whole(spl, node, pdata->start_branch))
      return 0;
   return trunk_subtract_branch_number(
      spl, node->hdr->start_frac_branch, pdata->start_branch);
}

/*
 * Returns the number of bundles which are live for the pivot.
 */
static inline uint16
trunk_pivot_bundle_count(trunk_handle     *spl,
                         trunk_node       *node,
                         trunk_pivot_data *pdata)
{
   return trunk_subtract_bundle_number(
      spl, node->hdr->end_bundle, pdata->start_bundle);
}

/*
 * Returns the number of subbundles which are live for the pivot.
 */
static inline uint16
trunk_pivot_subbundle_count(trunk_handle     *spl,
                            trunk_node       *node,
                            trunk_pivot_data *pdata)
{
   uint16        pivot_start_subbundle;
   trunk_bundle *bundle;
   if (trunk_pivot_bundle_count(spl, node, pdata) == 0) {
      return 0;
   }

   bundle                = trunk_get_bundle(spl, node, pdata->start_bundle);
   pivot_start_subbundle = bundle->start_subbundle;
   return trunk_subtract_subbundle_number(
      spl, node->hdr->end_subbundle, pivot_start_subbundle);
}

static inline uint16
trunk_pivot_start_subbundle(trunk_handle     *spl,
                            trunk_node       *node,
                            trunk_pivot_data *pdata)
{
   if (pdata->start_bundle == trunk_end_bundle(spl, node)) {
      return trunk_end_subbundle(spl, node);
   }
   trunk_bundle *bundle = trunk_get_bundle(spl, node, pdata->start_bundle);
   return bundle->start_subbundle;
}

static inline uint16
trunk_pivot_end_subbundle_for_lookup(trunk_handle     *spl,
                                     trunk_node       *node,
                                     trunk_pivot_data *pdata)
{
   return trunk_subtract_subbundle_number(
      spl, trunk_pivot_start_subbundle(spl, node, pdata), 1);
}

/*
 * Returns the logical number of branches which are live for the pivot. A
 * logical branch is either a whole branch or a bundle.
 */
static inline uint16
trunk_pivot_logical_branch_count(trunk_handle     *spl,
                                 trunk_node       *node,
                                 trunk_pivot_data *pdata)
{
   return trunk_pivot_whole_branch_count(spl, node, pdata)
          + trunk_pivot_bundle_count(spl, node, pdata);
}

/*
 * pivot_needs_flush returns TRUE if the pivot has too many logical branches
 * and FALSE otherwise.
 *
 * When a node is full because it has too many logical branches, all pivots
 * with too many live logical branches must be flushed in order to reduce the
 * branch count.
 */
static inline bool32
trunk_pivot_needs_flush(trunk_handle     *spl,
                        trunk_node       *node,
                        trunk_pivot_data *pdata)
{
   return trunk_pivot_logical_branch_count(spl, node, pdata)
          > spl->cfg.max_branches_per_node;
}

/*
 * Returns the number of branches which are live for the pivot.
 *
 * This counts each fractional branch independently as opposed to
 * pivot_whole_branch_count.
 */
static inline uint16
trunk_pivot_branch_count(trunk_handle     *spl,
                         trunk_node       *node,
                         trunk_pivot_data *pdata)
{
   return trunk_subtract_branch_number(
      spl, node->hdr->end_branch, pdata->start_branch);
}

static inline void
trunk_pivot_btree_tuple_counts(trunk_handle *spl,
                               trunk_node   *node,
                               uint16        pivot_no,
                               uint64        root_addr,
                               uint64       *num_tuples,
                               uint64       *num_kv_bytes)
{
   key               min_key = trunk_get_pivot(spl, node, pivot_no);
   key               max_key = trunk_get_pivot(spl, node, pivot_no + 1);
   btree_pivot_stats stats;
   btree_count_in_range(
      spl->cc, trunk_btree_config(spl), root_addr, min_key, max_key, &stats);
   *num_tuples   = stats.num_kvs;
   *num_kv_bytes = stats.key_bytes + stats.message_bytes;
}

static inline void
trunk_pivot_branch_tuple_counts(trunk_handle *spl,
                                trunk_node   *node,
                                uint16        pivot_no,
                                uint16        branch_no,
                                uint64       *num_tuples,
                                uint64       *num_kv_bytes)
{
   trunk_branch *branch = trunk_get_branch(spl, node, branch_no);
   return trunk_pivot_btree_tuple_counts(
      spl, node, pivot_no, branch->root_addr, num_tuples, num_kv_bytes);
}

debug_only static inline uint64
trunk_pivot_tuples_in_branch_slow(trunk_handle *spl,
                                  trunk_node   *node,
                                  uint16        pivot_no,
                                  uint16        branch_no)
{
   trunk_branch     *branch  = trunk_get_branch(spl, node, branch_no);
   key               min_key = trunk_get_pivot(spl, node, pivot_no);
   key               max_key = trunk_get_pivot(spl, node, pivot_no + 1);
   btree_pivot_stats stats;
   btree_count_in_range_by_iterator(spl->cc,
                                    trunk_btree_config(spl),
                                    branch->root_addr,
                                    min_key,
                                    max_key,
                                    &stats);
   return stats.num_kvs;
}

/*
 * reset_start_branch sets the trunk start branch to the smallest start branch
 * of any pivot, and resets the trunk start bundle accordingly.
 *
 * After a node flush, there may be branches and bundles in the node which are
 * no longer live for any pivot. reset_start_branch identifies these, makes
 * sure they are dereferenced and updates the values in the header.
 */
static inline void
trunk_reset_start_branch(trunk_handle *spl, trunk_node *node)
{
   uint16        start_branch = node->hdr->end_branch;
   uint16        pivot_no, branch_no, bundle_no;
   trunk_bundle *bundle;

   // find the pivot with the smallest branch and bundle
   for (pivot_no = 0; pivot_no < trunk_num_children(spl, node); pivot_no++) {
      trunk_pivot_data *pdata = trunk_get_pivot_data(spl, node, pivot_no);
      if (trunk_subtract_branch_number(
             spl, node->hdr->end_branch, pdata->start_branch)
          > trunk_subtract_branch_number(
             spl, node->hdr->end_branch, start_branch))
      {
         start_branch = pdata->start_branch;
      }
   }

   // reset the start branch (and maybe the fractional branch)
   node->hdr->start_branch = start_branch;
   if (!trunk_branch_valid(spl, node, node->hdr->start_frac_branch)) {
      node->hdr->start_frac_branch = node->hdr->start_branch;
   }

   // kill any bundles that have no live branches
   for (bundle_no = node->hdr->start_bundle; bundle_no != node->hdr->end_bundle;
        bundle_no = trunk_add_bundle_number(spl, bundle_no, 1))
   {
      bundle    = trunk_get_bundle(spl, node, bundle_no);
      branch_no = trunk_bundle_start_branch(spl, node, bundle);
      if (!trunk_branch_live(spl, node, branch_no)) {
         /*
          * either all branches in the bundle are live or none are, so in this
          * case none are
          */
         trunk_bundle_clear_subbundles(spl, node, bundle);
         trunk_inc_start_bundle(spl, node);
         trunk_default_log_if_enabled(
            spl, "node %lu evicting bundle %hu\n", node->addr, bundle_no);
      }
   }
}

/*
 * pivot_clear clears all branches and bundles from the pivot
 *
 * Used when flushing the pivot.
 */
static inline void
trunk_pivot_clear(trunk_handle *spl, trunk_node *node, trunk_pivot_data *pdata)
{
   uint16 start_branch        = pdata->start_branch;
   pdata->start_branch        = node->hdr->end_branch;
   pdata->start_bundle        = node->hdr->end_bundle;
   pdata->num_tuples_whole    = 0;
   pdata->num_tuples_bundle   = 0;
   pdata->num_kv_bytes_whole  = 0;
   pdata->num_kv_bytes_bundle = 0;
   pdata->srq_idx             = -1;
   if (start_branch == node->hdr->start_branch) {
      trunk_reset_start_branch(spl, node);
   }
   pdata->filter.addr             = 0;
   pdata->filter.meta_head        = 0;
   pdata->filter.num_fingerprints = 0;
}

/*
 * Returns the index of the pivot with pivot data pdata.
 */
static inline uint16
trunk_pdata_to_pivot_index(trunk_handle     *spl,
                           trunk_node       *node,
                           trunk_pivot_data *pdata)
{
   uint64 byte_difference =
      (char *)pdata - (char *)trunk_get_pivot_data(spl, node, 0);
   debug_assert(byte_difference % trunk_pivot_size(spl) == 0);
   return byte_difference / trunk_pivot_size(spl);
}

/*
 * Returns the number of children of the node
 */
static inline uint16
trunk_num_children(trunk_handle *spl, trunk_node *node)
{
   debug_assert(node->hdr->num_pivot_keys >= 2);
   return node->hdr->num_pivot_keys - 1;
}

/*
 * Returns the number of pivot keys in the node. This is equal to the number of
 * children + 1 for the upper bound pivot key.
 */
static inline uint16
trunk_num_pivot_keys(trunk_handle *spl, trunk_node *node)
{
   debug_assert(node->hdr->num_pivot_keys >= 2);
   return node->hdr->num_pivot_keys;
}

static inline void
trunk_set_num_pivot_keys(trunk_handle *spl,
                         trunk_node   *node,
                         uint16        num_pivot_keys)
{
   debug_assert(num_pivot_keys >= 2);
   debug_assert(num_pivot_keys <= spl->cfg.max_pivot_keys);
   node->hdr->num_pivot_keys = num_pivot_keys;
}

static inline void
trunk_inc_num_pivot_keys(trunk_handle *spl, trunk_node *node)
{
   debug_assert(node->hdr->num_pivot_keys >= 2);
   node->hdr->num_pivot_keys++;
   debug_assert(node->hdr->num_pivot_keys <= spl->cfg.max_pivot_keys);
}


/*
 *-----------------------------------------------------------------------------
 * Bundle functions
 *-----------------------------------------------------------------------------
 */

/*
 * Returns TRUE if the bundle is live in the node and FALSE otherwise.
 */
static inline bool32
trunk_bundle_live(trunk_handle *spl, trunk_node *node, uint16 bundle_no)
{
   return trunk_bundle_in_range(spl,
                                bundle_no,
                                trunk_start_bundle(spl, node),
                                trunk_end_bundle(spl, node));
}

static inline trunk_bundle *
trunk_get_bundle(trunk_handle *spl, trunk_node *node, uint16 bundle_no)
{
   debug_assert(trunk_bundle_live(spl, node, bundle_no),
                "Attempt to get a dead bundle.\n"
                "addr: %lu, bundle_no: %u, start_bundle: %u, end_bundle: %u\n",
                node->addr,
                bundle_no,
                trunk_start_bundle(spl, node),
                trunk_end_bundle(spl, node));
   return &node->hdr->bundle[bundle_no];
}

static inline uint16
trunk_get_new_bundle(trunk_handle *spl, trunk_node *node)
{
   uint16 new_bundle_no = node->hdr->end_bundle;
   node->hdr->end_bundle =
      trunk_add_bundle_number(spl, node->hdr->end_bundle, 1);
   platform_assert((node->hdr->end_bundle != node->hdr->start_bundle),
                   "No available bundles in trunk node. "
                   "page disk_addr=%lu, end_bundle=%d, start_bundle=%d",
                   node->addr,
                   node->hdr->end_bundle,
                   node->hdr->start_bundle);
   return new_bundle_no;
}

static inline uint16
trunk_start_bundle(trunk_handle *spl, trunk_node *node)
{
   return node->hdr->start_bundle;
}

static inline uint16
trunk_end_bundle(trunk_handle *spl, trunk_node *node)
{
   return node->hdr->end_bundle;
}

static inline uint16
trunk_inc_start_bundle(trunk_handle *spl, trunk_node *node)
{
   node->hdr->start_bundle =
      trunk_add_bundle_number(spl, node->hdr->start_bundle, 1);
   return node->hdr->start_bundle;
}

static inline trunk_subbundle *
trunk_get_subbundle(trunk_handle *spl, trunk_node *node, uint16 subbundle_no)
{
   return &node->hdr->subbundle[subbundle_no];
}

static inline uint16
trunk_subbundle_no(trunk_handle *spl, trunk_node *node, trunk_subbundle *sb)
{
   return sb - trunk_get_subbundle(spl, node, 0);
}

/*
 * get_new_subbundle allocates a new subbundle in the node and returns its
 * index.
 */
static inline trunk_subbundle *
trunk_get_new_subbundle(trunk_handle *spl, trunk_node *node, uint16 num_filters)
{
   uint16 new_subbundle_no = node->hdr->end_subbundle;
   node->hdr->end_subbundle =
      trunk_add_subbundle_number(spl, node->hdr->end_subbundle, 1);
   // ALEX: Need a way to handle this better
   platform_assert(node->hdr->end_subbundle != node->hdr->start_subbundle);

   // get filters
   trunk_subbundle *sb      = trunk_get_subbundle(spl, node, new_subbundle_no);
   sb->start_filter         = trunk_end_sb_filter(spl, node);
   node->hdr->end_sb_filter = trunk_add_subbundle_filter_number(
      spl, node->hdr->end_sb_filter, num_filters);
   sb->end_filter = trunk_end_sb_filter(spl, node);
   sb->state      = SB_STATE_COMPACTED;
   return sb;
}

static inline trunk_subbundle *
trunk_leaf_get_new_subbundle_at_head(trunk_handle *spl, trunk_node *node)
{
   uint16 new_subbundle_no =
      trunk_subtract_subbundle_number(spl, node->hdr->start_subbundle, 1);
   platform_assert(new_subbundle_no != node->hdr->end_subbundle);
   node->hdr->start_subbundle = new_subbundle_no;

   // get filters
   trunk_subbundle *sb = trunk_get_subbundle(spl, node, new_subbundle_no);
   sb->end_filter      = node->hdr->start_sb_filter;
   sb->start_filter =
      trunk_subtract_subbundle_number(spl, node->hdr->start_sb_filter, 1);
   platform_assert(sb->start_filter != node->hdr->end_sb_filter);
   node->hdr->start_sb_filter = sb->start_filter;
   sb->state                  = SB_STATE_UNCOMPACTED_LEAF;
   return sb;
}

static inline routing_filter *
trunk_get_sb_filter(trunk_handle *spl, trunk_node *node, uint16 filter_no)
{
   debug_assert(filter_no < TRUNK_MAX_SUBBUNDLE_FILTERS,
                "filter_no=%u should be < TRUNK_MAX_SUBBUNDLE_FILTERS (%u)",
                filter_no,
                TRUNK_MAX_SUBBUNDLE_FILTERS);
   return &node->hdr->sb_filter[filter_no];
}

static inline uint16
trunk_start_sb_filter(trunk_handle *spl, trunk_node *node)
{
   return node->hdr->start_sb_filter;
}

static inline uint16
trunk_end_sb_filter(trunk_handle *spl, trunk_node *node)
{
   return node->hdr->end_sb_filter;
}

static inline bool32
trunk_sb_filter_valid(trunk_handle *spl, trunk_node *node, uint16 filter_no)
{
   uint16 start_filter = trunk_start_sb_filter(spl, node);
   uint16 end_filter   = trunk_end_sb_filter(spl, node);
   return trunk_subtract_subbundle_filter_number(spl, filter_no, start_filter)
          <= trunk_subtract_subbundle_filter_number(
             spl, end_filter, start_filter);
}

static inline uint16
trunk_subbundle_filter_count(trunk_handle    *spl,
                             trunk_node      *node,
                             trunk_subbundle *sb)
{
   return trunk_subtract_subbundle_number(
      spl, sb->end_filter, sb->start_filter);
}

static inline uint16
trunk_bundle_filter_count(trunk_handle *spl,
                          trunk_node   *node,
                          trunk_bundle *bundle)
{
   uint16 filter_count = 0;
   for (uint16 sb_no = bundle->start_subbundle; sb_no != bundle->end_subbundle;
        sb_no        = trunk_add_subbundle_number(spl, sb_no, 1))
   {
      trunk_subbundle *sb = trunk_get_subbundle(spl, node, sb_no);
      filter_count += trunk_subbundle_filter_count(spl, node, sb);
   }
   return filter_count;
}

static inline uint16
trunk_bundle_start_filter(trunk_handle *spl,
                          trunk_node   *node,
                          trunk_bundle *bundle)
{
   uint16           sb_no = bundle->start_subbundle;
   trunk_subbundle *sb    = trunk_get_subbundle(spl, node, sb_no);
   return sb->start_filter;
}

static inline uint16
trunk_bundle_end_filter(trunk_handle *spl,
                        trunk_node   *node,
                        trunk_bundle *bundle)
{
   uint16 last_sb_no =
      trunk_subtract_subbundle_number(spl, bundle->end_subbundle, 1);
   trunk_subbundle *sb = trunk_get_subbundle(spl, node, last_sb_no);
   return sb->end_filter;
}

static inline routing_filter *
trunk_subbundle_filter(trunk_handle    *spl,
                       trunk_node      *node,
                       trunk_subbundle *sb,
                       uint16           filter_off)
{
   uint16 start_filter = sb->start_filter;
   uint16 filter_no =
      trunk_add_subbundle_filter_number(spl, start_filter, filter_off);
   debug_assert(filter_off < trunk_subbundle_filter_count(spl, node, sb));
   return trunk_get_sb_filter(spl, node, filter_no);
}

debug_only static inline uint16
trunk_subbundle_branch_count(trunk_handle    *spl,
                             trunk_node      *node,
                             trunk_subbundle *sb)
{
   return trunk_subtract_branch_number(spl, sb->end_branch, sb->start_branch);
}

static inline uint16
trunk_start_subbundle(trunk_handle *spl, trunk_node *node)
{
   return node->hdr->start_subbundle;
}

static inline uint16
trunk_end_subbundle(trunk_handle *spl, trunk_node *node)
{
   return node->hdr->end_subbundle;
}

static inline uint16
trunk_start_subbundle_for_lookup(trunk_handle *spl, trunk_node *node)
{
   return trunk_subtract_subbundle_number(
      spl, trunk_end_subbundle(spl, node), 1);
}

static inline uint16
trunk_bundle_clear_subbundles(trunk_handle *spl,
                              trunk_node   *node,
                              trunk_bundle *bundle)
{
   uint16 start_filter = trunk_bundle_start_filter(spl, node, bundle);
   uint16 end_filter   = trunk_bundle_end_filter(spl, node, bundle);
   for (uint16 filter_no = start_filter; filter_no != end_filter;
        filter_no        = trunk_add_subbundle_filter_number(spl, filter_no, 1))
   {
      routing_filter *filter = trunk_get_sb_filter(spl, node, filter_no);
      trunk_dec_filter(spl, filter);
   }
   node->hdr->start_sb_filter = end_filter;
   node->hdr->start_subbundle = bundle->end_subbundle;
   return node->hdr->start_subbundle;
}

/*
 * Removes all bundles except the given bundle.
 *
 * This function does not just clear compacted bundles into whole branches, but
 * removes bundles wholesale.
 *
 * Used in leaf splits to abort compactions in progress.
 */
static inline void
trunk_leaf_remove_bundles_except(trunk_handle *spl,
                                 trunk_node   *node,
                                 uint16        bundle_no)
{
   debug_assert(trunk_node_height(node) == 0);
   uint16 last_bundle_no = trunk_end_bundle(spl, node);
   last_bundle_no        = trunk_subtract_bundle_number(spl, last_bundle_no, 1);
   debug_assert(bundle_no == last_bundle_no);
   node->hdr->start_bundle = bundle_no;
   trunk_pivot_data *pdata = trunk_get_pivot_data(spl, node, 0);
   pdata->start_bundle     = node->hdr->start_bundle;
}

/*
 * Rebundles all branches and subbundles in a leaf into a single bundle.
 *
 * Used in leaf splits to abort compactions in progress.
 */
static inline uint16
trunk_leaf_rebundle_all_branches(trunk_handle *spl,
                                 trunk_node   *node,
                                 uint64        target_num_tuples,
                                 uint64        target_kv_bytes,
                                 bool32        is_space_rec)
{
   debug_assert(trunk_node_height(node) == 0);
   uint16 bundle_no = trunk_get_new_bundle(spl, node);
   if (trunk_branch_is_whole(spl, node, trunk_start_branch(spl, node))) {
      trunk_subbundle *sb = trunk_leaf_get_new_subbundle_at_head(spl, node);
      sb->start_branch    = trunk_start_branch(spl, node);
      sb->end_branch      = trunk_start_frac_branch(spl, node);
      routing_filter   *filter = trunk_subbundle_filter(spl, node, sb, 0);
      trunk_pivot_data *pdata  = trunk_get_pivot_data(spl, node, 0);
      *filter                  = pdata->filter;
      debug_assert(filter->addr != 0);
      ZERO_STRUCT(pdata->filter);
      debug_assert(trunk_subbundle_branch_count(spl, node, sb) != 0);
   }
   trunk_bundle *bundle    = trunk_get_bundle(spl, node, bundle_no);
   bundle->num_tuples      = target_num_tuples;
   bundle->num_kv_bytes    = target_kv_bytes;
   bundle->start_subbundle = trunk_start_subbundle(spl, node);
   bundle->end_subbundle   = trunk_end_subbundle(spl, node);
   trunk_leaf_remove_bundles_except(spl, node, bundle_no);
   trunk_set_start_frac_branch(spl, node, trunk_start_branch(spl, node));
   trunk_pivot_data *pdata = trunk_get_pivot_data(spl, node, 0);
   if (!is_space_rec && pdata->srq_idx != -1
       && spl->cfg.reclaim_threshold != UINT64_MAX)
   {
      // platform_default_log("Deleting %12lu-%lu (index %lu) from SRQ\n",
      //       node->disk_addr, pdata->generation, pdata->srq_idx);
      srq_delete(&spl->srq, pdata->srq_idx);
      srq_print(&spl->srq);
      pdata->srq_idx = -1;
   }
   pdata->generation        = trunk_inc_pivot_generation(spl, node);
   pdata->num_tuples_bundle = bundle->num_tuples;
   pdata->num_tuples_whole  = 0;
   return bundle_no;
}

/*
 * Returns the index of the first branch in the bundle.
 */
static inline uint16
trunk_bundle_start_branch(trunk_handle *spl,
                          trunk_node   *node,
                          trunk_bundle *bundle)
{
   trunk_subbundle *subbundle =
      trunk_get_subbundle(spl, node, bundle->start_subbundle);
   return subbundle->start_branch;
}

/*
 * Returns the index of the successor to the last branch in the bundle.
 */
static inline uint16
trunk_bundle_end_branch(trunk_handle *spl,
                        trunk_node   *node,
                        trunk_bundle *bundle)
{
   uint16 last_subbundle_no =
      trunk_subtract_subbundle_number(spl, bundle->end_subbundle, 1);
   trunk_subbundle *subbundle =
      trunk_get_subbundle(spl, node, last_subbundle_no);
   return subbundle->end_branch;
}

/*
 * Returns the number of (by definition fractional) branches in the bundle.
 */
static inline uint16
trunk_bundle_branch_count(trunk_handle *spl,
                          trunk_node   *node,
                          trunk_bundle *bundle)
{
   return trunk_subtract_branch_number(
      spl,
      trunk_bundle_end_branch(spl, node, bundle),
      trunk_bundle_start_branch(spl, node, bundle));
}

static inline uint16
trunk_bundle_subbundle_count(trunk_handle *spl,
                             trunk_node   *node,
                             trunk_bundle *bundle)
{
   return trunk_subtract_subbundle_number(
      spl, bundle->end_subbundle, bundle->start_subbundle);
}

/*
 * Returns the number of live bundles in the node.
 */
static inline uint16
trunk_bundle_count(trunk_handle *spl, trunk_node *node)
{
   return trunk_subtract_bundle_number(
      spl, node->hdr->end_bundle, node->hdr->start_bundle);
}

/*
 * Returns the number of live subbundles in the node.
 */
static inline uint16
trunk_subbundle_count(trunk_handle *spl, trunk_node *node)
{
   return trunk_subtract_subbundle_number(
      spl, node->hdr->end_subbundle, node->hdr->start_subbundle);
}

/*
 * Returns TRUE if the bundle is valid in the node (live or == end_bundle) and
 * FALSE otherwise.
 */
static inline bool32
trunk_bundle_valid(trunk_handle *spl, trunk_node *node, uint16 bundle_no)
{
   return trunk_subtract_bundle_number(spl, bundle_no, node->hdr->start_bundle)
          <= trunk_subtract_bundle_number(
             spl, node->hdr->end_bundle, node->hdr->start_bundle);
}

/*
 * Returns TRUE if the bundle is live for the pivot and FALSE otherwise
 */
static inline bool32
trunk_bundle_live_for_pivot(trunk_handle *spl,
                            trunk_node   *node,
                            uint16        bundle_no,
                            uint16        pivot_no)
{
   debug_assert(pivot_no < trunk_num_children(spl, node));
   return trunk_bundle_in_range(spl,
                                bundle_no,
                                trunk_pivot_start_bundle(spl, node, pivot_no),
                                trunk_end_bundle(spl, node));
}

static inline uint16
trunk_start_frac_branch(trunk_handle *spl, trunk_node *node)
{
   return node->hdr->start_frac_branch;
}

static inline void
trunk_set_start_frac_branch(trunk_handle *spl,
                            trunk_node   *node,
                            uint16        branch_no)
{
   node->hdr->start_frac_branch = branch_no;
}

static inline void
trunk_reset_start_frac_branch(trunk_handle *spl, trunk_node *node)
{
   if (trunk_bundle_count(spl, node) == 0) {
      trunk_set_start_frac_branch(spl, node, trunk_end_branch(spl, node));
   } else {
      uint16        start_bundle = trunk_start_bundle(spl, node);
      trunk_bundle *bundle       = trunk_get_bundle(spl, node, start_bundle);
      uint16 start_frac_branch   = trunk_bundle_start_branch(spl, node, bundle);
      trunk_set_start_frac_branch(spl, node, start_frac_branch);
   }
}

static inline void
trunk_clear_bundle(trunk_handle *spl, trunk_node *node, uint16 bundle_no)
{
   platform_assert(bundle_no == trunk_start_bundle(spl, node));

   trunk_bundle *bundle = trunk_get_bundle(spl, node, bundle_no);

   trunk_bundle_clear_subbundles(spl, node, bundle);
   trunk_inc_start_bundle(spl, node);

   // update the pivot start bundles
   for (uint16 pivot_no = 0; pivot_no < trunk_num_children(spl, node);
        pivot_no++) {
      trunk_pivot_data *pdata = trunk_get_pivot_data(spl, node, pivot_no);
      if (!trunk_bundle_valid(spl, node, pdata->start_bundle)) {
         pdata->start_bundle = trunk_start_bundle(spl, node);
      }
   }

   // update the fractional start branch
   trunk_reset_start_frac_branch(spl, node);
}

static inline void
trunk_tuples_in_bundle(trunk_handle *spl,
                       trunk_node   *node,
                       trunk_bundle *bundle,
                       uint64        pivot_tuple_count[static TRUNK_MAX_PIVOTS],
                       uint64 pivot_kv_byte_count[static TRUNK_MAX_PIVOTS])
{
   // Can't ZERO_ARRAY because degerates to a uint64 *
   ZERO_CONTENTS_N(pivot_tuple_count, TRUNK_MAX_PIVOTS);
   ZERO_CONTENTS_N(pivot_kv_byte_count, TRUNK_MAX_PIVOTS);

   uint16 num_children = trunk_num_children(spl, node);
   for (uint16 branch_no = trunk_bundle_start_branch(spl, node, bundle);
        branch_no != trunk_bundle_end_branch(spl, node, bundle);
        branch_no = trunk_add_branch_number(spl, branch_no, 1))
   {
      for (uint16 pivot_no = 0; pivot_no < num_children; pivot_no++) {
         uint64 local_tuple_count;
         uint64 local_kv_byte_count;
         trunk_pivot_branch_tuple_counts(spl,
                                         node,
                                         pivot_no,
                                         branch_no,
                                         &local_tuple_count,
                                         &local_kv_byte_count);
         pivot_tuple_count[pivot_no] += local_tuple_count;
         pivot_kv_byte_count[pivot_no] += local_kv_byte_count;
      }
   }
}

static inline void
trunk_pivot_add_bundle_tuple_counts(
   trunk_handle *spl,
   trunk_node   *node,
   trunk_bundle *bundle,
   uint64        pivot_tuple_count[TRUNK_MAX_PIVOTS],
   uint64        pivot_kv_byte_count[TRUNK_MAX_PIVOTS])

{
   bundle->num_tuples  = 0;
   uint16 num_children = trunk_num_children(spl, node);
   for (uint16 pivot_no = 0; pivot_no < num_children; pivot_no++) {
      trunk_pivot_data *pdata = trunk_get_pivot_data(spl, node, pivot_no);
      pdata->num_tuples_bundle += pivot_tuple_count[pivot_no];
      bundle->num_tuples += pivot_tuple_count[pivot_no];
      pdata->num_kv_bytes_bundle += pivot_kv_byte_count[pivot_no];
      bundle->num_kv_bytes += pivot_kv_byte_count[pivot_no];
   }
}

static inline void
trunk_bundle_inc_pivot_rc(trunk_handle *spl,
                          trunk_node   *node,
                          trunk_bundle *bundle)
{
   uint16        num_children = trunk_num_children(spl, node);
   cache        *cc           = spl->cc;
   btree_config *btree_cfg    = &spl->cfg.btree_cfg;
   // Skip the first pivot, because that has been inc'd in the parent
   for (uint16 branch_no = trunk_bundle_start_branch(spl, node, bundle);
        branch_no != trunk_bundle_end_branch(spl, node, bundle);
        branch_no = trunk_add_branch_number(spl, branch_no, 1))
   {
      trunk_branch *branch = trunk_get_branch(spl, node, branch_no);
      for (uint64 pivot_no = 1; pivot_no < num_children; pivot_no++) {
         key pivot = trunk_get_pivot(spl, node, pivot_no);
         btree_inc_ref_range(cc, btree_cfg, branch->root_addr, pivot, pivot);
      }
   }
}

/*
 *-----------------------------------------------------------------------------
 * Branch functions
 *-----------------------------------------------------------------------------
 */

/*
 * has_vacancy returns TRUE unless there is not enough physical space in the
 * node to add another branch
 */

/*
 * Returns the number of live branches (including fractional branches).
 */
static inline uint16
trunk_branch_count(trunk_handle *spl, trunk_node *node)
{
   return trunk_subtract_branch_number(
      spl, node->hdr->end_branch, node->hdr->start_branch);
}

static inline bool32
trunk_has_vacancy(trunk_handle *spl, trunk_node *node, uint16 num_new_branches)
{
   uint16 branch_count = trunk_branch_count(spl, node);
   uint16 max_branches = spl->cfg.hard_max_branches_per_node;
   return branch_count + num_new_branches + 1 < max_branches;
}

static inline trunk_branch *
trunk_get_branch(trunk_handle *spl, trunk_node *node, uint32 k)
{
   debug_assert(sizeof(trunk_hdr)
                   + spl->cfg.max_pivot_keys * trunk_pivot_size(spl)
                   + (k + 1) * sizeof(trunk_branch)
                < trunk_page_size(&spl->cfg));

   char *cursor = node->page->data;
   cursor += sizeof(trunk_hdr) + spl->cfg.max_pivot_keys * trunk_pivot_size(spl)
             + k * sizeof(trunk_branch);
   return (trunk_branch *)cursor;
}

/*
 * get_new_branch allocates a new branch in the node and returns a pointer to
 * it.
 */
static inline trunk_branch *
trunk_get_new_branch(trunk_handle *spl, trunk_node *node)
{
   trunk_branch *new_branch =
      trunk_get_branch(spl, node, node->hdr->end_branch);
   node->hdr->end_branch =
      trunk_add_branch_number(spl, node->hdr->end_branch, 1);
   debug_assert(node->hdr->end_branch != node->hdr->start_branch);
   return new_branch;
}

static inline uint16
trunk_branch_no(trunk_handle *spl, trunk_node *node, trunk_branch *branch)
{
   return branch - trunk_get_branch(spl, node, 0);
}

static inline uint16
trunk_start_branch(trunk_handle *spl, trunk_node *node)
{
   return node->hdr->start_branch;
}

static inline uint16
trunk_end_branch(trunk_handle *spl, trunk_node *node)
{
   return node->hdr->end_branch;
}

/*
 * branch_live checks if branch_no is live for any pivot in the node.
 */
static inline bool32
trunk_branch_live(trunk_handle *spl, trunk_node *node, uint64 branch_no)
{
   return trunk_branch_in_range(
      spl, branch_no, node->hdr->start_branch, node->hdr->end_branch);
}

/*
 * branch_valid checks if branch_no is being used by any pivot or is
 * end_branch. Used to verify if a given entry is valid.
 */
static inline bool32
trunk_branch_valid(trunk_handle *spl, trunk_node *node, uint64 branch_no)
{
   return trunk_subtract_branch_number(spl, branch_no, node->hdr->start_branch)
          <= trunk_subtract_branch_number(
             spl, node->hdr->end_branch, node->hdr->start_branch);
}

static inline uint64
trunk_process_generation_to_pos(trunk_handle             *spl,
                                trunk_compact_bundle_req *req,
                                uint64                    generation)
{
   uint64 pos = 0;
   while ((pos != TRUNK_MAX_PIVOTS)
          && (req->pivot_generation[pos] != generation)) {
      pos++;
   }
   return pos;
}

/*
 * trunk_garbage_collect_node_get fetches the node at the
 * given height containing the given key from the snapshot with root given by
 * old_root_addr. It performs hand-over-hand write-locking to drain readers
 * along the path.
 *
 * Returns the node with a write lock.
 */
static inline void
trunk_garbage_collect_node_get(trunk_handle             *spl,
                               uint64                    old_root_addr,
                               trunk_compact_bundle_req *req,
                               trunk_node               *out_node)
{
   uint16 height    = req->height;
   key    start_key = key_buffer_key(&req->start_key);
   /*
    * Note: don't need to acquire the trunk_root_lock here, since this is an
    * old snapshot
    */
   trunk_node node;
   trunk_node_get(spl->cc, old_root_addr, &node);
   uint16 root_height = trunk_node_height(&node);
   trunk_node_claim(spl->cc, &node);
   trunk_node_lock(spl->cc, &node);
   platform_assert(height <= root_height);

   for (uint16 h = root_height; h > height; h--) {
      debug_assert(trunk_node_height(&node) == h);
      uint16 pivot_no =
         trunk_find_pivot(spl, &node, start_key, less_than_or_equal);
      debug_assert(pivot_no < trunk_num_children(spl, &node));
      trunk_pivot_data *pdata = trunk_get_pivot_data(spl, &node, pivot_no);
      trunk_node        child;
      trunk_node_get(spl->cc, pdata->addr, &child);
      // Here is where we would deallocate the trunk node
      trunk_node_claim(spl->cc, &child);
      trunk_node_lock(spl->cc, &child);
      trunk_node_unlock(spl->cc, &node);
      trunk_node_unclaim(spl->cc, &node);
      trunk_node_unget(spl->cc, &node);
      node = child;
   }

   debug_assert(trunk_node_height(&node) == height);
   debug_assert(trunk_key_compare(spl, trunk_min_key(spl, &node), start_key)
                <= 0);
   debug_assert(trunk_key_compare(spl, start_key, trunk_max_key(spl, &node))
                < 0);

   *out_node = node;
}

/*
 * garbage_collect_bundle dereferences the branches for the specified bundle
 */
static inline void
trunk_garbage_collect_bundle(trunk_handle             *spl,
                             uint64                    old_root_addr,
                             trunk_compact_bundle_req *req)
{
   trunk_node node;
   trunk_garbage_collect_node_get(spl, old_root_addr, req, &node);

   trunk_default_log_if_enabled(
      spl,
      "compact_bundle gc: addr %lu, range %s-%s, height %u, bundle %u\n",
      node.addr,
      key_string(trunk_data_config(spl), key_buffer_key(&req->start_key)),
      key_string(trunk_data_config(spl), key_buffer_key(&req->end_key)),
      req->height,
      req->bundle_no);

   if (trunk_bundle_live(spl, &node, req->bundle_no)) {
      uint16        bundle_no = req->bundle_no;
      trunk_bundle *bundle    = trunk_get_bundle(spl, &node, bundle_no);
      uint16        bundle_start_branch =
         trunk_bundle_start_branch(spl, &node, bundle);
      uint16 bundle_end_branch = trunk_bundle_end_branch(spl, &node, bundle);

      uint16 num_children = trunk_num_children(spl, &node);
      for (uint16 branch_no = bundle_start_branch;
           branch_no != bundle_end_branch;
           branch_no = trunk_add_branch_number(spl, branch_no, 1))
      {
         trunk_branch *branch = trunk_get_branch(spl, &node, branch_no);
         for (uint16 pivot_no = 0; pivot_no < num_children; pivot_no++) {
            if (trunk_bundle_live_for_pivot(spl, &node, bundle_no, pivot_no)) {
               key start_key = trunk_get_pivot(spl, &node, pivot_no);
               key end_key   = trunk_get_pivot(spl, &node, pivot_no + 1);
               trunk_zap_branch_range(
                  spl, branch, start_key, end_key, PAGE_TYPE_BRANCH);
            }
         }
      }
   }

   trunk_node_unlock(spl->cc, &node);
   trunk_node_unclaim(spl->cc, &node);
   trunk_node_unget(spl->cc, &node);
}

/*
 * replace_bundle_branches replaces the branches of an uncompacted bundle with
 * a newly compacted branch.
 *
 * This process is:
 * 1. add the new branch (unless replacement_branch == NULL)
 * 2. move any remaining branches to maintain a contiguous array
 * 3. adjust pivot start branches if necessary
 * 4. mark bundle as compacted and remove all by its first subbundle
 * 5. move any remaining subbundles to maintain a contiguous array (and adjust
 *    any remaining bundles to account)
 */
void
trunk_replace_bundle_branches(trunk_handle             *spl,
                              trunk_node               *node,
                              trunk_branch             *repl_branch,
                              trunk_compact_bundle_req *req)
{
   debug_assert(req->height == trunk_node_height(node));

   uint16        bundle_no    = req->bundle_no;
   trunk_bundle *bundle       = trunk_get_bundle(spl, node, bundle_no);
   uint16 bundle_start_branch = trunk_bundle_start_branch(spl, node, bundle);
   uint16 bundle_end_branch   = trunk_bundle_end_branch(spl, node, bundle);
   uint16 branch_diff         = trunk_bundle_branch_count(spl, node, bundle);
   uint16 num_children        = trunk_num_children(spl, node);

   // add new branch
   uint16 new_branch_no = UINT16_MAX;
   if (repl_branch != NULL) {
      trunk_branch *new_branch =
         trunk_get_branch(spl, node, bundle_start_branch);
      *new_branch = *repl_branch;
      branch_diff--;
      new_branch_no = trunk_branch_no(spl, node, new_branch);

      // increment the fringes of the new branch along the pivots
      uint16 num_pivot_keys = trunk_num_pivot_keys(spl, node);
      for (uint16 pivot_no = 1; pivot_no < num_pivot_keys; pivot_no++) {
         key start_key = trunk_get_pivot(spl, node, pivot_no);
         trunk_inc_intersection(spl, new_branch, start_key, FALSE);
      }

      // slice out the pivots ranges for which this branch is already dead
      for (uint16 pivot_no = 0; pivot_no < num_children; pivot_no++) {
         if (!trunk_bundle_live_for_pivot(spl, node, bundle_no, pivot_no)) {
            key start_key = trunk_get_pivot(spl, node, pivot_no);
            key end_key   = trunk_get_pivot(spl, node, pivot_no + 1);
            trunk_zap_branch_range(
               spl, new_branch, start_key, end_key, PAGE_TYPE_BRANCH);
         }
      }
   }

   // move any remaining branches to maintain a contiguous array
   for (uint16 branch_no = bundle_end_branch;
        branch_no != node->hdr->end_branch;
        branch_no = trunk_add_branch_number(spl, branch_no, 1))
   {
      uint16 dst_branch_no =
         trunk_subtract_branch_number(spl, branch_no, branch_diff);
      *trunk_get_branch(spl, node, dst_branch_no) =
         *trunk_get_branch(spl, node, branch_no);
   }

   /*
    * if the bundle has no keys, move the filters to form a contiguous array
    */
   if (repl_branch == NULL) {
      // decrement the ref counts of the old filters
      for (uint16 filter_no = trunk_bundle_start_filter(spl, node, bundle);
           filter_no != trunk_bundle_end_filter(spl, node, bundle);
           filter_no = trunk_add_subbundle_filter_number(spl, filter_no, 1))
      {
         routing_filter *old_filter = trunk_get_sb_filter(spl, node, filter_no);
         trunk_dec_filter(spl, old_filter);
      }

      // move any later filters
      uint16 filter_diff = trunk_bundle_filter_count(spl, node, bundle);
      for (uint16 filter_no = trunk_bundle_end_filter(spl, node, bundle);
           filter_no != trunk_end_sb_filter(spl, node);
           filter_no = trunk_add_subbundle_filter_number(spl, filter_no, 1))
      {
         uint16 dst_filter_no =
            trunk_subtract_subbundle_number(spl, filter_no, filter_diff);
         *trunk_get_sb_filter(spl, node, dst_filter_no) =
            *trunk_get_sb_filter(spl, node, filter_no);
      }

      // adjust the end filter
      node->hdr->end_sb_filter = trunk_subtract_subbundle_filter_number(
         spl, node->hdr->end_sb_filter, filter_diff);
   }

   /*
    * the compacted bundle will have a single branch in a single subbundle
    * containing all the filters.
    */
   uint16 sb_diff        = trunk_bundle_subbundle_count(spl, node, bundle);
   uint16 first_later_sb = bundle->end_subbundle;
   if (repl_branch != NULL) {
      uint16           sb_no = bundle->start_subbundle;
      trunk_subbundle *sb    = trunk_get_subbundle(spl, node, sb_no);
      sb->end_branch = trunk_add_branch_number(spl, bundle_start_branch, 1);
      sb->end_filter = trunk_bundle_end_filter(spl, node, bundle);
      sb->state      = SB_STATE_COMPACTED;
      sb_diff--;
      bundle->end_subbundle = trunk_add_subbundle_number(spl, sb_no, 1);
   }

   for (uint16 sb_no = first_later_sb; sb_no != node->hdr->end_subbundle;
        sb_no        = trunk_add_subbundle_number(spl, sb_no, 1))
   {
      trunk_subbundle *sb = trunk_get_subbundle(spl, node, sb_no);
      sb->start_branch =
         trunk_subtract_branch_number(spl, sb->start_branch, branch_diff);
      sb->end_branch =
         trunk_subtract_branch_number(spl, sb->end_branch, branch_diff);
      uint16 dst_sb_no = trunk_subtract_subbundle_number(spl, sb_no, sb_diff);
      *trunk_get_subbundle(spl, node, dst_sb_no) = *sb;
   }
   node->hdr->end_subbundle =
      trunk_subtract_subbundle_number(spl, node->hdr->end_subbundle, sb_diff);
   for (uint16 later_bundle_no = trunk_add_bundle_number(spl, bundle_no, 1);
        later_bundle_no != node->hdr->end_bundle;
        later_bundle_no = trunk_add_bundle_number(spl, later_bundle_no, 1))
   {
      trunk_bundle *bundle = trunk_get_bundle(spl, node, later_bundle_no);
      bundle->start_subbundle =
         trunk_subtract_subbundle_number(spl, bundle->start_subbundle, sb_diff);
      bundle->end_subbundle =
         trunk_subtract_subbundle_number(spl, bundle->end_subbundle, sb_diff);
   }
   debug_assert(trunk_bundle_start_branch(spl, node, bundle)
                == bundle_start_branch);

   // record the pivot tuples
   for (uint16 pivot_no = 0; pivot_no < num_children; pivot_no++) {
      if (trunk_bundle_live_for_pivot(spl, node, bundle_no, pivot_no)) {
         trunk_pivot_data *pdata = trunk_get_pivot_data(spl, node, pivot_no);
         uint64            pos =
            trunk_process_generation_to_pos(spl, req, pdata->generation);
         platform_assert((pos != TRUNK_MAX_PIVOTS),
                         "Pivot live for bundle not found in req, "
                         "pos=%lu != TRUNK_MAX_PIVOTS=%d",
                         pos,
                         TRUNK_MAX_PIVOTS);
         if (repl_branch != NULL) {
            platform_assert(req->output_pivot_tuple_count[pos] == 0);
            platform_assert(req->output_pivot_kv_byte_count[pos] == 0);
            trunk_pivot_branch_tuple_counts(
               spl,
               node,
               pivot_no,
               new_branch_no,
               &req->output_pivot_tuple_count[pos],
               &req->output_pivot_kv_byte_count[pos]);
         }

         uint64 tuples_reclaimed = req->input_pivot_tuple_count[pos]
                                   - req->output_pivot_tuple_count[pos];
         req->tuples_reclaimed += tuples_reclaimed;
         pdata->num_tuples_bundle -= tuples_reclaimed;

         uint64 kv_bytes_reclaimed = req->input_pivot_kv_byte_count[pos]
                                     - req->output_pivot_kv_byte_count[pos];
         req->kv_bytes_reclaimed += kv_bytes_reclaimed;
         pdata->num_kv_bytes_bundle -= kv_bytes_reclaimed;
      }
   }

   // if there is no replacement branch, vanish the bundle
   if (repl_branch == NULL) {
      for (uint16 later_bundle_no = bundle_no;
           later_bundle_no
           != trunk_subtract_bundle_number(spl, node->hdr->end_bundle, 1);
           later_bundle_no = trunk_add_bundle_number(spl, later_bundle_no, 1))
      {
         uint16 src_later_bundle_no =
            trunk_add_bundle_number(spl, later_bundle_no, 1);
         *trunk_get_bundle(spl, node, later_bundle_no) =
            *trunk_get_bundle(spl, node, src_later_bundle_no);
      }
      uint16 later_bundle_start = trunk_add_bundle_number(spl, bundle_no, 1);
      uint16 later_bundle_end =
         trunk_add_bundle_number(spl, trunk_end_bundle(spl, node), 1);
      for (uint16 pivot_no = 0; pivot_no < num_children; pivot_no++) {
         trunk_pivot_data *pdata = trunk_get_pivot_data(spl, node, pivot_no);
         if (trunk_bundle_in_range(
                spl, pdata->start_bundle, later_bundle_start, later_bundle_end))
         {
            pdata->start_bundle =
               trunk_subtract_bundle_number(spl, pdata->start_bundle, 1);
         }
      }
      node->hdr->end_bundle =
         trunk_subtract_bundle_number(spl, node->hdr->end_bundle, 1);
   }

   // fix the pivot start branches
   for (uint16 pivot_no = 0; pivot_no < num_children; pivot_no++) {
      trunk_pivot_data *pdata = trunk_get_pivot_data(spl, node, pivot_no);
      if (!trunk_branch_live_for_pivot(
             spl, node, bundle_start_branch, pivot_no)) {
         pdata->start_branch =
            trunk_subtract_branch_number(spl, pdata->start_branch, branch_diff);
         debug_assert(trunk_branch_valid(spl, node, pdata->start_branch));
      }
   }

   // update the end_branch
   node->hdr->end_branch =
      trunk_subtract_branch_number(spl, node->hdr->end_branch, branch_diff);
}

static inline void
trunk_inc_branch_range(trunk_handle *spl,
                       trunk_branch *branch,
                       key           start_key,
                       key           end_key)
{
   if (branch->root_addr) {
      btree_inc_ref_range(
         spl->cc, &spl->cfg.btree_cfg, branch->root_addr, start_key, end_key);
   }
}

static inline void
trunk_zap_branch_range(trunk_handle *spl,
                       trunk_branch *branch,
                       key           start_key,
                       key           end_key,
                       page_type     type)
{
   platform_assert(type == PAGE_TYPE_BRANCH);
   platform_assert((key_is_null(start_key) && key_is_null(end_key))
                   || (type != PAGE_TYPE_MEMTABLE && !key_is_null(start_key)));
   platform_assert(branch->root_addr != 0, "root_addr=%lu", branch->root_addr);
   btree_dec_ref_range(
      spl->cc, &spl->cfg.btree_cfg, branch->root_addr, start_key, end_key);
}

/*
 * Decrement the ref count for branch and destroy it and its filter if it
 * reaches 0.
 */
static inline void
trunk_dec_ref(trunk_handle *spl, trunk_branch *branch, bool32 is_memtable)
{
   page_type type = is_memtable ? PAGE_TYPE_MEMTABLE : PAGE_TYPE_BRANCH;
   trunk_zap_branch_range(
      spl, branch, NEGATIVE_INFINITY_KEY, POSITIVE_INFINITY_KEY, type);
}

/*
 * Increment the ref count for all extents whose key range intersects with key
 */
static inline void
trunk_inc_intersection(trunk_handle *spl,
                       trunk_branch *branch,
                       key           target,
                       bool32        is_memtable)
{
   platform_assert(IMPLIES(is_memtable, key_is_null(target)));
   trunk_inc_branch_range(spl, branch, target, target);
}

/*
 * trunk_btree_lookup performs a lookup for key in branch.
 *
 * Pre-conditions:
 *    If *data is not the null write_buffer, then
 *       `data` has the most recent answer.
 *       the current memtable is older than the most recent answer
 *
 * Post-conditions:
 *    if *local_found, then data can be found in `data`.
 */
static inline platform_status
trunk_btree_lookup_and_merge(trunk_handle      *spl,
                             trunk_branch      *branch,
                             key                target,
                             merge_accumulator *data,
                             bool32            *local_found)
{
   cache          *cc  = spl->cc;
   btree_config   *cfg = &spl->cfg.btree_cfg;
   platform_status rc;

   rc = btree_lookup_and_merge(
      cc, cfg, branch->root_addr, PAGE_TYPE_BRANCH, target, data, local_found);
   return rc;
}


/*
 *-----------------------------------------------------------------------------
 * trunk_btree_lookup_async
 *
 * Pre-conditions:
 *    The ctxt should've been initialized using
 *    btree_ctxt_init(). If *found `data` has the most
 *    recent answer. the current memtable is older than the most
 *    recent answer
 *
 *    The return value can be either of:
 *      async_locked: A page needed by lookup is locked. User should retry
 *      request.
 *      async_no_reqs: A page needed by lookup is not in cache and the IO
 *      subsystem is out of requests. User should throttle.
 *      async_io_started: Async IO was started to read a page needed by the
 *      lookup into the cache. When the read is done, caller will be notified
 *      using ctxt->cb, that won't run on the thread context. It can be used
 *      to requeue the async lookup request for dispatch in thread context.
 *      When it's requeued, it must use the same function params except found.
 *      success: *found is TRUE if found, FALSE otherwise, data is stored in
 *      *data_out
 *-----------------------------------------------------------------------------
 */
static cache_async_result
trunk_btree_lookup_and_merge_async(trunk_handle      *spl,    // IN
                                   trunk_branch      *branch, // IN
                                   key                target, // IN
                                   merge_accumulator *data,   // OUT
                                   btree_async_ctxt  *ctxt)    // IN
{
   cache             *cc  = spl->cc;
   btree_config      *cfg = &spl->cfg.btree_cfg;
   cache_async_result res;
   bool32             local_found;

   res = btree_lookup_and_merge_async(
      cc, cfg, branch->root_addr, target, data, &local_found, ctxt);
   return res;
}


/*
 *-----------------------------------------------------------------------------
 * Memtable Functions
 *-----------------------------------------------------------------------------
 */

memtable *
trunk_try_get_memtable(trunk_handle *spl, uint64 generation)
{
   uint64    memtable_idx = generation % TRUNK_NUM_MEMTABLES;
   memtable *mt           = &spl->mt_ctxt->mt[memtable_idx];
   if (mt->generation != generation) {
      mt = NULL;
   }
   return mt;
}

/*
 * returns the memtable with generation number generation. Caller must ensure
 * that there exists a memtable with the appropriate generation.
 */
memtable *
trunk_get_memtable(trunk_handle *spl, uint64 generation)
{
   uint64    memtable_idx = generation % TRUNK_NUM_MEMTABLES;
   memtable *mt           = &spl->mt_ctxt->mt[memtable_idx];
   platform_assert(mt->generation == generation,
                   "mt->generation=%lu, mt_ctxt->generation=%lu, "
                   "mt_ctxt->generation_retired=%lu, generation=%lu\n",
                   mt->generation,
                   spl->mt_ctxt->generation,
                   spl->mt_ctxt->generation_retired,
                   generation);
   return mt;
}

trunk_compacted_memtable *
trunk_get_compacted_memtable(trunk_handle *spl, uint64 generation)
{
   uint64 memtable_idx = generation % TRUNK_NUM_MEMTABLES;

   // this call asserts the generation is correct
   memtable *mt = trunk_get_memtable(spl, generation);
   platform_assert(mt->state != MEMTABLE_STATE_READY);

   return &spl->compacted_memtable[memtable_idx];
}

static inline void
trunk_memtable_inc_ref(trunk_handle *spl, uint64 mt_gen)
{
   memtable *mt = trunk_get_memtable(spl, mt_gen);
   allocator_inc_ref(spl->al, mt->root_addr);
}


void
trunk_memtable_dec_ref(trunk_handle *spl, uint64 generation)
{
   memtable *mt = trunk_get_memtable(spl, generation);
   memtable_dec_ref_maybe_recycle(spl->mt_ctxt, mt);

   // the branch in the compacted memtable is now in the tree, so don't zap it,
   // we don't try to zero out the cmt because that would introduce a race.
}


/*
 * Wrappers for creating/destroying memtable iterators. Increments/decrements
 * the memtable ref count and cleans up if ref count == 0
 */
static void
trunk_memtable_iterator_init(trunk_handle   *spl,
                             btree_iterator *itor,
                             uint64          root_addr,
                             key             min_key,
                             key             max_key,
                             key             start_key,
                             comparison      start_type,
                             bool32          is_live,
                             bool32          inc_ref)
{
   if (inc_ref) {
      allocator_inc_ref(spl->al, root_addr);
   }
   btree_iterator_init(spl->cc,
                       &spl->cfg.btree_cfg,
                       itor,
                       root_addr,
                       PAGE_TYPE_MEMTABLE,
                       min_key,
                       max_key,
                       start_key,
                       start_type,
                       FALSE,
                       0);
}

static void
trunk_memtable_iterator_deinit(trunk_handle   *spl,
                               btree_iterator *itor,
                               uint64          mt_gen,
                               bool32          dec_ref)
{
   btree_iterator_deinit(itor);
   if (dec_ref) {
      trunk_memtable_dec_ref(spl, mt_gen);
   }
}

/*
 * Attempts to insert (key, data) into the current memtable.
 *
 * Returns:
 *    success if succeeded
 *    locked if the current memtable is full
 *    lock_acquired if the current memtable is full and this thread is
 *       responsible for flushing it.
 */
platform_status
trunk_memtable_insert(trunk_handle *spl, key tuple_key, message msg)
{
   uint64 generation;

   platform_status rc =
      memtable_maybe_rotate_and_begin_insert(spl->mt_ctxt, &generation);
   while (STATUS_IS_EQ(rc, STATUS_BUSY)) {
      // Memtable isn't ready, do a task if available; may be required to
      // incorporate memtable that we're waiting on
      task_perform_one_if_needed(spl->ts, 0);
      rc = memtable_maybe_rotate_and_begin_insert(spl->mt_ctxt, &generation);
   }
   if (!SUCCESS(rc)) {
      goto out;
   }

   // this call is safe because we hold the insert lock
   memtable *mt = trunk_get_memtable(spl, generation);
   uint64    leaf_generation; // used for ordering the log
   rc = memtable_insert(
      spl->mt_ctxt, mt, spl->heap_id, tuple_key, msg, &leaf_generation);
   if (!SUCCESS(rc)) {
      goto unlock_insert_lock;
   }

   if (spl->cfg.use_log) {
      int crappy_rc = log_write(spl->log, tuple_key, msg, leaf_generation);
      if (crappy_rc != 0) {
         goto unlock_insert_lock;
      }
   }

unlock_insert_lock:
   memtable_end_insert(spl->mt_ctxt);
out:
   return rc;
}

/*
 * Compacts the memtable with generation generation and builds its filter.
 * Returns a pointer to the memtable.
 */
static memtable *
trunk_memtable_compact_and_build_filter(trunk_handle  *spl,
                                        uint64         generation,
                                        const threadid tid)
{
   timestamp comp_start = platform_get_timestamp();

   memtable *mt = trunk_get_memtable(spl, generation);

   memtable_transition(mt, MEMTABLE_STATE_FINALIZED, MEMTABLE_STATE_COMPACTING);
   mini_release(&mt->mini, NULL_KEY);

   trunk_compacted_memtable *cmt =
      trunk_get_compacted_memtable(spl, generation);
   trunk_branch *new_branch = &cmt->branch;
   ZERO_CONTENTS(new_branch);

   uint64         memtable_root_addr = mt->root_addr;
   btree_iterator btree_itor;
   iterator      *itor = &btree_itor.super;

   trunk_memtable_iterator_init(spl,
                                &btree_itor,
                                memtable_root_addr,
                                NEGATIVE_INFINITY_KEY,
                                POSITIVE_INFINITY_KEY,
                                NEGATIVE_INFINITY_KEY,
                                greater_than_or_equal,
                                FALSE,
                                FALSE);
   btree_pack_req req;
   btree_pack_req_init(&req,
                       spl->cc,
                       &spl->cfg.btree_cfg,
                       itor,
                       spl->cfg.max_tuples_per_node,
                       spl->cfg.filter_cfg.hash,
                       spl->cfg.filter_cfg.seed,
                       spl->heap_id);
   uint64 pack_start;
   if (spl->cfg.use_stats) {
      spl->stats[tid].root_compactions++;
      pack_start = platform_get_timestamp();
   }

   platform_status pack_status = btree_pack(&req);
   platform_assert(SUCCESS(pack_status),
                   "platform_status of btree_pack: %d\n",
                   pack_status.r);

   platform_assert(req.num_tuples <= spl->cfg.max_tuples_per_node);
   if (spl->cfg.use_stats) {
      spl->stats[tid].root_compaction_pack_time_ns +=
         platform_timestamp_elapsed(pack_start);
      spl->stats[tid].root_compaction_tuples += req.num_tuples;
      if (req.num_tuples > spl->stats[tid].root_compaction_max_tuples) {
         spl->stats[tid].root_compaction_max_tuples = req.num_tuples;
      }
   }
   trunk_memtable_iterator_deinit(spl, &btree_itor, FALSE, FALSE);

   new_branch->root_addr = req.root_addr;

   platform_assert(req.num_tuples > 0);
   uint64 filter_build_start;
   if (spl->cfg.use_stats) {
      filter_build_start = platform_get_timestamp();
   }

   cmt->req         = TYPED_ZALLOC(spl->heap_id, cmt->req);
   cmt->req->spl    = spl;
   cmt->req->fp_arr = req.fingerprint_arr;
   cmt->req->type   = TRUNK_COMPACTION_TYPE_MEMTABLE;
   uint32 *dup_fp_arr =
      TYPED_ARRAY_MALLOC(spl->heap_id, dup_fp_arr, req.num_tuples);
   memmove(dup_fp_arr, cmt->req->fp_arr, req.num_tuples * sizeof(uint32));
   routing_filter empty_filter = {0};

   platform_status rc = routing_filter_add(spl->cc,
                                           &spl->cfg.filter_cfg,
                                           &empty_filter,
                                           &cmt->filter,
                                           cmt->req->fp_arr,
                                           req.num_tuples,
                                           0);

   platform_assert(SUCCESS(rc));
   if (spl->cfg.use_stats) {
      spl->stats[tid].root_filter_time_ns +=
         platform_timestamp_elapsed(filter_build_start);
      spl->stats[tid].root_filters_built++;
      spl->stats[tid].root_filter_tuples += req.num_tuples;
   }

   btree_pack_req_deinit(&req, spl->heap_id);
   cmt->req->fp_arr = dup_fp_arr;
   if (spl->cfg.use_stats) {
      uint64 comp_time = platform_timestamp_elapsed(comp_start);
      spl->stats[tid].root_compaction_time_ns += comp_time;
      if (comp_start > spl->stats[tid].root_compaction_time_max_ns) {
         spl->stats[tid].root_compaction_time_max_ns = comp_time;
      }
      cmt->wait_start = platform_get_timestamp();
   }

   memtable_transition(mt, MEMTABLE_STATE_COMPACTING, MEMTABLE_STATE_COMPACTED);
   return mt;
}

/*
 * Cases:
 * 1. memtable set to COMP before try_continue tries to set it to incorp
 *       try_continue will successfully assign itself to incorp the memtable
 * 2. memtable set to COMP after try_continue tries to set it to incorp
 *       should_wait will be set to generation, so try_start will incorp
 */
static inline bool32
trunk_try_start_incorporate(trunk_handle *spl, uint64 generation)
{
   bool32 should_start = FALSE;

   memtable_lock_incorporation_lock(spl->mt_ctxt);
   memtable *mt = trunk_try_get_memtable(spl, generation);
   if ((mt == NULL)
       || (generation != memtable_generation_to_incorporate(spl->mt_ctxt)))
   {
      should_start = FALSE;
      goto unlock_incorp_lock;
   }
   should_start = memtable_try_transition(
      mt, MEMTABLE_STATE_COMPACTED, MEMTABLE_STATE_INCORPORATION_ASSIGNED);

unlock_incorp_lock:
   memtable_unlock_incorporation_lock(spl->mt_ctxt);
   return should_start;
}

static inline bool32
trunk_try_continue_incorporate(trunk_handle *spl, uint64 next_generation)
{
   bool32 should_continue = FALSE;

   memtable_lock_incorporation_lock(spl->mt_ctxt);
   memtable *mt = trunk_try_get_memtable(spl, next_generation);
   if (mt == NULL) {
      should_continue = FALSE;
      goto unlock_incorp_lock;
   }
   should_continue = memtable_try_transition(
      mt, MEMTABLE_STATE_COMPACTED, MEMTABLE_STATE_INCORPORATION_ASSIGNED);
   memtable_increment_to_generation_to_incorporate(spl->mt_ctxt,
                                                   next_generation);

unlock_incorp_lock:
   memtable_unlock_incorporation_lock(spl->mt_ctxt);
   return should_continue;
}

static inline void
trunk_install_new_compacted_subbundle(trunk_handle             *spl,
                                      trunk_node               *node,
                                      trunk_branch             *new_branch,
                                      routing_filter           *new_filter,
                                      trunk_compact_bundle_req *req)
{
   req->spl                  = spl;
   req->height               = trunk_node_height(node);
   req->max_pivot_generation = trunk_pivot_generation(spl, node);
   key_buffer_init_from_key(
      &req->start_key, spl->heap_id, trunk_min_key(spl, node));
   key_buffer_init_from_key(
      &req->end_key, spl->heap_id, trunk_max_key(spl, node));
   req->bundle_no = trunk_get_new_bundle(spl, node);

   trunk_bundle    *bundle = trunk_get_bundle(spl, node, req->bundle_no);
   trunk_subbundle *sb     = trunk_get_new_subbundle(spl, node, 1);
   trunk_branch    *branch = trunk_get_new_branch(spl, node);
   *branch                 = *new_branch;
   bundle->start_subbundle = trunk_subbundle_no(spl, node, sb);
   bundle->end_subbundle   = trunk_end_subbundle(spl, node);
   sb->start_branch        = trunk_branch_no(spl, node, branch);
   sb->end_branch          = trunk_end_branch(spl, node);
   sb->state               = SB_STATE_COMPACTED;
   routing_filter *filter  = trunk_subbundle_filter(spl, node, sb, 0);
   *filter                 = *new_filter;

   // count tuples for both the req and the pivot counts in the node
   trunk_tuples_in_bundle(spl,
                          node,
                          bundle,
                          req->output_pivot_tuple_count,
                          req->output_pivot_kv_byte_count);
   memmove(req->input_pivot_tuple_count,
           req->output_pivot_tuple_count,
           sizeof(req->input_pivot_tuple_count));
   memmove(req->input_pivot_kv_byte_count,
           req->output_pivot_kv_byte_count,
           sizeof(req->input_pivot_kv_byte_count));
   trunk_pivot_add_bundle_tuple_counts(spl,
                                       node,
                                       bundle,
                                       req->input_pivot_tuple_count,
                                       req->input_pivot_kv_byte_count);

   // record the pivot generations and increment the boundaries
   uint16 num_children = trunk_num_children(spl, node);
   for (uint16 pivot_no = 0; pivot_no < num_children; pivot_no++) {
      if (pivot_no != 0) {
         key pivot = trunk_get_pivot(spl, node, pivot_no);
         trunk_inc_intersection(spl, branch, pivot, FALSE);
      }
      trunk_pivot_data *pdata = trunk_get_pivot_data(spl, node, pivot_no);
      req->pivot_generation[pivot_no] = pdata->generation;
   }
   debug_assert(trunk_subbundle_branch_count(spl, node, sb) != 0);
}

/*
 * Function to incorporate the memtable to the root.
 * Carries out the following steps :
 *  1. Claim and copy the root.
 *  2. Add the memtable to the new root as a new compacted bundle.
 *  3. If the new root is full, flush until it is no longer full. Also flushes
 *     any full descendents.
 *  4. If necessary, split the new root.
 *  5. Lock lookup lock (blocks lookups, which must obtain a read lock on the
 *     lookup lock).
 *  6. Transition memtable state and increment generation_retired.
 *  7. Update root to new_root and unlock all locks (root lock, lookup lock,
 *     new root lock).
 *  8. Enqueue the filter building task.
 *  9. Decrement the now-incorporated memtable ref count and recycle if no
 *     references.
 *
 * This functions has some preconditions prior to being called.
 *  --> Trunk root node should be write locked.
 *  --> The memtable should have inserts blocked (can_insert == FALSE)
 */
static void
trunk_memtable_incorporate_and_flush(trunk_handle  *spl,
                                     uint64         generation,
                                     const threadid tid)
{
   trunk_node new_root;
   uint64     old_root_addr; // unused
   trunk_claim_and_copy_root(spl, &new_root, &old_root_addr);
   platform_assert(trunk_has_vacancy(spl, &new_root, 1));

   platform_stream_handle stream;
   platform_status        rc = trunk_open_log_stream_if_enabled(spl, &stream);
   platform_assert_status_ok(rc);
   trunk_log_stream_if_enabled(
      spl,
      &stream,
      "incorporate memtable gen %lu into new root %lu\n",
      generation,
      new_root.addr);
   trunk_log_node_if_enabled(&stream, spl, &new_root);
   trunk_log_stream_if_enabled(
      spl, &stream, "----------------------------------------\n");

   // Add the memtable to the new root as a new compacted bundle
   trunk_compacted_memtable *cmt =
      trunk_get_compacted_memtable(spl, generation);
   trunk_compact_bundle_req *req = cmt->req;
   trunk_install_new_compacted_subbundle(
      spl, &new_root, &cmt->branch, &cmt->filter, req);
   if (spl->cfg.use_stats) {
      spl->stats[tid].memtable_flush_wait_time_ns +=
         platform_timestamp_elapsed(cmt->wait_start);
   }

   trunk_log_node_if_enabled(&stream, spl, &new_root);
   trunk_log_stream_if_enabled(
      spl, &stream, "----------------------------------------\n");
   trunk_log_stream_if_enabled(spl, &stream, "\n");

   /*
    * If root is full, flush until it is no longer full. Also flushes any full
    * descendents.
    */
   uint64 flush_start;
   if (spl->cfg.use_stats) {
      flush_start = platform_get_timestamp();
   }
   while (trunk_node_is_full(spl, &new_root)) {
      trunk_flush_fullest(spl, &new_root);
   }

   // If necessary, split the root
   if (trunk_needs_split(spl, &new_root)) {
      trunk_split_root(spl, &new_root);
   }

   /*
    * Lock the lookup lock, blocking lookups.
    * Transition memtable state and increment memtable generation (blocks
    * lookups from accessing the memtable that's being incorporated).
    */
   memtable_block_lookups(spl->mt_ctxt);
   memtable *mt = trunk_get_memtable(spl, generation);
   // Normally need to hold incorp_mutex, but debug code and also guaranteed no
   // one is changing gen_to_incorp (we are the only thread that would try)
   debug_assert(generation == memtable_generation_to_incorporate(spl->mt_ctxt));
   memtable_transition(
      mt, MEMTABLE_STATE_INCORPORATION_ASSIGNED, MEMTABLE_STATE_INCORPORATING);
   memtable_transition(
      mt, MEMTABLE_STATE_INCORPORATING, MEMTABLE_STATE_INCORPORATED);
   memtable_increment_to_generation_retired(spl->mt_ctxt, generation);

   // Switch in the new root and release all locks
   trunk_update_claimed_root_and_unlock(spl, &new_root);
   memtable_unblock_lookups(spl->mt_ctxt);

   // Enqueue the filter building task.
   trunk_log_stream_if_enabled(
      spl,
      &stream,
      "enqueuing build filter: range %s-%s, height %u, bundle %u\n",
      key_string(trunk_data_config(spl), key_buffer_key(&req->start_key)),
      key_string(trunk_data_config(spl), key_buffer_key(&req->end_key)),
      req->height,
      req->bundle_no);
   trunk_close_log_stream_if_enabled(spl, &stream);
   task_enqueue(
      spl->ts, TASK_TYPE_NORMAL, trunk_bundle_build_filters, req, TRUE);

   /*
    * Decrement the now-incorporated memtable ref count and recycle if no
    * references
    */
   memtable_dec_ref_maybe_recycle(spl->mt_ctxt, mt);

   if (spl->cfg.use_stats) {
      const threadid tid = platform_get_tid();
      flush_start        = platform_timestamp_elapsed(flush_start);
      spl->stats[tid].memtable_flush_time_ns += flush_start;
      spl->stats[tid].memtable_flushes++;
      if (flush_start > spl->stats[tid].memtable_flush_time_max_ns) {
         spl->stats[tid].memtable_flush_time_max_ns = flush_start;
      }
   }
}

/*
 * Main wrapper function to carry out incorporation of a memtable.
 *
 * If background threads are disabled this function is called inline in the
 * context of the foreground thread.  If background threads are enabled, this
 * function is called in the context of the memtable worker thread.
 */
static void
trunk_memtable_flush_internal(trunk_handle *spl, uint64 generation)
{
   const threadid tid = platform_get_tid();
   // pack and build filter.
   trunk_memtable_compact_and_build_filter(spl, generation, tid);

   // If we are assigned to do so, incorporate the memtable onto the root node.
   if (!trunk_try_start_incorporate(spl, generation)) {
      goto out;
   }
   do {
      trunk_memtable_incorporate_and_flush(spl, generation, tid);
      generation++;
   } while (trunk_try_continue_incorporate(spl, generation));
out:
   return;
}

static void
trunk_memtable_flush_internal_virtual(void *arg, void *scratch)
{
   trunk_memtable_args *mt_args = arg;
   trunk_memtable_flush_internal(mt_args->spl, mt_args->generation);
}

/*
 * Function to trigger a memtable incorporation. Called in the context of
 * the foreground doing insertions.
 * If background threads are not enabled, this function does the entire memtable
 * incorporation inline.
 * If background threads are enabled, this function just queues up the task to
 * carry out the incorporation, swaps the curr_memtable pointer, claims the
 * root and returns.
 */
void
trunk_memtable_flush(trunk_handle *spl, uint64 generation)
{
   trunk_compacted_memtable *cmt =
      trunk_get_compacted_memtable(spl, generation);
   cmt->mt_args.spl        = spl;
   cmt->mt_args.generation = generation;
   task_enqueue(spl->ts,
                TASK_TYPE_MEMTABLE,
                trunk_memtable_flush_internal_virtual,
                &cmt->mt_args,
                FALSE);
}

void
trunk_memtable_flush_virtual(void *arg, uint64 generation)
{
   trunk_handle *spl = arg;
   trunk_memtable_flush(spl, generation);
}

static inline uint64
trunk_memtable_root_addr_for_lookup(trunk_handle *spl,
                                    uint64        generation,
                                    bool32       *is_compacted)
{
   memtable *mt = trunk_get_memtable(spl, generation);
   platform_assert(memtable_ok_to_lookup(mt));

   if (memtable_ok_to_lookup_compacted(mt)) {
      // lookup in packed tree
      *is_compacted = TRUE;
      trunk_compacted_memtable *cmt =
         trunk_get_compacted_memtable(spl, generation);
      return cmt->branch.root_addr;
   } else {
      *is_compacted = FALSE;
      return mt->root_addr;
   }
}

/*
 * trunk_memtable_lookup
 *
 * Pre-conditions:
 *    If *found
 *       `data` has the most recent answer.
 *       the current memtable is older than the most recent answer
 *
 * Post-conditions:
 *    if *found, the data can be found in `data`.
 */
static platform_status
trunk_memtable_lookup(trunk_handle      *spl,
                      uint64             generation,
                      key                target,
                      merge_accumulator *data)
{
   cache *const        cc  = spl->cc;
   btree_config *const cfg = &spl->cfg.btree_cfg;
   bool32              memtable_is_compacted;
   uint64              root_addr = trunk_memtable_root_addr_for_lookup(
      spl, generation, &memtable_is_compacted);
   page_type type =
      memtable_is_compacted ? PAGE_TYPE_BRANCH : PAGE_TYPE_MEMTABLE;
   platform_status rc;
   bool32          local_found;

   rc = btree_lookup_and_merge(
      cc, cfg, root_addr, type, target, data, &local_found);
   return rc;
}

/*
 *-----------------------------------------------------------------------------
 * Filter functions
 *-----------------------------------------------------------------------------
 */

static inline routing_config *
trunk_routing_cfg(trunk_handle *spl)
{
   return &spl->cfg.filter_cfg;
}

static inline void
trunk_inc_filter_ref(trunk_handle *spl, routing_filter *filter, uint32 lineno)
{
   debug_assert((filter->addr != 0),
                "From line=%d: addr=%lu, meta_head=%lu"
                ", num_fingerprints=%u\n",
                lineno,
                filter->addr,
                filter->meta_head,
                filter->num_fingerprints);
   mini_unkeyed_inc_ref(spl->cc, filter->meta_head);
}

static inline void
trunk_dec_filter(trunk_handle *spl, routing_filter *filter)
{
   if (filter->addr == 0) {
      return;
   }
   cache *cc = spl->cc;
   routing_filter_zap(cc, filter);
}

/*
 * Scratch space used for filter building.
 */
typedef struct trunk_filter_scratch {
   key_buffer     start_key;
   key_buffer     end_key;
   uint16         height;
   bool32         should_build[TRUNK_MAX_PIVOTS];
   routing_filter old_filter[TRUNK_MAX_PIVOTS];
   uint16         value[TRUNK_MAX_PIVOTS];
   routing_filter filter[TRUNK_MAX_PIVOTS];
   uint32        *fp_arr;
} trunk_filter_scratch;

static inline void
trunk_filter_scratch_init(trunk_compact_bundle_req *compact_req,
                          trunk_filter_scratch     *filter_scratch)
{
   ZERO_CONTENTS(filter_scratch);
   filter_scratch->fp_arr = compact_req->fp_arr;
}
static inline bool32
trunk_compact_bundle_node_has_split(trunk_handle             *spl,
                                    trunk_compact_bundle_req *req,
                                    trunk_node               *node)
{
   return req->node_id != node->hdr->node_id;
}

static inline platform_status
trunk_compact_bundle_node_get(trunk_handle             *spl,
                              trunk_compact_bundle_req *req,
                              trunk_node               *node)
{
   return trunk_node_get_by_key_and_height(
      spl, key_buffer_key(&req->start_key), req->height, node);
}

static inline void
trunk_compact_bundle_node_copy_path(trunk_handle             *spl,
                                    trunk_compact_bundle_req *req,
                                    trunk_node               *out_node,
                                    uint64                   *old_root_addr)
{
   key start_key = key_buffer_key(&req->start_key);
   trunk_copy_path_by_key_and_height(
      spl, start_key, req->height, out_node, old_root_addr);
}

static inline bool32
trunk_build_filter_should_abort(trunk_compact_bundle_req *req, trunk_node *node)
{
   trunk_handle *spl = req->spl;
   if (trunk_node_is_leaf(node)
       && trunk_compact_bundle_node_has_split(spl, req, node))
   {
      platform_stream_handle stream;
      platform_status rc = trunk_open_log_stream_if_enabled(spl, &stream);
      platform_assert_status_ok(rc);
      trunk_log_stream_if_enabled(
         spl,
         &stream,
         "build_filter leaf abort: range %s-%s, height %u, bundle %u\n",
         key_string(trunk_data_config(spl), key_buffer_key(&req->start_key)),
         key_string(trunk_data_config(spl), key_buffer_key(&req->end_key)),
         req->height,
         req->bundle_no);
      trunk_log_node_if_enabled(&stream, spl, node);
      trunk_close_log_stream_if_enabled(spl, &stream);
      return TRUE;
   }
   return FALSE;
}

static inline bool32
trunk_build_filter_should_skip(trunk_compact_bundle_req *req, trunk_node *node)
{
   trunk_handle *spl = req->spl;
   if (!trunk_bundle_live(spl, node, req->bundle_no)) {
      platform_stream_handle stream;
      platform_status rc = trunk_open_log_stream_if_enabled(spl, &stream);
      platform_assert_status_ok(rc);
      trunk_log_stream_if_enabled(
         spl,
         &stream,
         "build_filter flush abort: range %s-%s, height %u, bundle %u\n",
         key_string(trunk_data_config(spl), key_buffer_key(&req->start_key)),
         key_string(trunk_data_config(spl), key_buffer_key(&req->end_key)),
         req->height,
         req->bundle_no);
      trunk_log_node_if_enabled(&stream, spl, node);
      trunk_close_log_stream_if_enabled(spl, &stream);
      return TRUE;
   }
   return FALSE;
}

static inline bool32
trunk_build_filter_should_reenqueue(trunk_compact_bundle_req *req,
                                    trunk_node               *node)
{
   trunk_handle *spl = req->spl;
   if (req->bundle_no != trunk_start_bundle(spl, node)) {
      platform_stream_handle stream;
      platform_status rc = trunk_open_log_stream_if_enabled(spl, &stream);
      platform_assert_status_ok(rc);
      trunk_log_stream_if_enabled(
         spl,
         &stream,
         "build_filter reenqueuing: range %s-%s, height %u, bundle %u\n",
         key_string(trunk_data_config(spl), key_buffer_key(&req->start_key)),
         key_string(trunk_data_config(spl), key_buffer_key(&req->end_key)),
         req->height,
         req->bundle_no);
      trunk_log_node_if_enabled(&stream, spl, node);
      trunk_close_log_stream_if_enabled(spl, &stream);
      return TRUE;
   }
   return FALSE;
}

static inline void
trunk_prepare_build_filter(trunk_handle             *spl,
                           trunk_compact_bundle_req *compact_req,
                           trunk_filter_scratch     *filter_scratch,
                           trunk_node               *node)
{
   uint16 height = trunk_node_height(node);
   platform_assert(compact_req->height == height);
   platform_assert(compact_req->bundle_no == trunk_start_bundle(spl, node));

   trunk_filter_scratch_init(compact_req, filter_scratch);

   uint16 num_children = trunk_num_children(spl, node);
   for (uint16 pivot_no = 0; pivot_no < num_children; pivot_no++) {
      trunk_pivot_data *pdata = trunk_get_pivot_data(spl, node, pivot_no);

      if (trunk_bundle_live_for_pivot(
             spl, node, compact_req->bundle_no, pivot_no)) {
         uint64 pos = trunk_process_generation_to_pos(
            spl, compact_req, pdata->generation);
         platform_assert(pos != TRUNK_MAX_PIVOTS);
         filter_scratch->old_filter[pos] = pdata->filter;
         filter_scratch->value[pos] =
            trunk_pivot_whole_branch_count(spl, node, pdata);
         filter_scratch->should_build[pos] = TRUE;
      }
   }

   // copy the node's start and end key so that replacement can determine when
   // to stop
   key_buffer_init_from_key(
      &filter_scratch->start_key, spl->heap_id, trunk_min_key(spl, node));
   key_buffer_init_from_key(
      &filter_scratch->end_key, spl->heap_id, trunk_max_key(spl, node));
   filter_scratch->height = height;
}

static inline void
trunk_process_generation_to_fp_bounds(trunk_handle             *spl,
                                      trunk_compact_bundle_req *req,
                                      uint64                    generation,
                                      uint32                   *fp_start,
                                      uint32                   *fp_end)
{
   uint64 pos          = 0;
   uint64 fp_start_int = 0;
   while (pos != TRUNK_MAX_PIVOTS && req->pivot_generation[pos] != generation) {
      fp_start_int += req->output_pivot_tuple_count[pos];
      pos++;
   }
   platform_assert(pos + 1 != TRUNK_MAX_PIVOTS);
   uint64 fp_end_int = fp_start_int + req->output_pivot_tuple_count[pos];
   *fp_start         = fp_start_int;
   *fp_end           = fp_end_int;
}

static inline void
trunk_build_filters(trunk_handle             *spl,
                    trunk_compact_bundle_req *compact_req,
                    trunk_filter_scratch     *filter_scratch)
{
   threadid tid;
   uint64   filter_build_start;
   uint16   height;
   if (spl->cfg.use_stats) {
      tid                = platform_get_tid();
      height             = compact_req->height;
      filter_build_start = platform_get_timestamp();
   }

   for (uint64 pos = 0; pos < TRUNK_MAX_PIVOTS; pos++) {
      if (!filter_scratch->should_build[pos]) {
         continue;
      }
      routing_filter old_filter = filter_scratch->old_filter[pos];
      uint32         fp_start, fp_end;
      uint64         generation = compact_req->pivot_generation[pos];
      trunk_process_generation_to_fp_bounds(
         spl, compact_req, generation, &fp_start, &fp_end);
      uint32 *fp_arr           = filter_scratch->fp_arr + fp_start;
      uint32  num_fingerprints = fp_end - fp_start;
      if (num_fingerprints == 0) {
         if (old_filter.addr != 0) {
            trunk_inc_filter(spl, &old_filter);
         }
         filter_scratch->filter[pos] = old_filter;
         continue;
      }
      routing_filter  new_filter;
      routing_config *filter_cfg = &spl->cfg.filter_cfg;
      uint16          value      = filter_scratch->value[pos];
      platform_status rc         = routing_filter_add(spl->cc,
                                              filter_cfg,
                                              &old_filter,
                                              &new_filter,
                                              fp_arr,
                                              num_fingerprints,
                                              value);
      platform_assert(SUCCESS(rc));

      filter_scratch->filter[pos]       = new_filter;
      filter_scratch->should_build[pos] = FALSE;
      if (spl->cfg.use_stats) {
         spl->stats[tid].filters_built[height]++;
         spl->stats[tid].filter_tuples[height] += num_fingerprints;
      }
   }

   if (spl->cfg.use_stats) {
      spl->stats[tid].filter_time_ns[height] +=
         platform_timestamp_elapsed(filter_build_start);
   }
}

static inline void
trunk_replace_routing_filter(trunk_handle             *spl,
                             trunk_compact_bundle_req *compact_req,
                             trunk_filter_scratch     *filter_scratch,
                             trunk_node               *node)
{
   uint16 num_children = trunk_num_children(spl, node);
   for (uint16 pivot_no = 0; pivot_no < num_children; pivot_no++) {
      trunk_pivot_data *pdata = trunk_get_pivot_data(spl, node, pivot_no);
      uint64            pos =
         trunk_process_generation_to_pos(spl, compact_req, pdata->generation);
      if (!trunk_bundle_live_for_pivot(
             spl, node, compact_req->bundle_no, pivot_no)) {
         if (pos != TRUNK_MAX_PIVOTS && filter_scratch->filter[pos].addr != 0) {
            trunk_dec_filter(spl, &filter_scratch->filter[pos]);
            ZERO_CONTENTS(&filter_scratch->filter[pos]);
         }
         continue;
      }
      platform_assert(pos != TRUNK_MAX_PIVOTS);
      debug_assert(pdata->generation < compact_req->max_pivot_generation);
      pdata->filter = filter_scratch->filter[pos];
      ZERO_CONTENTS(&filter_scratch->filter[pos]);

      // Move the tuples count from the bundle to whole branch
      uint64 bundle_num_tuples = compact_req->output_pivot_tuple_count[pos];
      debug_assert(pdata->num_tuples_bundle >= bundle_num_tuples);
      debug_assert((bundle_num_tuples + pdata->num_tuples_whole == 0)
                   == (pdata->filter.addr == 0));
      pdata->num_tuples_bundle -= bundle_num_tuples;
      pdata->num_tuples_whole += bundle_num_tuples;

      // Move the kv_bytes count from the bundle to whole branch
      uint64 bundle_num_kv_bytes = compact_req->output_pivot_kv_byte_count[pos];
      debug_assert(pdata->num_kv_bytes_bundle >= bundle_num_kv_bytes);
      pdata->num_kv_bytes_bundle -= bundle_num_kv_bytes;
      pdata->num_kv_bytes_whole += bundle_num_kv_bytes;

      uint64 num_tuples_to_reclaim = trunk_pivot_tuples_to_reclaim(spl, pdata);
      if (pdata->srq_idx != -1 && spl->cfg.reclaim_threshold != UINT64_MAX) {
         srq_update(&spl->srq, pdata->srq_idx, num_tuples_to_reclaim);
         srq_print(&spl->srq);
      } else if ((num_tuples_to_reclaim > TRUNK_MIN_SPACE_RECL)
                 && (spl->cfg.reclaim_threshold != UINT64_MAX))
      {
         srq_data data  = {.addr             = node->addr,
                           .pivot_generation = pdata->generation,
                           .priority         = num_tuples_to_reclaim};
         pdata->srq_idx = srq_insert(&spl->srq, data);
         srq_print(&spl->srq);
      }
   }
}

static inline void
trunk_garbage_collect_filters(trunk_handle             *spl,
                              uint64                    old_root_addr,
                              trunk_compact_bundle_req *req)
{
   trunk_node node;
   trunk_garbage_collect_node_get(spl, old_root_addr, req, &node);

   uint16 num_children = trunk_num_children(spl, &node);
   for (uint16 pivot_no = 0; pivot_no < num_children; pivot_no++) {
      trunk_pivot_data *pdata = trunk_get_pivot_data(spl, &node, pivot_no);
      if (!trunk_bundle_live_for_pivot(spl, &node, req->bundle_no, pivot_no)) {
         continue;
      }
      debug_assert(pdata->generation < req->max_pivot_generation);
      trunk_dec_filter(spl, &pdata->filter);
   }
   trunk_node_unlock(spl->cc, &node);
   trunk_node_unclaim(spl->cc, &node);
   trunk_node_unget(spl->cc, &node);
}


/*
 * Asynchronous task function which builds routing filters for a compacted
 * bundle
 */
void
trunk_bundle_build_filters(void *arg, void *scratch)
{
   trunk_compact_bundle_req *compact_req = (trunk_compact_bundle_req *)arg;
   trunk_handle             *spl         = compact_req->spl;

   bool32 should_continue_build_filters = TRUE;
   while (should_continue_build_filters) {
      trunk_node      node;
      platform_status rc =
         trunk_compact_bundle_node_get(spl, compact_req, &node);
      platform_assert_status_ok(rc);

      platform_stream_handle stream;
      trunk_open_log_stream_if_enabled(spl, &stream);
      trunk_log_stream_if_enabled(
         spl,
         &stream,
         "build_filter: range %s-%s, height %u, bundle %u\n",
         key_string(trunk_data_config(spl),
                    key_buffer_key(&compact_req->start_key)),
         key_string(trunk_data_config(spl),
                    key_buffer_key(&compact_req->end_key)),
         compact_req->height,
         compact_req->bundle_no);
      trunk_log_node_if_enabled(&stream, spl, &node);
      if (trunk_build_filter_should_abort(compact_req, &node)) {
         trunk_log_stream_if_enabled(spl, &stream, "leaf split, aborting\n");
         trunk_node_unget(spl->cc, &node);
         goto out;
      }
      if (trunk_build_filter_should_skip(compact_req, &node)) {
         trunk_log_stream_if_enabled(
            spl, &stream, "bundle flushed, skipping\n");
         goto next_node;
      }

      if (trunk_build_filter_should_reenqueue(compact_req, &node)) {
         task_enqueue(spl->ts,
                      TASK_TYPE_NORMAL,
                      trunk_bundle_build_filters,
                      compact_req,
                      FALSE);
         trunk_log_stream_if_enabled(
            spl, &stream, "out of order, reequeuing\n");
         trunk_close_log_stream_if_enabled(spl, &stream);
         trunk_node_unget(spl->cc, &node);
         return;
      }

      debug_assert(trunk_verify_node(spl, &node));
      trunk_filter_scratch filter_scratch = {0};
      trunk_prepare_build_filter(spl, compact_req, &filter_scratch, &node);
      trunk_node_unget(spl->cc, &node);

      trunk_build_filters(spl, compact_req, &filter_scratch);

      trunk_log_stream_if_enabled(spl, &stream, "Filters built\n");

      bool32 should_continue_replacing_filters = TRUE;
      while (should_continue_replacing_filters) {
         uint64 old_root_addr;
         key    start_key = key_buffer_key(&filter_scratch.start_key);
         uint16 height    = filter_scratch.height;
         trunk_copy_path_by_key_and_height(
            spl, start_key, height, &node, &old_root_addr);
         platform_assert_status_ok(rc);

         if (trunk_build_filter_should_abort(compact_req, &node)) {
            trunk_log_stream_if_enabled(
               spl, &stream, "replace_filter abort leaf split\n");
            trunk_root_full_unclaim(spl);
            trunk_node_unlock(spl->cc, &node);
            trunk_node_unclaim(spl->cc, &node);
            trunk_node_unget(spl->cc, &node);
            for (uint64 pos = 0; pos < TRUNK_MAX_PIVOTS; pos++) {
               trunk_dec_filter(spl, &filter_scratch.filter[pos]);
            }
            // cleanup filter_scratch
            key_buffer_deinit(&filter_scratch.start_key);
            key_buffer_deinit(&filter_scratch.end_key);
            goto out;
         }

         trunk_replace_routing_filter(spl, compact_req, &filter_scratch, &node);

         if (trunk_bundle_live(spl, &node, compact_req->bundle_no)) {
            trunk_clear_bundle(spl, &node, compact_req->bundle_no);
         }

         trunk_node_unlock(spl->cc, &node);
         trunk_node_unclaim(spl->cc, &node);
         debug_assert(trunk_verify_node(spl, &node));

         trunk_log_node_if_enabled(&stream, spl, &node);
         trunk_log_stream_if_enabled(
            spl, &stream, "Filters replaced in &node:\n");
         trunk_log_stream_if_enabled(spl,
                                     &stream,
                                     "addr: %lu, height: %u\n",
                                     node.addr,
                                     trunk_node_height(&node));
         trunk_log_stream_if_enabled(
            spl,
            &stream,
            "range: %s-%s\n",
            key_string(trunk_data_config(spl),
                       key_buffer_key(&compact_req->start_key)),
            key_string(trunk_data_config(spl),
                       key_buffer_key(&compact_req->end_key)));

         key_buffer_copy_key(&filter_scratch.start_key,
                             trunk_max_key(spl, &node));
         should_continue_replacing_filters =
            trunk_key_compare(spl,
                              key_buffer_key(&filter_scratch.start_key),
                              key_buffer_key(&filter_scratch.end_key));

         trunk_garbage_collect_filters(spl, old_root_addr, compact_req);

         if (should_continue_replacing_filters) {
            trunk_log_stream_if_enabled(
               spl,
               &stream,
               "replace_filter split: range %s-%s, height %u, bundle %u\n",
               key_string(trunk_data_config(spl),
                          key_buffer_key(&compact_req->start_key)),
               key_string(trunk_data_config(spl),
                          key_buffer_key(&compact_req->end_key)),
               compact_req->height,
               compact_req->bundle_no);
            debug_assert(compact_req->height != 0);
            trunk_node_unget(spl->cc, &node);
         }
      }

      for (uint64 pos = 0; pos < TRUNK_MAX_PIVOTS; pos++) {
         trunk_dec_filter(spl, &filter_scratch.filter[pos]);
      }

      // cleanup filter_scratch
      key_buffer_deinit(&filter_scratch.start_key);
      key_buffer_deinit(&filter_scratch.end_key);

   next_node:
      debug_assert(trunk_verify_node(spl, &node));
      key_buffer_copy_key(&compact_req->start_key, trunk_max_key(spl, &node));
      trunk_node_unget(spl->cc, &node);
      should_continue_build_filters =
         trunk_key_compare(spl,
                           key_buffer_key(&compact_req->start_key),
                           key_buffer_key(&compact_req->end_key))
         < 0;
      if (should_continue_build_filters) {
         trunk_log_stream_if_enabled(
            spl,
            &stream,
            "build_filter split: range %s-%s, height %u, bundle %u\n",
            key_string(trunk_data_config(spl),
                       key_buffer_key(&compact_req->start_key)),
            key_string(trunk_data_config(spl),
                       key_buffer_key(&compact_req->end_key)),
            compact_req->height,
            compact_req->bundle_no);
         debug_assert(compact_req->height != 0);
      }
      trunk_close_log_stream_if_enabled(spl, &stream);
   }
   while (should_continue_build_filters)
      ;

out:
   platform_free(spl->heap_id, compact_req->fp_arr);
   key_buffer_deinit(&compact_req->start_key);
   key_buffer_deinit(&compact_req->end_key);
   platform_free(spl->heap_id, compact_req);
   trunk_maybe_reclaim_space(spl);
   return;
}

static cache_async_result
trunk_filter_lookup_async(trunk_handle       *spl,
                          routing_config     *cfg,
                          routing_filter     *filter,
                          key                 target,
                          uint64             *found_values,
                          routing_async_ctxt *ctxt)
{
   return routing_filter_lookup_async(
      spl->cc, cfg, filter, target, found_values, ctxt);
}

/*
 *-----------------------------------------------------------------------------
 * Flush Functions
 *-----------------------------------------------------------------------------
 */

/*
 * flush_into_bundle flushes all live branches (including fractional branches)
 * for the pivot from parent to a new bundle in child and initializes the
 * compact_bundle_req.
 *
 * NOTE: parent and child must be write locked.
 */
trunk_bundle *
trunk_flush_into_bundle(trunk_handle             *spl,    // IN
                        trunk_node               *parent, // IN (modified)
                        trunk_node               *child,  // IN (modified)
                        trunk_pivot_data         *pdata,  // IN
                        trunk_compact_bundle_req *req)    // IN/OUT
{
   platform_stream_handle stream;
   platform_status        rc = trunk_open_log_stream_if_enabled(spl, &stream);
   platform_assert_status_ok(rc);
   trunk_log_stream_if_enabled(
      spl, &stream, "flush from %lu to %lu\n", parent->addr, child->addr);
   trunk_log_node_if_enabled(&stream, spl, parent);
   trunk_log_node_if_enabled(&stream, spl, child);
   trunk_log_stream_if_enabled(
      spl, &stream, "----------------------------------------\n");

   req->spl    = spl;
   req->addr   = child->addr;
   req->height = trunk_node_height(child);
   debug_assert(req->addr != 0);
   req->bundle_no            = trunk_get_new_bundle(spl, child);
   req->max_pivot_generation = trunk_pivot_generation(spl, child);

   key_buffer_init_from_key(
      &req->start_key, spl->heap_id, trunk_min_key(spl, child));
   key_buffer_init_from_key(
      &req->end_key, spl->heap_id, trunk_max_key(spl, child));

   req->node_id = child->hdr->node_id;

   uint16 num_children = trunk_num_children(spl, child);
   for (uint16 pivot_no = 0; pivot_no < num_children; pivot_no++) {
      trunk_pivot_data *pdata = trunk_get_pivot_data(spl, child, pivot_no);
      req->pivot_generation[pivot_no] = pdata->generation;
   }

   trunk_bundle *bundle = trunk_get_bundle(spl, child, req->bundle_no);

   // if there are whole branches, flush them into a subbundle
   if (trunk_branch_is_whole(spl, parent, pdata->start_branch)) {
      trunk_subbundle *child_sb = trunk_get_new_subbundle(spl, child, 1);
      bundle->start_subbundle   = trunk_subbundle_no(spl, child, child_sb);
      child_sb->state           = SB_STATE_UNCOMPACTED_INDEX;

      // create a subbundle from the whole branches of the parent
      child_sb->start_branch = trunk_end_branch(spl, child);
      trunk_log_stream_if_enabled(
         spl, &stream, "subbundle %hu\n", bundle->start_subbundle);
      for (uint16 branch_no = pdata->start_branch;
           trunk_branch_is_whole(spl, parent, branch_no);
           branch_no = trunk_add_branch_number(spl, branch_no, 1))
      {
         trunk_branch *parent_branch = trunk_get_branch(spl, parent, branch_no);
         trunk_log_stream_if_enabled(
            spl, &stream, "%lu\n", parent_branch->root_addr);
         trunk_branch *new_branch = trunk_get_new_branch(spl, child);
         *new_branch              = *parent_branch;
      }
      child_sb->end_branch = trunk_end_branch(spl, child);
      routing_filter *child_filter =
         trunk_subbundle_filter(spl, child, child_sb, 0);
      *child_filter = pdata->filter;
      ZERO_STRUCT(pdata->filter);
      debug_assert(trunk_subbundle_branch_count(spl, child, child_sb) != 0);
   } else {
      bundle->start_subbundle = trunk_end_subbundle(spl, child);
   }

   // for each subbundle in the parent, create a subbundle in the child
   if (trunk_pivot_bundle_count(spl, parent, pdata) != 0) {
      uint16 pivot_start_sb_no =
         trunk_pivot_start_subbundle(spl, parent, pdata);

      for (uint16 parent_sb_no = pivot_start_sb_no;
           parent_sb_no != trunk_end_subbundle(spl, parent);
           parent_sb_no = trunk_add_subbundle_number(spl, parent_sb_no, 1))
      {
         trunk_subbundle *parent_sb =
            trunk_get_subbundle(spl, parent, parent_sb_no);
         uint16 filter_count =
            trunk_subbundle_filter_count(spl, parent, parent_sb);
         trunk_subbundle *child_sb =
            trunk_get_new_subbundle(spl, child, filter_count);
         child_sb->state        = parent_sb->state;
         child_sb->start_branch = trunk_end_branch(spl, child);
         trunk_log_stream_if_enabled(spl,
                                     &stream,
                                     "subbundle %hu from subbundle %hu\n",
                                     trunk_subbundle_no(spl, child, child_sb),
                                     parent_sb_no);

         for (uint16 branch_no = parent_sb->start_branch;
              branch_no != parent_sb->end_branch;
              branch_no = trunk_add_branch_number(spl, branch_no, 1))
         {
            trunk_branch *parent_branch =
               trunk_get_branch(spl, parent, branch_no);
            trunk_log_stream_if_enabled(
               spl, &stream, "%lu\n", parent_branch->root_addr);
            trunk_branch *new_branch = trunk_get_new_branch(spl, child);
            *new_branch              = *parent_branch;
         }

         child_sb->end_branch = trunk_end_branch(spl, child);

         for (uint16 i = 0; i < filter_count; i++) {
            routing_filter *child_filter =
               trunk_subbundle_filter(spl, child, child_sb, i);
            routing_filter *parent_filter =
               trunk_subbundle_filter(spl, parent, parent_sb, i);
            *child_filter = *parent_filter;
            trunk_inc_filter(spl, child_filter);
         }
         debug_assert(trunk_subbundle_branch_count(spl, child, child_sb) != 0);
      }
   }
   bundle->end_subbundle = trunk_end_subbundle(spl, child);

   // clear the branches in the parent's pivot
   trunk_pivot_clear(spl, parent, pdata);

   trunk_log_stream_if_enabled(
      spl, &stream, "----------------------------------------\n");
   trunk_log_node_if_enabled(&stream, spl, parent);
   trunk_log_node_if_enabled(&stream, spl, child);
   trunk_log_stream_if_enabled(spl, &stream, "flush done\n");
   trunk_log_stream_if_enabled(spl, &stream, "\n");
   trunk_close_log_stream_if_enabled(spl, &stream);

   platform_assert(bundle->start_subbundle != bundle->end_subbundle,
                   "Flush into empty bundle.\n");

   return bundle;
}

/*
 * room_to_flush checks that there is enough physical space in child to flush
 * from parent.
 *
 * NOTE: parent and child must have at least read locks
 */
static inline bool32
trunk_room_to_flush(trunk_handle     *spl,
                    trunk_node       *parent,
                    trunk_node       *child,
                    trunk_pivot_data *pdata)
{
   uint16 child_branches   = trunk_branch_count(spl, child);
   uint16 flush_branches   = trunk_pivot_branch_count(spl, parent, pdata);
   uint16 child_bundles    = trunk_bundle_count(spl, child);
   uint16 child_subbundles = trunk_subbundle_count(spl, child);
   uint16 flush_subbundles =
      trunk_pivot_subbundle_count(spl, parent, pdata) + 1;
   return child_branches + flush_branches < spl->cfg.hard_max_branches_per_node
          && child_bundles + 2 <= TRUNK_MAX_BUNDLES
          && child_subbundles + flush_subbundles + 1 < TRUNK_MAX_SUBBUNDLES;
}

/*
 * trunk_compact_bundle_enqueue enqueues a compact bundle task
 */

static inline platform_status
trunk_compact_bundle_enqueue(trunk_handle             *spl,
                             const char               *msg,
                             trunk_compact_bundle_req *req)
{
   trunk_default_log_if_enabled(
      spl,
      "compact_bundle %s: addr %lu, height %u, bundle %u\n"
      "range %s-%s\n",
      msg,
      req->addr,
      req->height,
      req->bundle_no,
      key_string(trunk_data_config(spl), key_buffer_key(&req->start_key)),
      key_string(trunk_data_config(spl), key_buffer_key(&req->end_key)));
   key start_key = key_buffer_key(&req->start_key);
   key end_key   = key_buffer_key(&req->end_key);
   platform_assert(trunk_key_compare(spl, start_key, end_key) < 0);
   return task_enqueue(
      spl->ts, TASK_TYPE_NORMAL, trunk_compact_bundle, req, FALSE);
}

/*
 * flush flushes from parent to the child indicated by pdata.
 *
 * FLUSH FAILURE DISABLED TEMPORARILY (WILL ASSERT)
 * Failure can occur if there is not enough space in the child.
 *
 * NOTE: parent must be write locked and a claim on the trunk root lock must be
 * held.
 */
platform_status
trunk_flush(trunk_handle     *spl,
            trunk_node       *parent,
            trunk_pivot_data *pdata,
            bool32            is_space_rec)
{
   platform_status rc;

   uint64   wait_start, flush_start;
   threadid tid;
   if (spl->cfg.use_stats) {
      tid        = platform_get_tid();
      wait_start = platform_get_timestamp();
   }

   trunk_node new_child;
   trunk_copy_node_and_add_to_parent(spl, parent, pdata, &new_child);

   platform_assert(trunk_room_to_flush(spl, parent, &new_child, pdata),
                   "Flush failed: %lu %lu\n",
                   parent->addr,
                   new_child.addr);

   if ((!is_space_rec && pdata->srq_idx != -1)
       && spl->cfg.reclaim_threshold != UINT64_MAX)
   {
      // platform_default_log("Deleting %12lu-%lu (index %lu) from SRQ\n",
      //       parent->disk_addr, pdata->generation, pdata->srq_idx);
      srq_delete(&spl->srq, pdata->srq_idx);
      srq_print(&spl->srq);
      pdata->srq_idx = -1;
   }

   if (spl->cfg.use_stats) {
      if (parent->addr == spl->root_addr) {
         spl->stats[tid].root_flush_wait_time_ns +=
            platform_timestamp_elapsed(wait_start);
      } else {
         spl->stats[tid].flush_wait_time_ns[trunk_node_height(parent)] +=
            platform_timestamp_elapsed(wait_start);
      }
      flush_start = platform_get_timestamp();
   }

   // flush the branch references into a new bundle in the child
   trunk_compact_bundle_req *req = TYPED_ZALLOC(spl->heap_id, req);
   trunk_bundle             *bundle =
      trunk_flush_into_bundle(spl, parent, &new_child, pdata, req);
   trunk_tuples_in_bundle(spl,
                          &new_child,
                          bundle,
                          req->input_pivot_tuple_count,
                          req->input_pivot_kv_byte_count);
   trunk_pivot_add_bundle_tuple_counts(spl,
                                       &new_child,
                                       bundle,
                                       req->input_pivot_tuple_count,
                                       req->input_pivot_kv_byte_count);
   trunk_bundle_inc_pivot_rc(spl, &new_child, bundle);
   debug_assert(allocator_page_valid(spl->al, req->addr));
   req->type = is_space_rec ? TRUNK_COMPACTION_TYPE_FLUSH
                            : TRUNK_COMPACTION_TYPE_SPACE_REC;

   // split child if necessary
   if (trunk_needs_split(spl, &new_child)) {
      if (trunk_node_is_leaf(&new_child)) {
         platform_free(spl->heap_id, req);
         uint16 child_idx = trunk_pdata_to_pivot_index(spl, parent, pdata);
         trunk_split_leaf(spl, parent, &new_child, child_idx);
         return STATUS_OK;
      } else {
         uint64 child_idx = trunk_pdata_to_pivot_index(spl, parent, pdata);
         trunk_split_index(spl, parent, &new_child, child_idx, req);
      }
   }

   debug_assert(trunk_verify_node(spl, &new_child));

   // flush the child if full
   while (trunk_node_is_full(spl, &new_child)) {
      platform_assert(!trunk_node_is_leaf(&new_child),
                      "Full leaf after leaf split\n");
      trunk_flush_fullest(spl, &new_child);
   }

   trunk_node_unlock(spl->cc, &new_child);
   trunk_node_unclaim(spl->cc, &new_child);
   trunk_node_unget(spl->cc, &new_child);

   rc = trunk_compact_bundle_enqueue(spl, "enqueue", req);
   platform_assert_status_ok(rc);
   if (spl->cfg.use_stats) {
      flush_start = platform_timestamp_elapsed(flush_start);
      if (parent->addr == spl->root_addr) {
         spl->stats[tid].root_flush_time_ns += flush_start;
         if (flush_start > spl->stats[tid].root_flush_time_max_ns) {
            spl->stats[tid].root_flush_time_max_ns = flush_start;
         }
      } else {
         const uint32 h = trunk_node_height(parent);
         spl->stats[tid].flush_time_ns[h] += flush_start;
         if (flush_start > spl->stats[tid].flush_time_max_ns[h]) {
            spl->stats[tid].flush_time_max_ns[h] = flush_start;
         }
      }
   }
   return rc;
}

/*
 * flush_fullest first flushes any pivots with too many live logical branches.
 * If the node is still full, it then flushes the pivot with the most tuples.
 */
platform_status
trunk_flush_fullest(trunk_handle *spl, trunk_node *node)
{
   platform_status rc               = STATUS_OK;
   uint16          fullest_pivot_no = TRUNK_INVALID_PIVOT_NO;

   threadid tid;
   if (spl->cfg.use_stats) {
      tid = platform_get_tid();
   }
   /*
    * Note that trunk_num_children *must* be called at every loop iteration,
    * since flushes may cause splits, which in turn will change the number of
    * children
    */
   for (uint16 pivot_no = 0; pivot_no < trunk_num_children(spl, node);
        pivot_no++) {
      trunk_pivot_data *pdata = trunk_get_pivot_data(spl, node, pivot_no);
      // if a pivot has too many branches, just flush it here
      if (trunk_pivot_needs_flush(spl, node, pdata)) {
         rc = trunk_flush(spl, node, pdata, FALSE);
         if (!SUCCESS(rc)) {
            return rc;
         }
         if (spl->cfg.use_stats) {
            if (node->addr == spl->root_addr) {
               spl->stats[tid].root_count_flushes++;
            } else {
               spl->stats[tid].count_flushes[trunk_node_height(node)]++;
            }
         }
      } else if (fullest_pivot_no == TRUNK_INVALID_PIVOT_NO
                 || (trunk_pivot_num_tuples(spl, node, pivot_no)
                     > trunk_pivot_num_tuples(spl, node, fullest_pivot_no)))
      {
         fullest_pivot_no = pivot_no;
      }
   }
   if (trunk_node_is_full(spl, node)) {
      if (spl->cfg.use_stats) {
         if (node->addr == spl->root_addr) {
            spl->stats[tid].root_full_flushes++;
         } else {
            spl->stats[tid].full_flushes[trunk_node_height(node)]++;
         }
      }
      platform_assert(fullest_pivot_no != TRUNK_INVALID_PIVOT_NO);
      trunk_pivot_data *pdata =
         trunk_get_pivot_data(spl, node, fullest_pivot_no);
      return trunk_flush(spl, node, pdata, FALSE);
   }
   return rc;
}

static void
save_pivots_to_compact_bundle_scratch(trunk_handle           *spl,     // IN
                                      trunk_node             *node,    // IN
                                      compact_bundle_scratch *scratch) // IN/OUT
{
   platform_status rc;
   uint32          num_pivot_keys = trunk_num_pivot_keys(spl, node);

   debug_assert(num_pivot_keys < ARRAY_SIZE(scratch->saved_pivot_keys));

   // Save all num_pivots regular pivots and the upper bound pivot
   for (uint32 i = 0; i < num_pivot_keys; i++) {
      key pivot = trunk_get_pivot(spl, node, i);
      rc        = key_buffer_init_from_key(
         &scratch->saved_pivot_keys[i], spl->heap_id, pivot);
      platform_assert_status_ok(rc);
   }
   scratch->num_saved_pivot_keys = num_pivot_keys;
}

static void
deinit_saved_pivots_in_scratch(compact_bundle_scratch *scratch)
{
   for (uint32 i = 0; i < scratch->num_saved_pivot_keys; i++) {
      key_buffer_deinit(&scratch->saved_pivot_keys[i]);
   }
}

/*
 * Branch iterator wrapper functions
 */

void
trunk_branch_iterator_init(trunk_handle   *spl,
                           btree_iterator *itor,
                           trunk_branch   *branch,
                           key             min_key,
                           key             max_key,
                           key             start_key,
                           comparison      start_type,
                           bool32          do_prefetch,
                           bool32          should_inc_ref)
{
   cache        *cc        = spl->cc;
   btree_config *btree_cfg = &spl->cfg.btree_cfg;
   uint64        root_addr = branch->root_addr;
   if (root_addr != 0 && should_inc_ref) {
      btree_inc_ref_range(cc, btree_cfg, root_addr, min_key, max_key);
   }
   btree_iterator_init(cc,
                       btree_cfg,
                       itor,
                       root_addr,
                       PAGE_TYPE_BRANCH,
                       min_key,
                       max_key,
                       start_key,
                       start_type,
                       do_prefetch,
                       0);
}

void
trunk_branch_iterator_deinit(trunk_handle   *spl,
                             btree_iterator *itor,
                             bool32          should_dec_ref)
{
   if (itor->root_addr == 0) {
      return;
   }
   cache        *cc        = spl->cc;
   btree_config *btree_cfg = &spl->cfg.btree_cfg;
   key           min_key   = itor->min_key;
   key           max_key   = itor->max_key;
   btree_iterator_deinit(itor);
   if (should_dec_ref) {
      btree_dec_ref_range(cc, btree_cfg, itor->root_addr, min_key, max_key);
   }
}

/*
 *-----------------------------------------------------------------------------
 * btree skiperator
 *
 *       an iterator which can skip over tuples in branches which aren't live
 *-----------------------------------------------------------------------------
 */
static void
trunk_btree_skiperator_init(trunk_handle           *spl,
                            trunk_btree_skiperator *skip_itor,
                            trunk_node             *node,
                            uint16                  branch_idx,
                            key_buffer pivots[static TRUNK_MAX_PIVOTS])
{
   ZERO_CONTENTS(skip_itor);
   skip_itor->super.ops = &trunk_btree_skiperator_ops;
   uint16 min_pivot_no  = 0;
   uint16 max_pivot_no  = trunk_num_children(spl, node);
   debug_assert(
      (max_pivot_no < TRUNK_MAX_PIVOTS), "max_pivot_no = %d", max_pivot_no);

   key min_key       = key_buffer_key(&pivots[min_pivot_no]);
   key max_key       = key_buffer_key(&pivots[max_pivot_no]);
   skip_itor->branch = *trunk_get_branch(spl, node, branch_idx);

   uint16 first_pivot      = 0;
   bool32 iterator_started = FALSE;

   for (uint16 i = min_pivot_no; i < max_pivot_no + 1; i++) {
      bool32 branch_valid =
         i == max_pivot_no
            ? FALSE
            : trunk_branch_live_for_pivot(spl, node, branch_idx, i);
      if (branch_valid && !iterator_started) {
         first_pivot      = i;
         iterator_started = TRUE;
      }
      if (!branch_valid && iterator_started) {
         // create a new btree iterator
         key pivot_min_key = first_pivot == min_pivot_no
                                ? min_key
                                : key_buffer_key(&pivots[first_pivot]);
         key pivot_max_key =
            i == max_pivot_no ? max_key : key_buffer_key(&pivots[i]);
         btree_iterator *btree_itor = &skip_itor->itor[skip_itor->end++];
         trunk_branch_iterator_init(spl,
                                    btree_itor,
                                    &skip_itor->branch,
                                    pivot_min_key,
                                    pivot_max_key,
                                    pivot_min_key,
                                    greater_than_or_equal,
                                    TRUE,
                                    TRUE);
         iterator_started = FALSE;
      }
   }

   bool32 at_end;
   if (skip_itor->curr != skip_itor->end) {
      at_end = !iterator_can_next(&skip_itor->itor[skip_itor->curr].super);
   } else {
      at_end = TRUE;
   }

   while (skip_itor->curr != skip_itor->end && at_end) {
      at_end = !iterator_can_next(&skip_itor->itor[skip_itor->curr].super);
      if (!at_end) {
         break;
      }
      skip_itor->curr++;
   }
}

void
trunk_btree_skiperator_curr(iterator *itor, key *curr_key, message *data)
{
   debug_assert(itor != NULL);
   trunk_btree_skiperator *skip_itor = (trunk_btree_skiperator *)itor;
   iterator_curr(&skip_itor->itor[skip_itor->curr].super, curr_key, data);
}

platform_status
trunk_btree_skiperator_next(iterator *itor)
{
   debug_assert(itor != NULL);
   trunk_btree_skiperator *skip_itor = (trunk_btree_skiperator *)itor;
   platform_status rc = iterator_next(&skip_itor->itor[skip_itor->curr].super);
   if (!SUCCESS(rc)) {
      return rc;
   }

   bool32 at_end = !iterator_can_next(&skip_itor->itor[skip_itor->curr].super);
   while (skip_itor->curr != skip_itor->end && at_end) {
      at_end = !iterator_can_next(&skip_itor->itor[skip_itor->curr].super);
      if (!at_end)
         break;
      skip_itor->curr++;
   }

   return STATUS_OK;
}

bool32
trunk_btree_skiperator_can_prev(iterator *itor)
{
   trunk_btree_skiperator *skip_itor = (trunk_btree_skiperator *)itor;
   if (skip_itor->curr == skip_itor->end) {
      return FALSE;
   }

   return iterator_can_prev(&skip_itor->itor[skip_itor->curr].super);
}

bool32
trunk_btree_skiperator_can_next(iterator *itor)
{
   trunk_btree_skiperator *skip_itor = (trunk_btree_skiperator *)itor;
   if (skip_itor->curr == skip_itor->end) {
      return FALSE;
   }

   return iterator_can_next(&skip_itor->itor[skip_itor->curr].super);
}

void
trunk_btree_skiperator_print(iterator *itor)
{
   trunk_btree_skiperator *skip_itor = (trunk_btree_skiperator *)itor;
   platform_default_log("$$$$$$$$$$$$$$$$$$$$$$$$$$$$$$$$$$$$$$$$\n");
   platform_default_log("$$ skiperator: %p\n", skip_itor);
   platform_default_log("$$ curr: %lu\n", skip_itor->curr);
   iterator_print(&skip_itor->itor[skip_itor->curr].super);
}

void
trunk_btree_skiperator_deinit(trunk_handle           *spl,
                              trunk_btree_skiperator *skip_itor)
{
   for (uint64 i = 0; i < skip_itor->end; i++) {
      trunk_branch_iterator_deinit(spl, &skip_itor->itor[i], TRUE);
   }
}

/*
 *-----------------------------------------------------------------------------
 * Compaction Functions
 *-----------------------------------------------------------------------------
 */

/*
 * btree_pack_req_init() may fail due to insufficient memory in the shared
 * segment. Inform the caller, so a graceful exit could be attempted.
 */
static inline platform_status
trunk_btree_pack_req_init(trunk_handle   *spl,
                          iterator       *itor,
                          btree_pack_req *req)
{
   return btree_pack_req_init(req,
                              spl->cc,
                              &spl->cfg.btree_cfg,
                              itor,
                              spl->cfg.max_tuples_per_node,
                              spl->cfg.filter_cfg.hash,
                              spl->cfg.filter_cfg.seed,
                              spl->heap_id);
}

static void
trunk_compact_bundle_cleanup_iterators(trunk_handle           *spl,
                                       merge_iterator        **merge_itor,
                                       uint64                  num_branches,
                                       trunk_btree_skiperator *skip_itor_arr)
{
   platform_status rc = merge_iterator_destroy(spl->heap_id, merge_itor);
   platform_assert_status_ok(rc);
   for (uint64 i = 0; i < num_branches; i++) {
      trunk_btree_skiperator_deinit(spl, &skip_itor_arr[i]);
   }
   debug_code(memset(skip_itor_arr, 0, num_branches * sizeof(*skip_itor_arr)));
}

/*
 * compact_bundle compacts a bundle of flushed branches into a single branch
 *
 * See "Interactions between Concurrent Processes"
 * (numbering here mirrors that section)
 *
 * Interacts with splitting in two ways:
 * 4. Internal node split occurs between job issue and this compact_bundle call:
 *    the bundle was split too, issue compact_bundle on the new siblings
 * 6. Leaf split occurs before this call or during compaction:
 *    the bundle will be compacted as part of the split, so this compaction is
 *    aborted if split occurred before this call or discarded if it occurred
 *    during compaction.
 *
 * Node splits are determined using generation numbers (in trunk_hdr)
 *   internal: generation number of left node is incremented on split
 *      -- given generation number g of a node, all the nodes it split
 *         into can be found by searching right until a node with
 *         generation number g is found
 *   leaf: generation numbers of all leaves affected by split are
 *         incremented
 *      -- can tell if a leaf has split by checking if generation number
 *         has changed
 *
 * Algorithm:
 * 1.  Acquire node read lock
 * 2.  If the node has split before this call (interaction 4), this
 *     bundle exists in the new split siblings, so issue compact_bundles
 *     for those nodes
 * 3.  Abort if node is a leaf and started splitting (interaction 6)
 * 4.  The bundle may have been completely flushed by step 2, if so abort
 * 5.  Build iterators
 * 6.  Release read lock
 * 7.  Perform compaction
 * 8.  Build filter
 * 9. Clean up
 * 10. Reacquire read lock
 * 11. For each newly split sibling replace bundle with new branch unless
 *        a. node if leaf which has split, in which case discard (interaction 6)
 *        b. node is internal and bundle has been flushed
 */
void
trunk_compact_bundle(void *arg, void *scratch_buf)
{
   platform_status           rc;
   trunk_compact_bundle_req *req          = arg;
   trunk_task_scratch       *task_scratch = scratch_buf;
   compact_bundle_scratch   *scratch      = &task_scratch->compact_bundle;
   trunk_handle             *spl          = req->spl;
   threadid                  tid;
   key                       start_key = key_buffer_key(&req->start_key);
   key                       end_key   = key_buffer_key(&req->end_key);

   /*
    * 1. Acquire node read lock
    */
   trunk_node node;
   trunk_node_get(spl->cc, req->addr, &node);

   // timers for stats if enabled
   uint64 compaction_start, pack_start;
   uint16 height = trunk_node_height(&node);
   if (spl->cfg.use_stats) {
      tid              = platform_get_tid();
      compaction_start = platform_get_timestamp();
      spl->stats[tid].compactions[height]++;
   }

   platform_assert(
      !trunk_compact_bundle_node_has_split(spl, req, &node),
      "compact_bundle unexpected node split\n"
      "addr: %lu\n"
      "node range: %s-%s\n"
      "req range:  %s-%s\n"
      "key compare: %d\n"
      "req->node_id: %lu\n"
      "node->node_id: %lu\n",
      node.addr,
      key_string(trunk_data_config(spl), trunk_min_key(spl, &node)),
      key_string(trunk_data_config(spl), trunk_max_key(spl, &node)),
      key_string(trunk_data_config(spl), start_key),
      key_string(trunk_data_config(spl), end_key),
      trunk_key_compare(spl, trunk_max_key(spl, &node), end_key),
      req->node_id,
      node.hdr->node_id);

   /*
    * 2. The bundle may have been completely flushed, if so abort
    */
   if (!trunk_bundle_live(spl, &node, req->bundle_no)) {
      debug_assert(height != 0);
      trunk_node_unget(spl->cc, &node);
      trunk_default_log_if_enabled(
         spl,
         "compact_bundle abort flushed: range %s-%s, height %u, bundle %u\n",
         key_string(trunk_data_config(spl), start_key),
         key_string(trunk_data_config(spl), end_key),
         req->height,
         req->bundle_no);
      platform_free(spl->heap_id, req);
      if (spl->cfg.use_stats) {
         spl->stats[tid].compactions_aborted_flushed[height]++;
         spl->stats[tid].compaction_time_wasted_ns[height] +=
            platform_timestamp_elapsed(compaction_start);
      }
      return;
   }

   trunk_bundle *bundle       = trunk_get_bundle(spl, &node, req->bundle_no);
   uint16 bundle_start_branch = trunk_bundle_start_branch(spl, &node, bundle);
   uint16 bundle_end_branch   = trunk_bundle_end_branch(spl, &node, bundle);
   uint16 num_branches        = trunk_bundle_branch_count(spl, &node, bundle);

   /*
    * Update and delete messages need to be kept around until/unless they have
    * been applied all the way down to the very last branch tree.  Even once it
    * reaches the leaf, it isn't going to be applied to the last branch tree
    * unless the compaction includes the oldest B-tree in the leaf (the start
    * branch).
    */
   merge_behavior merge_mode;
   if (height == 0 && bundle_start_branch == trunk_start_branch(spl, &node)) {
      merge_mode = MERGE_FULL;
   } else {
      merge_mode = MERGE_INTERMEDIATE;
   }

   platform_stream_handle stream;
   rc = trunk_open_log_stream_if_enabled(spl, &stream);
   platform_assert_status_ok(rc);
   trunk_log_stream_if_enabled(
      spl,
      &stream,
      "compact_bundle starting: addr %lu, range %s-%s, height %u, bundle %u\n",
      node.addr,
      key_string(trunk_data_config(spl), start_key),
      key_string(trunk_data_config(spl), end_key),
      req->height,
      req->bundle_no);

   /*
    * 5. Build iterators
    */
   platform_assert(num_branches <= ARRAY_SIZE(scratch->skip_itor));
   trunk_btree_skiperator *skip_itor_arr = scratch->skip_itor;
   iterator              **itor_arr      = scratch->itor_arr;

   save_pivots_to_compact_bundle_scratch(spl, &node, scratch);

   uint16 tree_offset = 0;
   for (uint16 branch_no = bundle_start_branch; branch_no != bundle_end_branch;
        branch_no        = trunk_add_branch_number(spl, branch_no, 1))
   {
      /*
       * We are iterating from oldest to newest branch
       */
      trunk_btree_skiperator_init(spl,
                                  &skip_itor_arr[tree_offset],
                                  &node,
                                  branch_no,
                                  scratch->saved_pivot_keys);
      itor_arr[tree_offset] = &skip_itor_arr[tree_offset].super;
      tree_offset++;
   }
   trunk_log_node_if_enabled(&stream, spl, &node);

   /*
    * 6. Release read lock
    */
   trunk_node_unget(spl->cc, &node);

   /*
    * 7. Perform compaction
    */
   merge_iterator *merge_itor;
   rc = merge_iterator_create(spl->heap_id,
                              spl->cfg.data_cfg,
                              num_branches,
                              itor_arr,
                              merge_mode,
                              &merge_itor);
   platform_assert_status_ok(rc);
   btree_pack_req pack_req;
   rc = trunk_btree_pack_req_init(spl, &merge_itor->super, &pack_req);
   if (!SUCCESS(rc)) {
      platform_error_log("trunk_btree_pack_req_init failed: %s\n",
                         platform_status_to_string(rc));

      trunk_compact_bundle_cleanup_iterators(
         spl, &merge_itor, num_branches, skip_itor_arr);
      platform_free(spl->heap_id, req);
      goto out;
   }
   if (spl->cfg.use_stats) {
      pack_start = platform_get_timestamp();
   }

   platform_status pack_status = btree_pack(&pack_req);
   platform_assert_status_ok(pack_status);
   if (!SUCCESS(pack_status)) {
      platform_default_log("btree_pack failed: %s\n",
                           platform_status_to_string(pack_status));
      trunk_compact_bundle_cleanup_iterators(
         spl, &merge_itor, num_branches, skip_itor_arr);
      btree_pack_req_deinit(&pack_req, spl->heap_id);
      platform_free(spl->heap_id, req);
      goto out;
   }

   if (spl->cfg.use_stats) {
      spl->stats[tid].compaction_pack_time_ns[height] +=
         platform_timestamp_elapsed(pack_start);
   }

   trunk_branch new_branch;
   new_branch.root_addr     = pack_req.root_addr;
   uint64 num_tuples        = pack_req.num_tuples;
   req->fp_arr              = pack_req.fingerprint_arr;
   pack_req.fingerprint_arr = NULL;
   btree_pack_req_deinit(&pack_req, spl->heap_id);

   trunk_log_stream_if_enabled(
      spl, &stream, "output: %lu\n", new_branch.root_addr);

   if (spl->cfg.use_stats) {
      if (num_tuples == 0) {
         spl->stats[tid].compactions_empty[height]++;
      }
      spl->stats[tid].compaction_tuples[height] += num_tuples;
      if (num_tuples > spl->stats[tid].compaction_max_tuples[height]) {
         spl->stats[tid].compaction_max_tuples[height] = num_tuples;
      }
   }

   /*
    * 9. Clean up
    */
   trunk_compact_bundle_cleanup_iterators(
      spl, &merge_itor, num_branches, skip_itor_arr);

   deinit_saved_pivots_in_scratch(scratch);

   rc = key_buffer_init_from_key(&scratch->req_original_start_key,
                                 spl->heap_id,
                                 key_buffer_key(&req->start_key));
   platform_assert_status_ok(rc);

   /*
    * 11. For each newly split sibling replace bundle with new branch
    */
   uint64 num_replacements = 0;
   bool32 should_continue  = TRUE;
   while (should_continue) {
      uint64 old_root_addr;
      trunk_compact_bundle_node_copy_path(spl, req, &node, &old_root_addr);
      trunk_log_node_if_enabled(&stream, spl, &node);
      key max_key = trunk_max_key(spl, &node);

      /*
       * 11a. ...unless node is a leaf which has split, in which case discard
       *      (interaction 6)
       *
       *      For leaves, the split will cover the compaction and we do not
       *      need to look for the bundle in the split siblings, so simply
       *      exit.
       */
      if (trunk_node_is_leaf(&node)
          && trunk_compact_bundle_node_has_split(spl, req, &node))
      {
         trunk_log_stream_if_enabled(
            spl,
            &stream,
            "compact_bundle discard split: range %s-%s, height %u, bundle %u\n",
            key_string(trunk_data_config(spl), start_key),
            key_string(trunk_data_config(spl), end_key),
            req->height,
            req->bundle_no);
         if (spl->cfg.use_stats) {
            spl->stats[tid].compactions_discarded_leaf_split[height]++;
            spl->stats[tid].compaction_time_wasted_ns[height] +=
               platform_timestamp_elapsed(compaction_start);
         }
         trunk_node_unlock(spl->cc, &node);
         trunk_node_unclaim(spl->cc, &node);
         trunk_node_unget(spl->cc, &node);

         // Here is where we would garbage collect the old path

         if (num_tuples != 0) {
            trunk_dec_ref(spl, &new_branch, FALSE);
         }
         platform_free(spl->heap_id, req->fp_arr);
         platform_free(spl->heap_id, req);
         key_buffer_deinit(&scratch->req_original_start_key);
         goto out;
      }

      if (trunk_bundle_live(spl, &node, req->bundle_no)) {
         if (num_tuples != 0) {
            trunk_replace_bundle_branches(spl, &node, &new_branch, req);
            num_replacements++;
            trunk_log_stream_if_enabled(spl,
                                        &stream,
                                        "inserted %lu into %lu\n",
                                        new_branch.root_addr,
                                        node.addr);
         } else {
            trunk_replace_bundle_branches(spl, &node, NULL, req);
            trunk_log_stream_if_enabled(
               spl, &stream, "compact_bundle empty %lu\n", node.addr);
         }

      } else {
         /*
          * 11b. ...unless node is internal and bundle has been flushed
          */
         platform_assert(height != 0,
                         "impossible: bundles flushed from leaf: %lu\n",
                         node.addr);
         trunk_log_stream_if_enabled(
            spl, &stream, "compact_bundle discarded flushed %lu\n", node.addr);
      }
      trunk_log_node_if_enabled(&stream, spl, &node);

      should_continue = trunk_key_compare(spl, max_key, end_key) < 0;
      platform_assert(!should_continue
                      || trunk_compact_bundle_node_has_split(spl, req, &node));

      if (!should_continue && num_replacements != 0 && pack_req.num_tuples != 0)
      {
         trunk_zap_branch_range(
            spl, &new_branch, max_key, max_key, PAGE_TYPE_BRANCH);
      }

      debug_assert(trunk_verify_node(spl, &node));

      // garbage collect the old path and bundle
      trunk_garbage_collect_bundle(spl, old_root_addr, req);

      if (should_continue) {
         debug_assert(height != 0);
         key_buffer_copy_key(&req->start_key, max_key);
      }

      // only release locks on node after the garbage collection is complete
      trunk_node_unlock(spl->cc, &node);
      trunk_node_unclaim(spl->cc, &node);
      trunk_node_unget(spl->cc, &node);
   }

   if (spl->cfg.use_stats) {
      if (req->type == TRUNK_COMPACTION_TYPE_SPACE_REC) {
         spl->stats[tid].space_rec_tuples_reclaimed[height] +=
            req->tuples_reclaimed;
      }
      if (req->type == TRUNK_COMPACTION_TYPE_SINGLE_LEAF_SPLIT) {
         spl->stats[tid].single_leaf_tuples += num_tuples;
         if (num_tuples > spl->stats[tid].single_leaf_max_tuples) {
            spl->stats[tid].single_leaf_max_tuples = num_tuples;
         }
      }
   }
   if (num_replacements == 0) {
      if (num_tuples != 0) {
         trunk_dec_ref(spl, &new_branch, FALSE);
      }
      if (spl->cfg.use_stats) {
         spl->stats[tid].compactions_discarded_flushed[height]++;
         spl->stats[tid].compaction_time_wasted_ns[height] +=
            platform_timestamp_elapsed(compaction_start);
      }
      platform_free(spl->heap_id, req->fp_arr);
      platform_free(spl->heap_id, req);
   } else {
      if (spl->cfg.use_stats) {
         compaction_start = platform_timestamp_elapsed(compaction_start);
         spl->stats[tid].compaction_time_ns[height] += compaction_start;
         if (compaction_start > spl->stats[tid].compaction_time_max_ns[height])
         {
            spl->stats[tid].compaction_time_max_ns[height] = compaction_start;
         }
      }
      trunk_log_stream_if_enabled(
         spl,
         &stream,
         "build_filter enqueue: range %s-%s, height %u, bundle %u\n",
         key_string(trunk_data_config(spl), start_key),
         key_string(trunk_data_config(spl), end_key),
         req->height,
         req->bundle_no);
      key_buffer_copy_key(&req->start_key,
                          key_buffer_key(&scratch->req_original_start_key));
      task_enqueue(
         spl->ts, TASK_TYPE_NORMAL, trunk_bundle_build_filters, req, TRUE);
      key_buffer_deinit(&scratch->req_original_start_key);
   }
out:
   trunk_log_stream_if_enabled(spl, &stream, "\n");
   trunk_close_log_stream_if_enabled(spl, &stream);
}

/*
 *-----------------------------------------------------------------------------
 * Splitting functions
 *-----------------------------------------------------------------------------
 */

static inline bool32
trunk_needs_split(trunk_handle *spl, trunk_node *node)
{
   if (trunk_node_is_leaf(node)) {
      uint64 num_tuples = trunk_pivot_num_tuples(spl, node, 0);
      uint64 kv_bytes   = trunk_pivot_kv_bytes(spl, node, 0);
      return num_tuples > spl->cfg.max_tuples_per_node
             || kv_bytes > spl->cfg.max_kv_bytes_per_node
             || trunk_logical_branch_count(spl, node)
                   > spl->cfg.max_branches_per_node;
   }
   return trunk_num_children(spl, node) > spl->cfg.fanout;
}

static inline uint64
trunk_next_node_id(trunk_handle *spl)
{
   return __sync_fetch_and_add(&spl->next_node_id, 1);
}

void
trunk_split_index(trunk_handle             *spl,
                  trunk_node               *parent,
                  trunk_node               *child,
                  uint16                    pivot_no,
                  trunk_compact_bundle_req *req)
{
   platform_stream_handle stream;
   platform_status        rc = trunk_open_log_stream_if_enabled(spl, &stream);
   platform_assert_status_ok(rc);
   trunk_log_stream_if_enabled(spl,
                               &stream,
                               "split index %lu with parent %lu\n",
                               child->addr,
                               parent->addr);
   trunk_log_node_if_enabled(&stream, spl, parent);
   trunk_log_node_if_enabled(&stream, spl, child);
   trunk_node *left_node           = child;
   uint16      target_num_children = trunk_num_children(spl, left_node) / 2;
   uint16      height              = trunk_node_height(left_node);

   if (spl->cfg.use_stats)
      spl->stats[platform_get_tid()].index_splits++;

   // allocate right node
   trunk_node right_node;
   trunk_alloc(spl->cc, &spl->mini, height, &right_node);
   uint64 right_addr = right_node.addr;

   // ALEX: Maybe worth figuring out the real page size
   memmove(right_node.hdr, left_node->hdr, trunk_page_size(&spl->cfg));
   trunk_pivot_data *right_start_pivot =
      trunk_get_pivot_data(spl, &right_node, 0);
   trunk_pivot_data *left_split_pivot =
      trunk_get_pivot_data(spl, left_node, target_num_children);
   uint16 pivots_to_copy =
      trunk_num_pivot_keys(spl, left_node) - target_num_children;
   size_t bytes_to_copy = pivots_to_copy * trunk_pivot_size(spl);
   memmove(right_start_pivot, left_split_pivot, bytes_to_copy);

   uint16 start_filter = trunk_start_sb_filter(spl, left_node);
   uint16 end_filter   = trunk_end_sb_filter(spl, left_node);
   for (uint16 filter_no = start_filter; filter_no != end_filter;
        filter_no        = trunk_add_subbundle_filter_number(spl, filter_no, 1))
   {
      routing_filter *filter = trunk_get_sb_filter(spl, left_node, filter_no);
      trunk_inc_filter(spl, filter);
   }

   // set the headers appropriately
   right_node.hdr->num_pivot_keys =
      left_node->hdr->num_pivot_keys - target_num_children;
   left_node->hdr->num_pivot_keys = target_num_children + 1;

   trunk_reset_start_branch(spl, &right_node);
   trunk_reset_start_branch(spl, left_node);

   // fix the entries in the reclamation queue
   uint16 right_num_children = trunk_num_children(spl, &right_node);
   for (uint16 pivot_no = 0; pivot_no < right_num_children; pivot_no++) {
      trunk_pivot_data *pdata =
         trunk_get_pivot_data(spl, &right_node, pivot_no);
      if (pdata->srq_idx != -1 && spl->cfg.reclaim_threshold != UINT64_MAX) {
         // platform_default_log("Deleting %12lu-%lu (index %lu) from SRQ\n",
         //       left_node->disk_addr, pdata->generation, pdata->srq_idx);
         srq_data data_to_reinsert = srq_delete(&spl->srq, pdata->srq_idx);
         data_to_reinsert.addr     = right_addr;
         // platform_default_log("Reinserting %12lu-%lu into SRQ\n",
         //       right_addr, pdata->generation);
         pdata->srq_idx = srq_insert(&spl->srq, data_to_reinsert);
      }
   }

   // add right child to parent
   rc = trunk_add_pivot(spl, parent, &right_node, pivot_no + 1);
   platform_assert(SUCCESS(rc));
   trunk_pivot_recount_num_tuples_and_kv_bytes(spl, parent, pivot_no);
   trunk_pivot_recount_num_tuples_and_kv_bytes(spl, parent, pivot_no + 1);

   trunk_log_stream_if_enabled(
      spl, &stream, "----------------------------------------\n");
   trunk_log_node_if_enabled(&stream, spl, parent);
   trunk_log_node_if_enabled(&stream, spl, left_node);
   trunk_log_node_if_enabled(&stream, spl, &right_node);
   trunk_close_log_stream_if_enabled(spl, &stream);

   right_node.hdr->node_id = trunk_next_node_id(spl);
   left_node->hdr->node_id = trunk_next_node_id(spl);

   if (req != NULL) {
      req->node_id = left_node->hdr->node_id;

      trunk_compact_bundle_req *next_req = TYPED_MALLOC(spl->heap_id, next_req);
      memmove(next_req, req, sizeof(trunk_compact_bundle_req));
      next_req->addr = right_node.addr;
      key_buffer_init_from_key(
         &next_req->start_key, spl->heap_id, trunk_min_key(spl, &right_node));
      key_buffer_init_from_key(
         &next_req->end_key, spl->heap_id, trunk_max_key(spl, &right_node));

      next_req->node_id = right_node.hdr->node_id;

      platform_assert(!trunk_key_compare(
         spl, key_buffer_key(&req->start_key), trunk_min_key(spl, left_node)));
      key_buffer_copy_key(&req->end_key, trunk_max_key(spl, left_node));

      rc = trunk_compact_bundle_enqueue(spl, "split to", next_req);
      platform_assert_status_ok(rc);
   }

   trunk_node_unlock(spl->cc, &right_node);
   trunk_node_unclaim(spl->cc, &right_node);
   trunk_node_unget(spl->cc, &right_node);
}

/*
 * Estimate the number of unique keys in the pivot
 */
static inline uint64
trunk_pivot_estimate_unique_keys(trunk_handle     *spl,
                                 trunk_node       *node,
                                 trunk_pivot_data *pdata)
{
   routing_filter filter[MAX_FILTERS];
   uint64         filter_no = 0;
   filter[filter_no++]      = pdata->filter;

   uint64 num_sb_fp     = 0;
   uint64 num_sb_unique = 0;
   for (uint16 sb_filter_no = trunk_start_sb_filter(spl, node);
        sb_filter_no != trunk_end_sb_filter(spl, node);
        sb_filter_no = trunk_add_subbundle_filter_number(spl, sb_filter_no, 1))
   {
      routing_filter *sb_filter = trunk_get_sb_filter(spl, node, sb_filter_no);
      num_sb_fp += sb_filter->num_fingerprints;
      num_sb_unique += sb_filter->num_unique;
      filter[filter_no++] = *sb_filter;
   }

   uint32 num_unique = routing_filter_estimate_unique_fp(
      spl->cc, &spl->cfg.filter_cfg, spl->heap_id, filter, filter_no);

   num_unique = routing_filter_estimate_unique_keys_from_count(
      &spl->cfg.filter_cfg, num_unique);

   uint64 num_leaf_sb_fp = 0;
   for (uint16 bundle_no = pdata->start_bundle;
        bundle_no != trunk_end_bundle(spl, node);
        bundle_no = trunk_add_bundle_number(spl, bundle_no, 1))
   {
      trunk_bundle *bundle = trunk_get_bundle(spl, node, bundle_no);
      num_leaf_sb_fp += bundle->num_tuples;
   }
   uint64 est_num_leaf_sb_unique = num_sb_unique * num_leaf_sb_fp / num_sb_fp;
   uint64 est_num_non_leaf_sb_unique = num_sb_fp - est_num_leaf_sb_unique;

   // platform_error_log("num_unique %u sb_fp %lu sb_unique %lu num_leaf_sb_fp
   // %lu\n",
   //       num_unique, num_sb_fp, num_sb_unique, num_leaf_sb_fp);
   // platform_error_log("est_leaf_sb_fp %lu est_non_leaf_sb_unique %lu\n",
   //       est_num_leaf_sb_unique, est_num_non_leaf_sb_unique);
   uint64 est_leaf_unique = num_unique - est_num_non_leaf_sb_unique;
   return est_leaf_unique;
}

/*
 *----------------------------------------------------------------------
 * trunk_single_leaf_threshold --
 *
 *      Returns an upper bound for the number of estimated tuples for which a
 *      leaf split can output a single leaf.
 *----------------------------------------------------------------------
 */
static inline uint64
trunk_single_leaf_threshold(trunk_handle *spl)
{
   return TRUNK_SINGLE_LEAF_THRESHOLD_PCT * spl->cfg.max_tuples_per_node / 100;
}

/*
 *----------------------------------------------------------------------
 * split_leaf splits a trunk leaf logically. It determines pivots to split
 * on, uses them to split the leaf and adds them to its parent. It then
 * issues compact_bundle jobs on each leaf to perform the actual compaction.
 *
 * Must be called with a lock on both the parent and child
 * Returns with lock on parent and releases child and all new leaves
 * The algorithm tries to downgrade to a claim as much as possible throughout
 *
 * The main loop starts with the current leaf (initially the original leaf),
 * then uses the rough iterator to find the next pivot. It copies the current
 * leaf to a new leaf, and sets the end key of the current leaf and start key
 * of the new leaf to the pivot. It then issues a compact_bundle job on the
 * current leaf and releases it. Finally, the loop continues with the new
 * leaf as current.
 *
 * Algorithm:
 * 1. Create a rough merge iterator on all the branches
 * 2. Use rough merge iterator to determine pivots for new leaves
 * 3. Clear old bundles from leaf and put all branches in a new bundle
 * 4. Create new leaf, adjust min/max keys and other metadata
 * 5. Add new leaf to parent
 * 6. Issue compact_bundle for last_leaf and release
 * 7. Repeat 4-6 on new leaf
 * 8. Clean up
 *----------------------------------------------------------------------
 */
void
trunk_split_leaf(trunk_handle *spl,
                 trunk_node   *parent,
                 trunk_node   *leaf,
                 uint16        child_idx)
{
   const threadid      tid = platform_get_tid();
   trunk_task_scratch *task_scratch =
      task_system_get_thread_scratch(spl->ts, tid);
   split_leaf_scratch *scratch      = &task_scratch->split_leaf;
   uint64              num_branches = trunk_branch_count(spl, leaf);
   uint64              start_branch = trunk_start_branch(spl, leaf);

   trunk_node_unlock(spl->cc, parent);
   trunk_node_unlock(spl->cc, leaf);

   platform_stream_handle stream;
   platform_status        rc = trunk_open_log_stream_if_enabled(spl, &stream);
   platform_assert_status_ok(rc);
   trunk_log_stream_if_enabled(
      spl, &stream, "split_leaf addr %lu\n", leaf->addr);

   uint64 split_start;
   if (spl->cfg.use_stats) {
      spl->stats[tid].leaf_splits++;
      split_start = platform_get_timestamp();
   }

   trunk_pivot_data *pdata = trunk_get_pivot_data(spl, leaf, 0);
   uint64            estimated_unique_keys =
      trunk_pivot_estimate_unique_keys(spl, leaf, pdata);
   uint64 num_tuples = trunk_pivot_num_tuples(spl, leaf, 0);
   if (estimated_unique_keys > num_tuples * 19 / 20) {
      estimated_unique_keys = num_tuples;
   }
   trunk_compaction_type comp_type = TRUNK_COMPACTION_TYPE_LEAF_SPLIT;
   uint64                kv_bytes  = trunk_pivot_kv_bytes(spl, leaf, 0);
   uint64                estimated_unique_kv_bytes =
      estimated_unique_keys * kv_bytes / num_tuples;
   uint64 target_num_leaves =
      estimated_unique_kv_bytes / spl->cfg.target_leaf_kv_bytes;
   if (target_num_leaves <= 1) {
      if (estimated_unique_keys > trunk_single_leaf_threshold(spl)) {
         target_num_leaves = 2;
      } else {
         target_num_leaves = 1;
         comp_type         = TRUNK_COMPACTION_TYPE_SINGLE_LEAF_SPLIT;
         if (spl->cfg.use_stats) {
            spl->stats[tid].single_leaf_splits++;
         }
      }
   }
   uint64 target_leaf_kv_bytes = kv_bytes / target_num_leaves;
   uint16 num_leaves;

   // copy pivot (in parent) of leaf
   key_buffer_init_from_key(
      &scratch->pivot[0], spl->heap_id, trunk_min_key(spl, leaf));

   uint64 leaf0_num_tuples = estimated_unique_keys;
   uint64 leaf0_kv_bytes   = estimated_unique_kv_bytes;

   if (target_num_leaves != 1) {
      /*
       * 1. Create a rough merge iterator on all the branches
       *
       *    A rough merge iterator is a merge iterator on height 1
       * btree iterators. It uses height 1 pivots as a proxy for
       * a count of tuples.
       *
       *    This count is an estimate with multiple sources of error:
       *       -- Last leaves in each btree are not counted
       *          (there is no upper bound pivot)
       *       -- A selected pivot from a branch may be between pivots for other
       *          branches
       *       -- min_key may be between pivots
       *       -- updates and deletes may be resolved resulting in fewer output
       *          tuples
       */
      platform_assert(num_branches <= ARRAY_SIZE(scratch->btree_itor));
      btree_iterator *rough_btree_itor = scratch->btree_itor;
      iterator      **rough_itor       = scratch->rough_itor;

      key             pivot0 = trunk_get_pivot(spl, leaf, 0);
      key             pivot1 = trunk_get_pivot(spl, leaf, 1);
      platform_status rc1, rc2;
      KEY_CREATE_LOCAL_COPY(rc1, min_key, spl->heap_id, pivot0);
      KEY_CREATE_LOCAL_COPY(rc2, max_key, spl->heap_id, pivot1);
      platform_assert_status_ok(rc1);
      platform_assert_status_ok(rc2);

      for (uint64 branch_offset = 0; branch_offset < num_branches;
           branch_offset++) {
         uint64 branch_no =
            trunk_add_branch_number(spl, start_branch, branch_offset);
         debug_assert(branch_no != trunk_end_branch(spl, leaf));
         trunk_branch *branch = trunk_get_branch(spl, leaf, branch_no);
         btree_iterator_init(spl->cc,
                             &spl->cfg.btree_cfg,
                             &rough_btree_itor[branch_offset],
                             branch->root_addr,
                             PAGE_TYPE_BRANCH,
                             min_key,
                             max_key,
                             min_key,
                             greater_than_or_equal,
                             TRUE,
                             1);
         rough_itor[branch_offset] = &rough_btree_itor[branch_offset].super;
      }

      merge_iterator *rough_merge_itor;
      platform_status rc = merge_iterator_create(spl->heap_id,
                                                 spl->cfg.data_cfg,
                                                 num_branches,
                                                 rough_itor,
                                                 MERGE_RAW,
                                                 &rough_merge_itor);
      platform_assert_status_ok(rc);

      /*
       * 2. Use rough merge iterator to determine pivots for new leaves
       */
      bool32 at_end = !iterator_can_next(&rough_merge_itor->super);
      platform_assert_status_ok(rc);

      uint64 rough_count_kv_bytes;
      uint64 rough_count_num_tuples;
      for (num_leaves = 0; !at_end; num_leaves++) {
         rough_count_num_tuples = 0;
         rough_count_kv_bytes   = 0;
         while (!at_end
                && (rough_count_kv_bytes < target_leaf_kv_bytes
                    || num_leaves == target_num_leaves - 1))
         {
            key     curr_key;
            message pivot_data_message;
            iterator_curr(
               &rough_merge_itor->super, &curr_key, &pivot_data_message);

            const btree_pivot_data *pivot_data =
               message_data(pivot_data_message);
            rough_count_num_tuples += pivot_data->stats.num_kvs;
            rough_count_kv_bytes +=
               pivot_data->stats.key_bytes + pivot_data->stats.message_bytes;
            rc = iterator_next(&rough_merge_itor->super);
            platform_assert_status_ok(rc);
            at_end = !iterator_can_next(&rough_merge_itor->super);
         }

         if (num_leaves == 0) {
            leaf0_num_tuples = rough_count_num_tuples;
            leaf0_kv_bytes   = rough_count_kv_bytes;
         }

         if (!at_end) {
            key     curr_key;
            message dummy_data;
            iterator_curr(&rough_merge_itor->super, &curr_key, &dummy_data);
            debug_assert(key_length(curr_key) <= trunk_max_key_size(spl));
            // copy new pivot (in parent) of new leaf
            key_buffer_init_from_key(
               &scratch->pivot[num_leaves + 1], spl->heap_id, curr_key);
         }
      }

      // clean up the iterators
      rc = merge_iterator_destroy(spl->heap_id, &rough_merge_itor);
      platform_assert_status_ok(rc);
      for (uint64 i = 0; i < num_branches; i++) {
         btree_iterator_deinit(&rough_btree_itor[i]);
      }
   } else {
      num_leaves = 1;
   }

   // copy max key of last new leaf (max key of leaf)
   key_buffer_init_from_key(
      &scratch->pivot[num_leaves], spl->heap_id, trunk_max_key(spl, leaf));

   platform_assert((num_leaves + trunk_num_pivot_keys(spl, parent)
                    <= spl->cfg.max_pivot_keys),
                   "num_leaves=%u, trunk_num_pivot_keys()=%u"
                   ", cfg.max_pivot_keys=%lu\n",
                   num_leaves,
                   trunk_num_pivot_keys(spl, parent),
                   spl->cfg.max_pivot_keys);

   /*
    * 3. Clear old bundles from leaf and put all branches in a new bundle
    */
   trunk_node_lock(spl->cc, parent);
   trunk_log_node_if_enabled(&stream, spl, parent);
   trunk_node_lock(spl->cc, leaf);
   trunk_log_node_if_enabled(&stream, spl, leaf);

   uint16 bundle_no = trunk_leaf_rebundle_all_branches(
      spl, leaf, leaf0_num_tuples, leaf0_kv_bytes, FALSE);

   uint64 page_size = trunk_page_size(&spl->cfg);
   for (uint16 leaf_no = 0; leaf_no < num_leaves; leaf_no++) {
      /*
       * 4. Create new leaf, adjust min/max keys and other metadata
       *
       *    Have lock on leaf (original leaf or last iteration) and parent
       *    This loop :
       *    1. allocates new_leaf
       *    2. copies leaf to new_leaf
       *    3. sets min_key and max_key on new_leaf
       *    4. sets next_addr on leaf
       *    5. incs all branches ref counts
       *    6. sets new_leaf tuple_count
       *    7. adds new_leaf to parent
       */

      trunk_node new_leaf;
      if (leaf_no != 0) {
         // allocate a new leaf
         trunk_alloc(spl->cc, &spl->mini, 0, &new_leaf);

         // copy leaf to new leaf
         memmove(new_leaf.page->data, leaf->page->data, page_size);
      } else {
         // just going to edit the min/max keys, etc. of original leaf
         new_leaf = *leaf;
      }

      new_leaf.hdr->node_id = trunk_next_node_id(spl);

      /* Adjust max key first so that we always have ordered pivots (enforced by
       * trunk_set_pivot in debug mode) */
      // adjust max key
      trunk_set_pivot(
         spl, &new_leaf, 1, key_buffer_key(&scratch->pivot[leaf_no + 1]));
      // adjust min key
      trunk_set_pivot(
         spl, &new_leaf, 0, key_buffer_key(&scratch->pivot[leaf_no]));

      // set &new_leaf tuple_count
      trunk_bundle *bundle = trunk_get_bundle(spl, &new_leaf, bundle_no);
      uint64        new_leaf_num_tuples[TRUNK_MAX_PIVOTS];
      uint64        new_leaf_kv_bytes[TRUNK_MAX_PIVOTS];
      trunk_tuples_in_bundle(
         spl, &new_leaf, bundle, new_leaf_num_tuples, new_leaf_kv_bytes);
      trunk_pivot_clear_counts(spl, &new_leaf, 0);
      trunk_pivot_set_bundle_counts(
         spl, &new_leaf, 0, new_leaf_num_tuples[0], new_leaf_kv_bytes[0]);

      if (leaf_no != 0) {
         // inc the refs of all the branches
         for (uint16 branch_no = trunk_start_branch(spl, &new_leaf);
              branch_no != trunk_end_branch(spl, &new_leaf);
              branch_no = trunk_add_branch_number(spl, branch_no, 1))
         {
            trunk_branch *branch  = trunk_get_branch(spl, &new_leaf, branch_no);
            key           min_key = trunk_min_key(spl, &new_leaf);
            trunk_inc_intersection(spl, branch, min_key, FALSE);
         }

         // inc the refs of all the filters
         trunk_bundle *bundle = trunk_get_bundle(spl, &new_leaf, bundle_no);
         uint16        start_filter =
            trunk_bundle_start_filter(spl, &new_leaf, bundle);
         uint16 end_filter = trunk_bundle_end_filter(spl, &new_leaf, bundle);
         for (uint16 filter_no = start_filter; filter_no != end_filter;
              filter_no = trunk_add_subbundle_filter_number(spl, filter_no, 1))
         {
            routing_filter *filter =
               trunk_get_sb_filter(spl, &new_leaf, filter_no);
            trunk_inc_filter(spl, filter);
         }

         /*
          * 5. Add new leaf to parent
          */
         platform_status rc =
            trunk_add_pivot(spl, parent, &new_leaf, child_idx + leaf_no);
         platform_assert(SUCCESS(rc));

         /*
          * 6. Issue compact_bundle for leaf and release
          */
         trunk_compact_bundle_req *req = TYPED_ZALLOC(spl->heap_id, req);
         req->spl                      = spl;
         req->addr                     = leaf->addr;
         req->type                     = comp_type;
         req->bundle_no                = bundle_no;
         req->max_pivot_generation     = trunk_pivot_generation(spl, leaf);
         req->pivot_generation[0]      = trunk_pivot_generation(spl, leaf) - 1;
         req->input_pivot_tuple_count[0] = trunk_pivot_num_tuples(spl, leaf, 0);
         req->input_pivot_kv_byte_count[0] = trunk_pivot_kv_bytes(spl, leaf, 0);
         key_buffer_init_from_key(
            &req->start_key, spl->heap_id, trunk_min_key(spl, leaf));
         key_buffer_init_from_key(
            &req->end_key, spl->heap_id, trunk_max_key(spl, leaf));
         req->node_id = leaf->hdr->node_id;

         rc = trunk_compact_bundle_enqueue(spl, "enqueue", req);
         platform_assert_status_ok(rc);

         trunk_log_node_if_enabled(&stream, spl, leaf);

         debug_assert(trunk_verify_node(spl, leaf));
         trunk_node_unlock(spl->cc, leaf);
         trunk_node_unclaim(spl->cc, leaf);
         trunk_node_unget(spl->cc, leaf);
      }

      *leaf = new_leaf;
   }

   for (uint16 leaf_no = 0; leaf_no <= num_leaves; leaf_no++) {
      key_buffer_deinit(&scratch->pivot[leaf_no]);
   }

   // set next_addr of leaf (from last iteration)
   trunk_compact_bundle_req *req = TYPED_ZALLOC(spl->heap_id, req);
   req->spl                      = spl;
   req->addr                     = leaf->addr;
   // req->height already 0
   req->bundle_no                    = bundle_no;
   req->max_pivot_generation         = trunk_pivot_generation(spl, leaf);
   req->pivot_generation[0]          = trunk_pivot_generation(spl, leaf) - 1;
   req->input_pivot_tuple_count[0]   = trunk_pivot_num_tuples(spl, leaf, 0);
   req->input_pivot_kv_byte_count[0] = trunk_pivot_kv_bytes(spl, leaf, 0);
   req->type                         = comp_type;
   key_buffer_init_from_key(
      &req->start_key, spl->heap_id, trunk_min_key(spl, leaf));
   key_buffer_init_from_key(
      &req->end_key, spl->heap_id, trunk_max_key(spl, leaf));
   req->node_id = leaf->hdr->node_id;

   // issue compact_bundle for leaf and release
   rc = trunk_compact_bundle_enqueue(spl, "enqueue", req);
   platform_assert_status_ok(rc);

   trunk_log_node_if_enabled(&stream, spl, parent);
   trunk_log_node_if_enabled(&stream, spl, leaf);

   debug_assert(trunk_verify_node(spl, leaf));
   trunk_node_unlock(spl->cc, leaf);
   trunk_node_unclaim(spl->cc, leaf);
   trunk_node_unget(spl->cc, leaf);

   /*
    * 8. Clean up
    */
   trunk_close_log_stream_if_enabled(spl, &stream);

   if (spl->cfg.use_stats) {
      // Doesn't include the original leaf
      spl->stats[tid].leaf_splits_leaves_created += num_leaves - 1;
      uint64 split_time = platform_timestamp_elapsed(split_start);
      spl->stats[tid].leaf_split_time_ns += split_time;
      platform_timestamp_elapsed(split_start);
      if (split_time > spl->stats[tid].leaf_split_max_time_ns) {
         spl->stats[tid].leaf_split_max_time_ns = split_time;
      }
   }
}


int
trunk_split_root(trunk_handle *spl, trunk_node *root)
{
   // allocate a new child node
   trunk_node child;
   trunk_alloc(spl->cc, &spl->mini, root->hdr->height, &child);

   // copy root to child, fix up root, then split
   memmove(child.hdr, root->hdr, trunk_page_size(&spl->cfg));
   // num_pivot_keys is changed by add_pivot_new_root below
   root->hdr->height++;
   // leave generation and pivot_generation
   root->hdr->start_branch      = 0;
   root->hdr->start_frac_branch = 0;
   root->hdr->end_branch        = 0;
   root->hdr->start_bundle      = 0;
   root->hdr->end_bundle        = 0;
   root->hdr->start_subbundle   = 0;
   root->hdr->end_subbundle     = 0;
   root->hdr->start_sb_filter   = 0;
   root->hdr->end_sb_filter     = 0;

   trunk_add_pivot_new_root(spl, root, &child);

   trunk_split_index(spl, root, &child, 0, NULL);

   trunk_node_unlock(spl->cc, &child);
   trunk_node_unclaim(spl->cc, &child);
   trunk_node_unget(spl->cc, &child);

   return 0;
}


/*
 *-----------------------------------------------------------------------------
 * Range functions and iterators
 *
 *      trunk_node_iterator
 *      trunk_iterator
 *-----------------------------------------------------------------------------
 */
void
trunk_range_iterator_curr(iterator *itor, key *curr_key, message *data);
bool32
trunk_range_iterator_can_prev(iterator *itor);
bool32
trunk_range_iterator_can_next(iterator *itor);
platform_status
trunk_range_iterator_next(iterator *itor);
platform_status
trunk_range_iterator_prev(iterator *itor);
void
trunk_range_iterator_deinit(trunk_range_iterator *range_itor);

const static iterator_ops trunk_range_iterator_ops = {
   .curr     = trunk_range_iterator_curr,
   .can_prev = trunk_range_iterator_can_prev,
   .can_next = trunk_range_iterator_can_next,
   .next     = trunk_range_iterator_next,
   .prev     = trunk_range_iterator_prev,
};

platform_status
trunk_range_iterator_init(trunk_handle         *spl,
                          trunk_range_iterator *range_itor,
                          key                   min_key,
                          key                   max_key,
                          key                   start_key,
                          comparison            start_type,
                          uint64                num_tuples)
{
   debug_assert(!key_is_null(min_key));
   debug_assert(!key_is_null(max_key));
   debug_assert(!key_is_null(start_key));

   range_itor->spl          = spl;
   range_itor->super.ops    = &trunk_range_iterator_ops;
   range_itor->num_branches = 0;
   range_itor->num_tuples   = num_tuples;
   range_itor->merge_itor   = NULL;
   range_itor->can_prev     = TRUE;
   range_itor->can_next     = TRUE;

   if (trunk_key_compare(spl, min_key, start_key) > 0) {
      // in bounds, start at min
      start_key = min_key;
   }
   if (trunk_key_compare(spl, max_key, start_key) <= 0) {
      // out of bounds, start at max
      start_key = max_key;
   }

   // copy over global min and max
   key_buffer_init_from_key(&range_itor->min_key, spl->heap_id, min_key);
   key_buffer_init_from_key(&range_itor->max_key, spl->heap_id, max_key);

   ZERO_ARRAY(range_itor->compacted);

   // grab the lookup lock
   memtable_begin_lookup(spl->mt_ctxt);

   // memtables
   ZERO_ARRAY(range_itor->branch);
   // Note this iteration is in descending generation order
   range_itor->memtable_start_gen = memtable_generation(spl->mt_ctxt);
   range_itor->memtable_end_gen   = memtable_generation_retired(spl->mt_ctxt);
   range_itor->num_memtable_branches =
      range_itor->memtable_start_gen - range_itor->memtable_end_gen;
   for (uint64 mt_gen = range_itor->memtable_start_gen;
        mt_gen != range_itor->memtable_end_gen;
        mt_gen--)
   {
      platform_assert(
         (range_itor->num_branches < TRUNK_RANGE_ITOR_MAX_BRANCHES),
         "range_itor->num_branches=%lu should be < "
         " TRUNK_RANGE_ITOR_MAX_BRANCHES (%d).",
         range_itor->num_branches,
         TRUNK_RANGE_ITOR_MAX_BRANCHES);
      debug_assert(range_itor->num_branches < ARRAY_SIZE(range_itor->branch));

      bool32 compacted;
      uint64 root_addr =
         trunk_memtable_root_addr_for_lookup(spl, mt_gen, &compacted);
      range_itor->compacted[range_itor->num_branches] = compacted;
      if (compacted) {
         btree_block_dec_ref(spl->cc, &spl->cfg.btree_cfg, root_addr);
      } else {
         trunk_memtable_inc_ref(spl, mt_gen);
      }

      range_itor->branch[range_itor->num_branches].root_addr = root_addr;

      range_itor->num_branches++;
   }

   trunk_node node;
   trunk_node_get(spl->cc, spl->root_addr, &node);
   memtable_end_lookup(spl->mt_ctxt);

   // index btrees
   uint16 height = trunk_node_height(&node);
   for (uint16 h = height; h > 0; h--) {
      uint16 pivot_no;
      if (start_type != less_than) {
         pivot_no = trunk_find_pivot(spl, &node, start_key, less_than_or_equal);
      } else {
         pivot_no = trunk_find_pivot(spl, &node, start_key, less_than);
      }
      debug_assert(pivot_no < trunk_num_children(spl, &node));
      trunk_pivot_data *pdata = trunk_get_pivot_data(spl, &node, pivot_no);

      for (uint16 branch_offset = 0;
           branch_offset != trunk_pivot_branch_count(spl, &node, pdata);
           branch_offset++)
      {
         platform_assert(
            (range_itor->num_branches < TRUNK_RANGE_ITOR_MAX_BRANCHES),
            "range_itor->num_branches=%lu should be < "
            " TRUNK_RANGE_ITOR_MAX_BRANCHES (%d).",
            range_itor->num_branches,
            TRUNK_RANGE_ITOR_MAX_BRANCHES);

         debug_assert(range_itor->num_branches
                      < ARRAY_SIZE(range_itor->branch));
         uint16 branch_no = trunk_subtract_branch_number(
            spl, trunk_end_branch(spl, &node), branch_offset + 1);
         range_itor->branch[range_itor->num_branches] =
            *trunk_get_branch(spl, &node, branch_no);
         range_itor->compacted[range_itor->num_branches] = TRUE;
         uint64 root_addr =
            range_itor->branch[range_itor->num_branches].root_addr;
         btree_block_dec_ref(spl->cc, &spl->cfg.btree_cfg, root_addr);
         range_itor->num_branches++;
      }

      trunk_node child;
      trunk_node_get(spl->cc, pdata->addr, &child);
      trunk_node_unget(spl->cc, &node);
      node = child;
   }

   // leaf btrees
   for (uint16 branch_offset = 0;
        branch_offset != trunk_branch_count(spl, &node);
        branch_offset++)
   {
      uint16 branch_no = trunk_subtract_branch_number(
         spl, trunk_end_branch(spl, &node), branch_offset + 1);
      range_itor->branch[range_itor->num_branches] =
         *trunk_get_branch(spl, &node, branch_no);
      uint64 root_addr = range_itor->branch[range_itor->num_branches].root_addr;
      btree_block_dec_ref(spl->cc, &spl->cfg.btree_cfg, root_addr);
      range_itor->compacted[range_itor->num_branches] = TRUE;
      range_itor->num_branches++;
   }

   // have a leaf, use to establish local bounds
   key local_min =
      trunk_key_compare(spl, trunk_min_key(spl, &node), min_key) > 0
         ? trunk_min_key(spl, &node)
         : min_key;
   key local_max =
      trunk_key_compare(spl, trunk_max_key(spl, &node), max_key) < 0
         ? trunk_max_key(spl, &node)
         : max_key;
   key_buffer_init_from_key(
      &range_itor->local_min_key, spl->heap_id, local_min);
   key_buffer_init_from_key(
      &range_itor->local_max_key, spl->heap_id, local_max);

   trunk_node_unget(spl->cc, &node);

   for (uint64 i = 0; i < range_itor->num_branches; i++) {
      uint64          branch_no  = range_itor->num_branches - i - 1;
      btree_iterator *btree_itor = &range_itor->btree_itor[branch_no];
      trunk_branch   *branch     = &range_itor->branch[branch_no];
      if (range_itor->compacted[branch_no]) {
         bool32 do_prefetch =
            range_itor->compacted[branch_no] && num_tuples > TRUNK_PREFETCH_MIN
               ? TRUE
               : FALSE;
         trunk_branch_iterator_init(spl,
                                    btree_itor,
                                    branch,
                                    key_buffer_key(&range_itor->local_min_key),
                                    key_buffer_key(&range_itor->local_max_key),
                                    start_key,
                                    start_type,
                                    do_prefetch,
                                    FALSE);
      } else {
         uint64 mt_root_addr = branch->root_addr;
         bool32 is_live      = branch_no == 0;
         trunk_memtable_iterator_init(
            spl,
            btree_itor,
            mt_root_addr,
            key_buffer_key(&range_itor->local_min_key),
            key_buffer_key(&range_itor->local_max_key),
            start_key,
            start_type,
            is_live,
            FALSE);
      }
      range_itor->itor[i] = &btree_itor->super;
   }

   platform_status rc = merge_iterator_create(spl->heap_id,
                                              spl->cfg.data_cfg,
                                              range_itor->num_branches,
                                              range_itor->itor,
                                              MERGE_FULL,
                                              &range_itor->merge_itor);
   if (!SUCCESS(rc)) {
      return rc;
   }

   bool32 in_range = iterator_can_curr(&range_itor->merge_itor->super);

   /*
    * if the merge itor is already exhausted, and there are more keys in the
    * db/range, move to prev/next leaf
    */
   if (!in_range && start_type >= greater_than) {
      if (trunk_key_compare(spl, local_max, max_key) < 0) {
         trunk_range_iterator_deinit(range_itor);
         rc = trunk_range_iterator_init(spl,
                                        range_itor,
                                        min_key,
                                        max_key,
                                        local_max,
                                        start_type,
                                        range_itor->num_tuples);
         if (!SUCCESS(rc)) {
            return rc;
         }
      } else {
         range_itor->can_next = FALSE;
         range_itor->can_prev =
            iterator_can_prev(&range_itor->merge_itor->super);
      }
   }
   if (!in_range && start_type <= less_than_or_equal) {
      if (trunk_key_compare(spl, local_min, min_key) > 0) {
         trunk_range_iterator_deinit(range_itor);
         rc = trunk_range_iterator_init(spl,
                                        range_itor,
                                        min_key,
                                        max_key,
                                        local_min,
                                        start_type,
                                        range_itor->num_tuples);
         if (!SUCCESS(rc)) {
            return rc;
         }
      } else {
         range_itor->can_prev = FALSE;
         range_itor->can_next =
            iterator_can_next(&range_itor->merge_itor->super);
      }
   }
   return rc;
}

void
trunk_range_iterator_curr(iterator *itor, key *curr_key, message *data)
{
   debug_assert(itor != NULL);
   trunk_range_iterator *range_itor = (trunk_range_iterator *)itor;
   iterator_curr(&range_itor->merge_itor->super, curr_key, data);
}

platform_status
trunk_range_iterator_next(iterator *itor)
{
   trunk_range_iterator *range_itor = (trunk_range_iterator *)itor;
   debug_assert(range_itor != NULL);
   platform_assert(range_itor->can_next);

   platform_status rc = iterator_next(&range_itor->merge_itor->super);
   if (!SUCCESS(rc)) {
      return rc;
   }
   range_itor->num_tuples++;
   range_itor->can_prev = TRUE;
   range_itor->can_next = iterator_can_next(&range_itor->merge_itor->super);
   if (!range_itor->can_next) {
      KEY_CREATE_LOCAL_COPY(rc,
                            min_key,
                            range_itor->spl->heap_id,
                            key_buffer_key(&range_itor->min_key));
      if (!SUCCESS(rc)) {
         return rc;
      }
      KEY_CREATE_LOCAL_COPY(rc,
                            max_key,
                            range_itor->spl->heap_id,
                            key_buffer_key(&range_itor->max_key));
      if (!SUCCESS(rc)) {
         return rc;
      }
      KEY_CREATE_LOCAL_COPY(rc,
                            local_max_key,
                            range_itor->spl->heap_id,
                            key_buffer_key(&range_itor->local_max_key));
      if (!SUCCESS(rc)) {
         return rc;
      }

      // if there is more data to get, rebuild the iterator for next leaf
      if (trunk_key_compare(range_itor->spl, local_max_key, max_key) < 0) {
         uint64 temp_tuples = range_itor->num_tuples;
         trunk_range_iterator_deinit(range_itor);
         rc = trunk_range_iterator_init(range_itor->spl,
                                        range_itor,
                                        min_key,
                                        max_key,
                                        local_max_key,
                                        greater_than_or_equal,
                                        temp_tuples);
         if (!SUCCESS(rc)) {
            return rc;
         }
         debug_assert(range_itor->can_next
                      == iterator_can_next(&range_itor->merge_itor->super));
      }
   }

   return STATUS_OK;
}

platform_status
trunk_range_iterator_prev(iterator *itor)
{
   trunk_range_iterator *range_itor = (trunk_range_iterator *)itor;
   debug_assert(itor != NULL);
   platform_assert(range_itor->can_prev);

   platform_status rc = iterator_prev(&range_itor->merge_itor->super);
   if (!SUCCESS(rc)) {
      return rc;
   }
   range_itor->num_tuples++;
   range_itor->can_next = TRUE;
   range_itor->can_prev = iterator_can_prev(&range_itor->merge_itor->super);
   if (!range_itor->can_prev) {
      KEY_CREATE_LOCAL_COPY(rc,
                            min_key,
                            range_itor->spl->heap_id,
                            key_buffer_key(&range_itor->min_key));
      if (!SUCCESS(rc)) {
         return rc;
      }
      KEY_CREATE_LOCAL_COPY(rc,
                            max_key,
                            range_itor->spl->heap_id,
                            key_buffer_key(&range_itor->max_key));
      if (!SUCCESS(rc)) {
         return rc;
      }
      KEY_CREATE_LOCAL_COPY(rc,
                            local_min_key,
                            range_itor->spl->heap_id,
                            key_buffer_key(&range_itor->local_min_key));
      if (!SUCCESS(rc)) {
         return rc;
      }

      // if there is more data to get, rebuild the iterator for prev leaf
      if (trunk_key_compare(range_itor->spl, local_min_key, min_key) > 0) {
         trunk_range_iterator_deinit(range_itor);
         rc = trunk_range_iterator_init(range_itor->spl,
                                        range_itor,
                                        min_key,
                                        max_key,
                                        local_min_key,
                                        less_than,
                                        range_itor->num_tuples);
         if (!SUCCESS(rc)) {
            return rc;
         }
         debug_assert(range_itor->can_prev
                      == iterator_can_prev(&range_itor->merge_itor->super));
      }
   }

   return STATUS_OK;
}

bool32
trunk_range_iterator_can_prev(iterator *itor)
{
   debug_assert(itor != NULL);
   trunk_range_iterator *range_itor = (trunk_range_iterator *)itor;

   return range_itor->can_prev;
}

bool32
trunk_range_iterator_can_next(iterator *itor)
{
   debug_assert(itor != NULL);
   trunk_range_iterator *range_itor = (trunk_range_iterator *)itor;

   return range_itor->can_next;
}

void
trunk_range_iterator_deinit(trunk_range_iterator *range_itor)
{
   trunk_handle *spl = range_itor->spl;
   if (range_itor->merge_itor != NULL) {
      merge_iterator_destroy(range_itor->spl->heap_id, &range_itor->merge_itor);
      for (uint64 i = 0; i < range_itor->num_branches; i++) {
         btree_iterator *btree_itor = &range_itor->btree_itor[i];
         if (range_itor->compacted[i]) {
            uint64 root_addr = btree_itor->root_addr;
            trunk_branch_iterator_deinit(spl, btree_itor, FALSE);
            btree_unblock_dec_ref(spl->cc, &spl->cfg.btree_cfg, root_addr);
         } else {
            uint64 mt_gen = range_itor->memtable_start_gen - i;
            trunk_memtable_iterator_deinit(spl, btree_itor, mt_gen, FALSE);
            trunk_memtable_dec_ref(spl, mt_gen);
         }
      }
      key_buffer_deinit(&range_itor->min_key);
      key_buffer_deinit(&range_itor->max_key);
      key_buffer_deinit(&range_itor->local_min_key);
      key_buffer_deinit(&range_itor->local_max_key);
   }
}

/*
 * Given a node addr and pivot generation, find the pivot with that generation
 * among the node and its split descendents
 *
 * Returns node with a write lock
 */
trunk_pivot_data *
trunk_find_pivot_from_generation(trunk_handle *spl,
                                 trunk_node   *leaf,
                                 uint64        pivot_generation)
{
   uint16 num_children = trunk_num_children(spl, leaf);
   for (uint16 pivot_no = 0; pivot_no < num_children; pivot_no++) {
      trunk_pivot_data *pdata = trunk_get_pivot_data(spl, leaf, pivot_no);
      if (pivot_generation == pdata->generation) {
         return pdata;
      }
   }
   return NULL;
}

platform_status
trunk_compact_leaf(trunk_handle *spl, trunk_node *leaf)
{
   const threadid tid = platform_get_tid();

   platform_stream_handle stream;
   platform_status        rc = trunk_open_log_stream_if_enabled(spl, &stream);
   platform_assert_status_ok(rc);
   trunk_log_stream_if_enabled(
      spl, &stream, "compact_leaf addr %lu\n", leaf->addr);
   trunk_log_node_if_enabled(&stream, spl, leaf);

   uint64 sr_start;
   if (spl->cfg.use_stats) {
      spl->stats[tid].space_recs[0]++;
      sr_start = platform_get_timestamp();
   }

   // Clear old bundles from leaf and put all branches in a new bundle
   uint64 num_tuples = trunk_pivot_num_tuples(spl, leaf, 0);
   uint64 kv_bytes   = trunk_pivot_kv_bytes(spl, leaf, 0);
   uint16 bundle_no =
      trunk_leaf_rebundle_all_branches(spl, leaf, num_tuples, kv_bytes, TRUE);

   // Issue compact_bundle for leaf and release
   trunk_compact_bundle_req *req = TYPED_ZALLOC(spl->heap_id, req);
   req->spl                      = spl;
   req->addr                     = leaf->addr;
   // req->height already 0
   req->bundle_no                    = bundle_no;
   req->max_pivot_generation         = trunk_pivot_generation(spl, leaf);
   req->pivot_generation[0]          = trunk_pivot_generation(spl, leaf) - 1;
   req->input_pivot_tuple_count[0]   = trunk_pivot_num_tuples(spl, leaf, 0);
   req->input_pivot_kv_byte_count[0] = trunk_pivot_kv_bytes(spl, leaf, 0);
   req->type                         = TRUNK_COMPACTION_TYPE_SPACE_REC;
   key_buffer_init_from_key(
      &req->start_key, spl->heap_id, trunk_min_key(spl, leaf));
   key_buffer_init_from_key(
      &req->end_key, spl->heap_id, trunk_max_key(spl, leaf));
   req->node_id = leaf->hdr->node_id;

   rc = trunk_compact_bundle_enqueue(spl, "enqueue", req);
   platform_assert_status_ok(rc);

   trunk_log_node_if_enabled(&stream, spl, leaf);

   debug_assert(trunk_verify_node(spl, leaf));

   /*
    * 8. Clean up
    */
   trunk_close_log_stream_if_enabled(spl, &stream);

   if (spl->cfg.use_stats) {
      // Doesn't include the original leaf
      uint64 sr_time = platform_timestamp_elapsed(sr_start);
      spl->stats[tid].space_rec_time_ns[0] += sr_time;
   }

   return STATUS_OK;
}

/*
 *-----------------------------------------------------------------------------
 * Space reclamation
 *-----------------------------------------------------------------------------
 */
bool32
trunk_should_reclaim_space(trunk_handle *spl)
{
   if (spl->cfg.reclaim_threshold == UINT64_MAX) {
      return FALSE;
   }
   if (spl->cfg.reclaim_threshold == 0) {
      return TRUE;
   }
   uint64 in_use         = allocator_in_use(spl->al);
   bool32 should_reclaim = in_use > spl->cfg.reclaim_threshold;
   return should_reclaim;
}

platform_status
trunk_reclaim_space(trunk_handle *spl)
{
   platform_assert(spl->cfg.reclaim_threshold != UINT64_MAX);
   while (TRUE) {
      srq_data space_rec = srq_extract_max(&spl->srq);
      if (!srq_data_found(&space_rec)) {
         return STATUS_NOT_FOUND;
      }
      trunk_node node;
      trunk_node_get(spl->cc, space_rec.addr, &node);
      trunk_node_claim(spl->cc, &node);
      trunk_pivot_data *pdata = trunk_find_pivot_from_generation(
         spl, &node, space_rec.pivot_generation);
      if (pdata == NULL) {
         trunk_node_unclaim(spl->cc, &node);
         trunk_node_unget(spl->cc, &node);
         continue;
      }
      pdata->srq_idx = -1;

      trunk_node_lock(spl->cc, &node);
      if (trunk_node_is_leaf(&node)) {
         trunk_compact_leaf(spl, &node);
      } else {
         uint64 sr_start;
         if (spl->cfg.use_stats) {
            sr_start = platform_get_timestamp();
         }
         platform_status rc = trunk_flush(spl, &node, pdata, TRUE);
         if (spl->cfg.use_stats) {
            const threadid tid    = platform_get_tid();
            uint16         height = trunk_node_height(&node);
            spl->stats[tid].space_recs[height]++;
            spl->stats[tid].space_rec_time_ns[height] +=
               platform_timestamp_elapsed(sr_start);
         }
         if (!SUCCESS(rc)) {
            trunk_node_unlock(spl->cc, &node);
            trunk_node_unclaim(spl->cc, &node);
            trunk_node_unget(spl->cc, &node);
            continue;
         }
      }
      trunk_node_unlock(spl->cc, &node);
      trunk_node_unclaim(spl->cc, &node);
      trunk_node_unget(spl->cc, &node);
      return STATUS_OK;
   }
}

void
trunk_maybe_reclaim_space(trunk_handle *spl)
{
   while (trunk_should_reclaim_space(spl)) {
      platform_status rc = trunk_reclaim_space(spl);
      if (STATUS_IS_EQ(rc, STATUS_NOT_FOUND)) {
         break;
      }
   }
}

/*
 *-----------------------------------------------------------------------------
 * Main Splinter API functions
 *
 *      insert
 *      lookup
 *      range
 *-----------------------------------------------------------------------------
 */

platform_status
trunk_insert(trunk_handle *spl, key tuple_key, message data)
{
   timestamp      ts;
   const threadid tid = platform_get_tid();
   if (spl->cfg.use_stats) {
      ts = platform_get_timestamp();
   }

   if (trunk_max_key_size(spl) < key_length(tuple_key)) {
      return STATUS_BAD_PARAM;
   }

   if (message_class(data) == MESSAGE_TYPE_DELETE) {
      data = DELETE_MESSAGE;
   }

   platform_status rc = trunk_memtable_insert(spl, tuple_key, data);
   if (!SUCCESS(rc)) {
      goto out;
   }

   task_perform_one_if_needed(spl->ts, spl->cfg.queue_scale_percent);

   if (spl->cfg.use_stats) {
      switch (message_class(data)) {
         case MESSAGE_TYPE_INSERT:
            spl->stats[tid].insertions++;
            platform_histo_insert(spl->stats[tid].insert_latency_histo,
                                  platform_timestamp_elapsed(ts));
            break;
         case MESSAGE_TYPE_UPDATE:
            spl->stats[tid].updates++;
            platform_histo_insert(spl->stats[tid].update_latency_histo,
                                  platform_timestamp_elapsed(ts));
            break;
         case MESSAGE_TYPE_DELETE:
            spl->stats[tid].deletions++;
            platform_histo_insert(spl->stats[tid].delete_latency_histo,
                                  platform_timestamp_elapsed(ts));
            break;
         default:
            platform_assert(0);
      }
   }

out:
   return rc;
}

bool32
trunk_filter_lookup(trunk_handle      *spl,
                    trunk_node        *node,
                    routing_filter    *filter,
                    routing_config    *cfg,
                    uint16             start_branch,
                    key                target,
                    merge_accumulator *data)
{
   uint16   height;
   threadid tid;
   if (spl->cfg.use_stats) {
      tid    = platform_get_tid();
      height = trunk_node_height(node);
   }

   uint64          found_values;
   platform_status rc =
      routing_filter_lookup(spl->cc, cfg, filter, target, &found_values);
   platform_assert_status_ok(rc);
   if (spl->cfg.use_stats) {
      spl->stats[tid].filter_lookups[height]++;
   }
   uint16 next_value =
      routing_filter_get_next_value(found_values, ROUTING_NOT_FOUND);
   while (next_value != ROUTING_NOT_FOUND) {
      uint16 branch_no = trunk_add_branch_number(spl, start_branch, next_value);
      trunk_branch   *branch = trunk_get_branch(spl, node, branch_no);
      bool32          local_found;
      platform_status rc;
      rc =
         trunk_btree_lookup_and_merge(spl, branch, target, data, &local_found);
      platform_assert_status_ok(rc);
      if (spl->cfg.use_stats) {
         spl->stats[tid].branch_lookups[height]++;
      }
      if (local_found) {
         message msg = merge_accumulator_to_message(data);
         if (message_is_definitive(msg)) {
            return FALSE;
         }
      } else if (spl->cfg.use_stats) {
         spl->stats[tid].filter_false_positives[height]++;
      }
      next_value = routing_filter_get_next_value(found_values, next_value);
   }
   return TRUE;
}

bool32
trunk_compacted_subbundle_lookup(trunk_handle      *spl,
                                 trunk_node        *node,
                                 trunk_subbundle   *sb,
                                 key                target,
                                 merge_accumulator *data)
{
   debug_assert(sb->state == SB_STATE_COMPACTED);
   debug_assert(trunk_subbundle_branch_count(spl, node, sb) == 1);
   uint16   height;
   threadid tid;
   if (spl->cfg.use_stats) {
      tid    = platform_get_tid();
      height = trunk_node_height(node);
   }

   uint16 filter_count = trunk_subbundle_filter_count(spl, node, sb);
   for (uint16 filter_no = 0; filter_no != filter_count; filter_no++) {
      if (spl->cfg.use_stats) {
         spl->stats[tid].filter_lookups[height]++;
      }
      uint64          found_values;
      routing_filter *filter = trunk_subbundle_filter(spl, node, sb, filter_no);
      debug_assert(filter->addr != 0);
      platform_status rc = routing_filter_lookup(
         spl->cc, &spl->cfg.filter_cfg, filter, target, &found_values);
      platform_assert_status_ok(rc);
      if (found_values) {
         uint16          branch_no = sb->start_branch;
         trunk_branch   *branch    = trunk_get_branch(spl, node, branch_no);
         bool32          local_found;
         platform_status rc;
         rc = trunk_btree_lookup_and_merge(
            spl, branch, target, data, &local_found);
         platform_assert_status_ok(rc);
         if (spl->cfg.use_stats) {
            spl->stats[tid].branch_lookups[height]++;
         }
         if (local_found) {
            message msg = merge_accumulator_to_message(data);
            if (message_is_definitive(msg)) {
               return FALSE;
            }
         } else if (spl->cfg.use_stats) {
            spl->stats[tid].filter_false_positives[height]++;
         }
         return TRUE;
      }
   }
   return TRUE;
}

bool32
trunk_bundle_lookup(trunk_handle      *spl,
                    trunk_node        *node,
                    trunk_bundle      *bundle,
                    key                target,
                    merge_accumulator *data)
{
   uint16 sb_count = trunk_bundle_subbundle_count(spl, node, bundle);
   for (uint16 sb_off = 0; sb_off != sb_count; sb_off++) {
      uint16 sb_no = trunk_subtract_subbundle_number(
         spl, bundle->end_subbundle, sb_off + 1);
      trunk_subbundle *sb = trunk_get_subbundle(spl, node, sb_no);
      bool32           should_continue;
      if (sb->state == SB_STATE_COMPACTED) {
         should_continue =
            trunk_compacted_subbundle_lookup(spl, node, sb, target, data);
      } else {
         routing_filter *filter = trunk_subbundle_filter(spl, node, sb, 0);
         routing_config *cfg    = &spl->cfg.filter_cfg;
         debug_assert(filter->addr != 0);
         should_continue = trunk_filter_lookup(
            spl, node, filter, cfg, sb->start_branch, target, data);
      }
      if (!should_continue) {
         return should_continue;
      }
   }
   return TRUE;
}

bool32
trunk_pivot_lookup(trunk_handle      *spl,
                   trunk_node        *node,
                   trunk_pivot_data  *pdata,
                   key                target,
                   merge_accumulator *data)
{
   // first check in bundles
   uint16 num_bundles = trunk_pivot_bundle_count(spl, node, pdata);
   for (uint16 bundle_off = 0; bundle_off != num_bundles; bundle_off++) {
      uint16 bundle_no = trunk_subtract_bundle_number(
         spl, trunk_end_bundle(spl, node), bundle_off + 1);
      debug_assert(trunk_bundle_live(spl, node, bundle_no));
      trunk_bundle *bundle = trunk_get_bundle(spl, node, bundle_no);
      bool32        should_continue =
         trunk_bundle_lookup(spl, node, bundle, target, data);
      if (!should_continue) {
         return should_continue;
      }
   }

   routing_config *cfg = &spl->cfg.filter_cfg;
   return trunk_filter_lookup(
      spl, node, &pdata->filter, cfg, pdata->start_branch, target, data);
}

// If any change is made in here, please make similar change in
// trunk_lookup_async
platform_status
trunk_lookup(trunk_handle *spl, key target, merge_accumulator *result)
{
   // look in memtables

   // 1. get read lock on lookup lock
   //     --- 2. for [mt_no = mt->generation..mt->gen_to_incorp]
   // 2. for gen = mt->generation; mt[gen % ...].gen == gen; gen --;
   //                also handles switch to READY ^^^^^

   merge_accumulator_set_to_null(result);

   memtable_begin_lookup(spl->mt_ctxt);
   bool32 found_in_memtable = FALSE;
   uint64 mt_gen_start      = memtable_generation(spl->mt_ctxt);
   uint64 mt_gen_end        = memtable_generation_retired(spl->mt_ctxt);
   platform_assert(mt_gen_start - mt_gen_end <= TRUNK_NUM_MEMTABLES);

   for (uint64 mt_gen = mt_gen_start; mt_gen != mt_gen_end; mt_gen--) {
      platform_status rc;
      rc = trunk_memtable_lookup(spl, mt_gen, target, result);
      platform_assert_status_ok(rc);
      if (merge_accumulator_is_definitive(result)) {
         found_in_memtable = TRUE;
         goto found_final_answer_early;
      }
   }

   trunk_node node;
   trunk_root_get(spl, &node);

   // release memtable lookup lock
   memtable_end_lookup(spl->mt_ctxt);

   // look in index nodes
   uint16 height = trunk_node_height(&node);
   for (uint16 h = height; h > 0; h--) {
      uint16 pivot_no =
         trunk_find_pivot(spl, &node, target, less_than_or_equal);
      debug_assert(pivot_no < trunk_num_children(spl, &node));
      trunk_pivot_data *pdata = trunk_get_pivot_data(spl, &node, pivot_no);
      bool32            should_continue =
         trunk_pivot_lookup(spl, &node, pdata, target, result);
      if (!should_continue) {
         goto found_final_answer_early;
      }
      trunk_node child;
      trunk_node_get(spl->cc, pdata->addr, &child);
      trunk_node_unget(spl->cc, &node);
      node = child;
   }

   // look in leaf
   trunk_pivot_data *pdata = trunk_get_pivot_data(spl, &node, 0);
   bool32            should_continue =
      trunk_pivot_lookup(spl, &node, pdata, target, result);
   if (!should_continue) {
      goto found_final_answer_early;
   }

   debug_assert(merge_accumulator_is_null(result)
                || merge_accumulator_message_class(result)
                      == MESSAGE_TYPE_UPDATE);
   if (!merge_accumulator_is_null(result)) {
      data_merge_tuples_final(spl->cfg.data_cfg, target, result);
   }

found_final_answer_early:

   if (found_in_memtable) {
      // release memtable lookup lock
      memtable_end_lookup(spl->mt_ctxt);
   } else {
      trunk_node_unget(spl->cc, &node);
   }
   if (spl->cfg.use_stats) {
      threadid tid = platform_get_tid();
      if (!merge_accumulator_is_null(result)) {
         spl->stats[tid].lookups_found++;
      } else {
         spl->stats[tid].lookups_not_found++;
      }
   }

   /* Normalize DELETE messages to return a null merge_accumulator */
   if (!merge_accumulator_is_null(result)
       && merge_accumulator_message_class(result) == MESSAGE_TYPE_DELETE)
   {
      merge_accumulator_set_to_null(result);
   }

   return STATUS_OK;
}

/*
 * trunk_async_set_state sets the state of the async splinter
 * lookup state machine.
 */
static inline void
trunk_async_set_state(trunk_async_ctxt *ctxt, trunk_async_state new_state)
{
   ctxt->prev_state = ctxt->state;
   ctxt->state      = new_state;
}


/*
 * trunk_async_callback
 *
 *      Callback that's called when the async cache get for a trunk
 *      node loads a page for the child into the cache. This function
 *      moves the async splinter lookup state machine's state ahead,
 *      and calls the upper layer callback that'll re-enqueue the
 *      spinter lookup for dispatch.
 */
static void
trunk_async_callback(cache_async_ctxt *cache_ctxt)
{
   trunk_async_ctxt *ctxt =
      container_of(cache_ctxt, trunk_async_ctxt, cache_ctxt);
   platform_assert(SUCCESS(cache_ctxt->status));
   platform_assert(cache_ctxt->page);
   //   platform_default_log("%s:%d tid %2lu: ctxt %p is callback with page
   //   %p\n",
   //                __FILE__, __LINE__, platform_get_tid(), ctxt,
   //                cache_ctxt->page);
   ctxt->was_async = TRUE;
   // Move state machine ahead and requeue for dispatch
   if (UNLIKELY(ctxt->state == async_state_get_root_reentrant)) {
      trunk_async_set_state(ctxt, async_state_trunk_node_lookup);
   } else {
      debug_assert((ctxt->state == async_state_get_child_trunk_node_reentrant),
                   "ctxt->state=%d != expected state=%d",
                   ctxt->state,
                   async_state_get_child_trunk_node_reentrant);
      trunk_async_set_state(ctxt, async_state_unget_parent_trunk_node);
   }
   ctxt->cb(ctxt);
}


/*
 * trunk_filter_async_callback
 *
 *      Callback that's called when the async filter get api has loaded
 *      a page into cache. This just requeues the splinter lookup for
 *      dispatch at the same state, so that async filter get can be
 *      called again.
 */
static void
trunk_filter_async_callback(routing_async_ctxt *filter_ctxt)
{
   trunk_async_ctxt *ctxt =
      container_of(filter_ctxt, trunk_async_ctxt, filter_ctxt);
   //   platform_default_log("%s:%d tid %2lu: ctxt %p is callback\n",
   //                __FILE__, __LINE__, platform_get_tid(), ctxt);
   // Requeue for dispatch
   ctxt->cb(ctxt);
}

/*
 * trunk_btree_async_callback
 *
 *      Callback that's called when the async btree
 *      lookup api has loaded a page into cache. This just requeues
 *      the splinter lookup for dispatch at the same state, so that
 *      async btree lookup can be called again.
 */
static void
trunk_btree_async_callback(btree_async_ctxt *btree_ctxt)
{
   trunk_async_ctxt *ctxt =
      container_of(btree_ctxt, trunk_async_ctxt, btree_ctxt);
   //   platform_default_log("%s:%d tid %2lu: ctxt %p is callback\n",
   //                __FILE__, __LINE__, platform_get_tid(), ctxt);
   // Requeue for dispatch
   ctxt->cb(ctxt);
}


/*
 * Async splinter lookup. Caller must have called trunk_async_ctxt_init()
 * on the context before the first invocation.
 *
 * This uses hand over hand locking to descend the trunk tree and
 * every time a child node needs to be looked up from the cache, it
 * uses the async get api. A reference to the parent node is held in
 * trunk_async_ctxt->trunk_node while a reference to the child page
 * is obtained by the cache_get_async() into
 * trunk_async_ctxt->cache_ctxt->page
 *
 * Returns:
 *    async_success: results are available in *found and *result
 *    async_locked: caller needs to retry
 *    async_no_reqs: caller needs to retry but may want to throttle
 *    async_io_started: async IO was started; the caller will be informed
 *      via callback when it's done. After callback is called, the caller
 *      must call this again from thread context with the same key and result
 *      as the first invocation.
 *
 * Side-effects:
 *    Maintains state in *result. This helps avoid copying data between
 *    invocations. Caller must use the same pointers to key, result and
 *    found in different invocations of a lookup until it returns
 *    async_success. Caller must not modify the contents of those
 *    pointers.
 */
cache_async_result
trunk_lookup_async(trunk_handle      *spl,    // IN
                   key                target, // IN
                   merge_accumulator *result, // OUT
                   trunk_async_ctxt  *ctxt)    // IN/OUT
{
   cache_async_result res = 0;
   threadid           tid;

#if TRUNK_DEBUG
   cache_enable_sync_get(spl->cc, FALSE);
#endif
   if (spl->cfg.use_stats) {
      tid = platform_get_tid();
   }
   trunk_node *node = &ctxt->trunk_node;
   bool32      done = FALSE;

   do {
      switch (ctxt->state) {
         case async_state_start:
         {
            merge_accumulator_set_to_null(result);
            trunk_async_set_state(ctxt, async_state_lookup_memtable);
            // fallthrough
         }
         case async_state_lookup_memtable:
         {
            memtable_begin_lookup(spl->mt_ctxt);
            uint64 mt_gen_start = memtable_generation(spl->mt_ctxt);
            uint64 mt_gen_end   = memtable_generation_retired(spl->mt_ctxt);
            for (uint64 mt_gen = mt_gen_start; mt_gen != mt_gen_end; mt_gen--) {
               platform_status rc;
               rc = trunk_memtable_lookup(spl, mt_gen, target, result);
               platform_assert_status_ok(rc);
               if (merge_accumulator_is_definitive(result)) {
                  trunk_async_set_state(ctxt,
                                        async_state_found_final_answer_early);
                  memtable_end_lookup(spl->mt_ctxt);
                  break;
               }
            }
            if (ctxt->state == async_state_found_final_answer_early) {
               break;
            }
            // fallthrough
         }
         case async_state_get_root_reentrant:
         {
            cache_ctxt_init(
               spl->cc, trunk_async_callback, NULL, &ctxt->cache_ctxt);
            res = trunk_node_get_async(spl->cc, spl->root_addr, ctxt);
            switch (res) {
               case async_locked:
               case async_no_reqs:
                  //            platform_default_log("%s:%d tid %2lu: ctxt %p is
                  //            retry\n",
                  //                         __FILE__, __LINE__,
                  //                         platform_get_tid(), ctxt);
                  /*
                   * Ctxt remains at same state. The invocation is done, but
                   * the request isn't; and caller will re-invoke me.
                   */
                  done = TRUE;
                  break;
               case async_io_started:
                  //            platform_default_log("%s:%d tid %2lu: ctxt %p is
                  //            io_started\n",
                  //                         __FILE__, __LINE__,
                  //                         platform_get_tid(), ctxt);
                  // Invocation is done; request isn't. Callback will move
                  // state.
                  done = TRUE;
                  break;
               case async_success:
                  ctxt->was_async = FALSE;
                  trunk_async_set_state(ctxt, async_state_trunk_node_lookup);
                  ctxt->trunk_node.page = ctxt->cache_ctxt.page;
                  ctxt->trunk_node.hdr =
                     (trunk_hdr *)(ctxt->cache_ctxt.page->data);
                  memtable_end_lookup(spl->mt_ctxt);
                  break;
               default:
                  platform_assert(0);
            }
            break;
         }
         case async_state_trunk_node_lookup:
         {
            ctxt->height = trunk_node_height(node);
            uint16 pivot_no =
               trunk_find_pivot(spl, node, target, less_than_or_equal);
            debug_assert(pivot_no < trunk_num_children(spl, node));
            ctxt->pdata = trunk_get_pivot_data(spl, node, pivot_no);
            ctxt->sb_no = trunk_start_subbundle_for_lookup(spl, node);
            ctxt->end_sb_no =
               trunk_pivot_end_subbundle_for_lookup(spl, node, ctxt->pdata);
            ctxt->filter_no = 0;
            char key_str[128];
            trunk_key_to_string(spl, target, key_str);
            trunk_async_set_state(ctxt, async_state_subbundle_lookup);
            // fallthrough
         }
         case async_state_subbundle_lookup:
         {
            if (ctxt->sb_no == ctxt->end_sb_no) {
               debug_assert(ctxt->filter_no == 0);
               ctxt->lookup_state = async_lookup_state_pivot;
               trunk_async_set_state(ctxt, async_state_pivot_lookup);
               break;
            }
            ctxt->sb = trunk_get_subbundle(spl, node, ctxt->sb_no);
            if (ctxt->sb->state == SB_STATE_COMPACTED) {
               ctxt->lookup_state = async_lookup_state_compacted_subbundle;
            } else {
               ctxt->lookup_state = async_lookup_state_subbundle;
            }
            debug_assert(ctxt->filter_no
                         < trunk_subbundle_filter_count(spl, node, ctxt->sb));
            ctxt->filter =
               trunk_subbundle_filter(spl, node, ctxt->sb, ctxt->filter_no);
            trunk_async_set_state(ctxt, async_state_filter_lookup_start);
            break;
         }
         case async_state_pivot_lookup:
         {
            ctxt->sb     = NULL;
            ctxt->filter = &ctxt->pdata->filter;
            trunk_async_set_state(ctxt, async_state_filter_lookup_start);
            // fall through
         }
         case async_state_filter_lookup_start:
         {
            ctxt->value = ROUTING_NOT_FOUND;
            if (ctxt->filter->addr == 0) {
               platform_assert(ctxt->lookup_state == async_lookup_state_pivot);
               trunk_async_set_state(ctxt, async_state_next_in_node);
               break;
            }
            if (spl->cfg.use_stats) {
               spl->stats[tid].filter_lookups[ctxt->height]++;
            }
            routing_filter_ctxt_init(&ctxt->filter_ctxt,
                                     &ctxt->cache_ctxt,
                                     trunk_filter_async_callback);
            trunk_async_set_state(ctxt, async_state_filter_lookup_reentrant);
            break;
         }
         case async_state_filter_lookup_reentrant:
         {
            // bool32 is_leaf;
            // switch (ctxt->lookup_state) {
            //    case async_lookup_state_pivot:
            //       is_leaf = ctxt->height == 0;
            //       break;
            //    case async_lookup_state_subbundle:
            //       debug_assert(ctxt->sb != NULL);
            //       is_leaf = ctxt->sb->state == SB_STATE_UNCOMPACTED_LEAF;
            //       break;
            //    case async_lookup_state_compacted_subbundle:
            //       is_leaf = FALSE;
            //       break;
            // }

            routing_config *filter_cfg = trunk_routing_cfg(spl);

            res = trunk_filter_lookup_async(spl,
                                            filter_cfg,
                                            ctxt->filter,
                                            target,
                                            &ctxt->found_values,
                                            &ctxt->filter_ctxt);
            switch (res) {
               case async_locked:
               case async_no_reqs:
                  //            platform_default_log("%s:%d tid %2lu: ctxt %p is
                  //            retry\n",
                  //                         __FILE__, __LINE__,
                  //                         platform_get_tid(), ctxt);
                  /*
                   * Ctxt remains at same state. The invocation is done, but
                   * the request isn't; and caller will re-invoke me.
                   */
                  done = TRUE;
                  break;
               case async_io_started:
                  //            platform_default_log("%s:%d tid %2lu: ctxt %p is
                  //            io_started\n",
                  //                         __FILE__, __LINE__,
                  //                         platform_get_tid(), ctxt);
                  // Invocation is done; request isn't. Callback will move
                  // state.
                  done = TRUE;
                  break;
               case async_success:
                  // I don't own the cache context, filter does
                  trunk_async_set_state(ctxt, async_state_btree_lookup_start);
                  break;
               default:
                  platform_assert(0);
            }
            break;
         }
         case async_state_btree_lookup_start:
         {
            uint16 branch_no;
            switch (ctxt->lookup_state) {
               case async_lookup_state_pivot:
                  debug_assert(ctxt->pdata != NULL);
                  ctxt->value = routing_filter_get_next_value(
                     ctxt->found_values, ctxt->value);
                  if (ctxt->value == ROUTING_NOT_FOUND) {
                     trunk_async_set_state(ctxt, async_state_next_in_node);
                     continue;
                  }
                  branch_no = trunk_add_branch_number(
                     spl, ctxt->pdata->start_branch, ctxt->value);
                  break;
               case async_lookup_state_subbundle:
                  debug_assert(ctxt->sb != NULL);
                  ctxt->value = routing_filter_get_next_value(
                     ctxt->found_values, ctxt->value);
                  if (ctxt->value == ROUTING_NOT_FOUND) {
                     trunk_async_set_state(ctxt, async_state_next_in_node);
                     continue;
                  }
                  branch_no = trunk_add_branch_number(
                     spl, ctxt->sb->start_branch, ctxt->value);
                  branch_no = ctxt->sb->start_branch + ctxt->value;
                  break;
               case async_lookup_state_compacted_subbundle:
                  debug_assert(ctxt->sb != NULL);
                  if (ctxt->found_values == 0) {
                     ctxt->value = ROUTING_NOT_FOUND;
                     trunk_async_set_state(ctxt, async_state_next_in_node);
                     continue;
                  }
                  branch_no = ctxt->sb->start_branch;
                  break;
               default:
                  platform_error_log("Invalid async_lookup_state=%d\n",
                                     ctxt->lookup_state);
                  platform_assert(0);
            }
            ctxt->branch = trunk_get_branch(spl, node, branch_no);
            btree_ctxt_init(&ctxt->btree_ctxt,
                            &ctxt->cache_ctxt,
                            trunk_btree_async_callback);
            trunk_async_set_state(ctxt, async_state_btree_lookup_reentrant);
            break;
         }
         case async_state_btree_lookup_reentrant:
         {
            res = trunk_btree_lookup_and_merge_async(
               spl, ctxt->branch, target, result, &ctxt->btree_ctxt);
            switch (res) {
               case async_locked:
               case async_no_reqs:
                  //            platform_default_log("%s:%d tid %2lu: ctxt %p is
                  //            retry\n",
                  //                         __FILE__, __LINE__,
                  //                         platform_get_tid(), ctxt);
                  /*
                   * Ctxt remains at same state. The invocation is done, but
                   * the request isn't; and caller will re-invoke me.
                   */
                  done = TRUE;
                  break;
               case async_io_started:
                  //            platform_default_log("%s:%d tid %2lu: ctxt %p is
                  //            io_started\n",
                  //                         __FILE__, __LINE__,
                  //                         platform_get_tid(), ctxt);
                  // Invocation is done; request isn't. Callback will move
                  // state.
                  done = TRUE;
                  break;
               case async_success:
                  // I don't own the cache context, btree does
                  if (merge_accumulator_is_definitive(result)) {
                     trunk_async_set_state(
                        ctxt, async_state_found_final_answer_early);
                     trunk_node_unget(spl->cc, &ctxt->trunk_node);
                     ZERO_CONTENTS(&ctxt->trunk_node);
                     break;
                  } else if (spl->cfg.use_stats) {
                     const uint16 height = trunk_node_height(node);
                     spl->stats[tid].filter_false_positives[height]++;
                  }
                  trunk_async_set_state(ctxt, async_state_next_in_node);
                  break;
               default:
                  platform_assert(0);
            }
            break;
         }
         case async_state_next_in_node:
         {
            switch (ctxt->lookup_state) {
               case async_lookup_state_pivot:
                  debug_assert(ctxt->filter_no == 0);
                  if (ctxt->value == ROUTING_NOT_FOUND) {
                     trunk_async_set_state(ctxt, async_state_trunk_node_done);
                  } else {
                     trunk_async_set_state(ctxt,
                                           async_state_btree_lookup_start);
                  }
                  continue;
               case async_lookup_state_subbundle:
                  debug_assert(ctxt->filter_no == 0);
                  if (ctxt->value == ROUTING_NOT_FOUND) {
                     ctxt->sb_no =
                        trunk_subtract_subbundle_number(spl, ctxt->sb_no, 1);
                     trunk_async_set_state(ctxt, async_state_subbundle_lookup);
                     break;
                  } else {
                     trunk_async_set_state(ctxt,
                                           async_state_btree_lookup_start);
                  }
                  continue;
               case async_lookup_state_compacted_subbundle:
                  if (ctxt->found_values != 0) {
                     ctxt->sb_no =
                        trunk_subtract_subbundle_number(spl, ctxt->sb_no, 1);
                     ctxt->filter_no = 0;
                  } else {
                     ctxt->filter_no++;
                     uint16 sb_filter_count =
                        trunk_subbundle_filter_count(spl, node, ctxt->sb);
                     if (ctxt->filter_no >= sb_filter_count) {
                        debug_assert(ctxt->filter_no == sb_filter_count);
                        ctxt->sb_no =
                           trunk_subtract_subbundle_number(spl, ctxt->sb_no, 1);
                        ctxt->filter_no = 0;
                     }
                  }
                  trunk_async_set_state(ctxt, async_state_subbundle_lookup);
                  continue;
               default:
                  platform_error_log("Invalid async_lookup_state=%d\n",
                                     ctxt->lookup_state);
                  platform_assert(0);
            }
            break;
         }
         case async_state_trunk_node_done:
         {
            if (ctxt->height == 0) {
               if (!merge_accumulator_is_null(result)
                   && merge_accumulator_message_class(result)
                         != MESSAGE_TYPE_INSERT)
               {
                  data_merge_tuples_final(spl->cfg.data_cfg, target, result);
               }
               trunk_async_set_state(ctxt, async_state_end);
               trunk_node_unget(spl->cc, &ctxt->trunk_node);
               ZERO_CONTENTS(&ctxt->trunk_node);
               break;
            } else {
               trunk_async_set_state(
                  ctxt, async_state_get_child_trunk_node_reentrant);
               break;
            }
         }
         case async_state_get_child_trunk_node_reentrant:
         {
            cache_ctxt_init(
               spl->cc, trunk_async_callback, NULL, &ctxt->cache_ctxt);
            debug_assert(ctxt->pdata != NULL);
            res = trunk_node_get_async(spl->cc, ctxt->pdata->addr, ctxt);
            switch (res) {
               case async_locked:
               case async_no_reqs:
                  //            platform_default_log("%s:%d tid %2lu: ctxt %p is
                  //            retry\n",
                  //                         __FILE__, __LINE__,
                  //                         platform_get_tid(), ctxt);
                  /*
                   * Ctxt remains at same state. The invocation is done, but
                   * the request isn't; and caller will re-invoke me.
                   */
                  done = TRUE;
                  break;
               case async_io_started:
                  //            platform_default_log("%s:%d tid %2lu: ctxt %p is
                  //            io_started\n",
                  //                         __FILE__, __LINE__,
                  //                         platform_get_tid(), ctxt);
                  // Invocation is done; request isn't. Callback will move
                  // state.
                  done = TRUE;
                  break;
               case async_success:
                  ctxt->was_async = FALSE;
                  trunk_async_set_state(ctxt,
                                        async_state_unget_parent_trunk_node);
                  break;
               default:
                  platform_assert(0);
            }
            break;
         }
         case async_state_unget_parent_trunk_node:
         {
            if (ctxt->was_async) {
               trunk_node_async_done(spl, ctxt);
            }
            trunk_node_unget(spl->cc, node);
            ctxt->pdata           = NULL;
            ctxt->trunk_node.page = ctxt->cache_ctxt.page;
            ctxt->trunk_node.hdr  = (trunk_hdr *)(ctxt->cache_ctxt.page->data);
            trunk_async_set_state(ctxt, async_state_trunk_node_lookup);
            break;
         }
         case async_state_found_final_answer_early:
         {
            trunk_async_set_state(ctxt, async_state_end);
            break;
         }
         case async_state_end:
         {
            if (spl->cfg.use_stats) {
               if (!merge_accumulator_is_null(result)) {
                  spl->stats[tid].lookups_found++;
               } else {
                  spl->stats[tid].lookups_not_found++;
               }
            }

            if (!merge_accumulator_is_null(result)) {
               message_type type = merge_accumulator_message_class(result);
               debug_assert(type == MESSAGE_TYPE_DELETE
                            || type == MESSAGE_TYPE_INSERT);
               if (type == MESSAGE_TYPE_DELETE) {
                  merge_accumulator_set_to_null(result);
               }
            }

            res  = async_success;
            done = TRUE;
            break;
         }
         default:
            platform_assert(0);
      }
   } while (!done);
#if TRUNK_DEBUG
   cache_enable_sync_get(spl->cc, TRUE);
#endif

   return res;
}


platform_status
trunk_range(trunk_handle  *spl,
            key            start_key,
            uint64         num_tuples,
            tuple_function func,
            void          *arg)
{
   trunk_range_iterator *range_itor =
      TYPED_MALLOC(PROCESS_PRIVATE_HEAP_ID, range_itor);
   platform_status rc = trunk_range_iterator_init(spl,
                                                  range_itor,
                                                  start_key,
                                                  POSITIVE_INFINITY_KEY,
                                                  start_key,
                                                  greater_than_or_equal,
                                                  num_tuples);
   if (!SUCCESS(rc)) {
      goto destroy_range_itor;
   }

   for (int i = 0; i < num_tuples && iterator_can_next(&range_itor->super); i++)
   {
      key     curr_key;
      message data;
      iterator_curr(&range_itor->super, &curr_key, &data);
      func(curr_key, data, arg);
      rc = iterator_next(&range_itor->super);
      if (!SUCCESS(rc)) {
         goto destroy_range_itor;
      }
   }

destroy_range_itor:
   trunk_range_iterator_deinit(range_itor);
   platform_free(PROCESS_PRIVATE_HEAP_ID, range_itor);
   return rc;
}


/*
 *-----------------------------------------------------------------------------
 * Create/destroy
 * XXX Fix this api to return platform_status
 *-----------------------------------------------------------------------------
 */
trunk_handle *
trunk_create(trunk_config     *cfg,
             allocator        *al,
             cache            *cc,
             task_system      *ts,
             allocator_root_id id,
             platform_heap_id  hid)
{
   trunk_handle *spl = TYPED_FLEXIBLE_STRUCT_ZALLOC(
      hid, spl, compacted_memtable, TRUNK_NUM_MEMTABLES);
   memmove(&spl->cfg, cfg, sizeof(*cfg));

   // Validate configured key-size is within limits.
   spl->al = al;
   spl->cc = cc;
   debug_assert(id != INVALID_ALLOCATOR_ROOT_ID);
   spl->id      = id;
   spl->heap_id = hid;
   spl->ts      = ts;

   platform_batch_rwlock_init(&spl->trunk_root_lock);

   srq_init(&spl->srq, platform_get_module_id(), hid);

   // get a free node for the root
   //    we don't use the mini allocator for this, since the root doesn't
   //    maintain constant height
   uint64          root_addr;
   platform_status rc = allocator_alloc(spl->al, &root_addr, PAGE_TYPE_TRUNK);
   spl->root_addr     = root_addr;
   platform_assert_status_ok(rc);
   trunk_node root;
   root.addr = spl->root_addr;
   root.page = cache_alloc(spl->cc, root.addr, PAGE_TYPE_TRUNK);
   root.hdr  = (trunk_hdr *)root.page->data;

   ZERO_CONTENTS(root.hdr);

   // set up the mini allocator
   //    we use the root extent as the initial mini_allocator head
   uint64 meta_addr = spl->root_addr + trunk_page_size(cfg);
   // The trunk uses an unkeyed mini allocator
   mini_init(&spl->mini,
             cc,
             spl->cfg.data_cfg,
             meta_addr,
             0,
             TRUNK_MAX_HEIGHT,
             PAGE_TYPE_TRUNK,
             FALSE);

   // set up the memtable context
   memtable_config *mt_cfg = &spl->cfg.mt_cfg;
   spl->mt_ctxt            = memtable_context_create(
      spl->heap_id, cc, mt_cfg, trunk_memtable_flush_virtual, spl);

   // set up the log
   if (spl->cfg.use_log) {
      spl->log = log_create(cc, spl->cfg.log_cfg, spl->heap_id);
   }

   // ALEX: For now we assume an init means destroying any present super blocks
   trunk_set_super_block(spl, FALSE, FALSE, TRUE);

   // set up the initial leaf
   trunk_node leaf;
   trunk_alloc(spl->cc, &spl->mini, 0, &leaf);
   memset(leaf.hdr, 0, trunk_page_size(&spl->cfg));
   trunk_set_initial_pivots(spl, &leaf);
   trunk_inc_pivot_generation(spl, &leaf);

   // add leaf to root and fix up root
   root.hdr->height = 1;
   trunk_add_pivot_new_root(spl, &root, &leaf);
   trunk_inc_pivot_generation(spl, &root);

   root.hdr->node_id = trunk_next_node_id(spl);
   leaf.hdr->node_id = trunk_next_node_id(spl);


   trunk_node_unlock(spl->cc, &leaf);
   trunk_node_unclaim(spl->cc, &leaf);
   trunk_node_unget(spl->cc, &leaf);

   trunk_node_unlock(spl->cc, &root);
   trunk_node_unclaim(spl->cc, &root);
   trunk_node_unget(spl->cc, &root);

   if (spl->cfg.use_stats) {
      spl->stats = TYPED_ARRAY_ZALLOC(spl->heap_id, spl->stats, MAX_THREADS);
      platform_assert(spl->stats);
      for (uint64 i = 0; i < MAX_THREADS; i++) {
         platform_status rc;
         rc = platform_histo_create(spl->heap_id,
                                    LATENCYHISTO_SIZE + 1,
                                    latency_histo_buckets,
                                    &spl->stats[i].insert_latency_histo);
         platform_assert_status_ok(rc);
         rc = platform_histo_create(spl->heap_id,
                                    LATENCYHISTO_SIZE + 1,
                                    latency_histo_buckets,
                                    &spl->stats[i].update_latency_histo);
         platform_assert_status_ok(rc);
         rc = platform_histo_create(spl->heap_id,
                                    LATENCYHISTO_SIZE + 1,
                                    latency_histo_buckets,
                                    &spl->stats[i].delete_latency_histo);
         platform_assert_status_ok(rc);
      }
   }

   return spl;
}

/*
 * Open (mount) an existing splinter database
 */
trunk_handle *
trunk_mount(trunk_config     *cfg,
            allocator        *al,
            cache            *cc,
            task_system      *ts,
            allocator_root_id id,
            platform_heap_id  hid)
{
   trunk_handle *spl = TYPED_FLEXIBLE_STRUCT_ZALLOC(
      hid, spl, compacted_memtable, TRUNK_NUM_MEMTABLES);
   memmove(&spl->cfg, cfg, sizeof(*cfg));

   spl->al = al;
   spl->cc = cc;
   debug_assert(id != INVALID_ALLOCATOR_ROOT_ID);
   spl->id      = id;
   spl->heap_id = hid;
   spl->ts      = ts;

   srq_init(&spl->srq, platform_get_module_id(), hid);

   platform_batch_rwlock_init(&spl->trunk_root_lock);

   // find the unmounted super block
   spl->root_addr                      = 0;
   uint64             meta_tail        = 0;
   uint64             latest_timestamp = 0;
   page_handle       *super_page;
   trunk_super_block *super = trunk_get_super_block_if_valid(spl, &super_page);
   if (super != NULL) {
      if (super->unmounted && super->timestamp > latest_timestamp) {
         spl->root_addr    = super->root_addr;
         spl->next_node_id = super->next_node_id;
         meta_tail         = super->meta_tail;
         latest_timestamp  = super->timestamp;
      }
      trunk_release_super_block(spl, super_page);
   }
   if (spl->root_addr == 0) {
      platform_error_log(
         "SplinterDB device's root_addr=%lu, trunk super_block=%p."
         " meta_tail=%lu, latest_timestamp=%lu."
         " Cannot mount device.\n",
         spl->root_addr,
         super,
         meta_tail,
         latest_timestamp);
      platform_free(hid, spl);
      return (trunk_handle *)NULL;
   }
   uint64 meta_head = spl->root_addr + trunk_page_size(&spl->cfg);

   memtable_config *mt_cfg = &spl->cfg.mt_cfg;
   spl->mt_ctxt            = memtable_context_create(
      spl->heap_id, cc, mt_cfg, trunk_memtable_flush_virtual, spl);

   // The trunk uses an unkeyed mini allocator
   mini_init(&spl->mini,
             cc,
             spl->cfg.data_cfg,
             meta_head,
             meta_tail,
             TRUNK_MAX_HEIGHT,
             PAGE_TYPE_TRUNK,
             FALSE);
   if (spl->cfg.use_log) {
      spl->log = log_create(cc, spl->cfg.log_cfg, spl->heap_id);
   }

   trunk_set_super_block(spl, FALSE, FALSE, FALSE);

   if (spl->cfg.use_stats) {
      spl->stats = TYPED_ARRAY_ZALLOC(spl->heap_id, spl->stats, MAX_THREADS);
      platform_assert(spl->stats);
      for (uint64 i = 0; i < MAX_THREADS; i++) {
         platform_status rc;
         rc = platform_histo_create(spl->heap_id,
                                    LATENCYHISTO_SIZE + 1,
                                    latency_histo_buckets,
                                    &spl->stats[i].insert_latency_histo);
         platform_assert_status_ok(rc);
         rc = platform_histo_create(spl->heap_id,
                                    LATENCYHISTO_SIZE + 1,
                                    latency_histo_buckets,
                                    &spl->stats[i].update_latency_histo);
         platform_assert_status_ok(rc);
         rc = platform_histo_create(spl->heap_id,
                                    LATENCYHISTO_SIZE + 1,
                                    latency_histo_buckets,
                                    &spl->stats[i].delete_latency_histo);
         platform_assert_status_ok(rc);
      }
   }
   return spl;
}

/*
 * This function is only safe to call when all other calls to spl have returned
 * and all tasks have been complete.
 */
void
trunk_prepare_for_shutdown(trunk_handle *spl)
{
   // write current memtable to disk
   // (any others must already be flushing/flushed)

   if (!memtable_is_empty(spl->mt_ctxt)) {
      /*
       * memtable_force_finalize is not thread safe. Note also, we do not hold
       * the insert lock or rotate while flushing the memtable.
       */

      uint64 generation = memtable_force_finalize(spl->mt_ctxt);
      trunk_memtable_flush(spl, generation);
   }

   // finish any outstanding tasks and destroy task system for this table.
   platform_status rc = task_perform_until_quiescent(spl->ts);
   platform_assert_status_ok(rc);

   // destroy memtable context (and its memtables)
   memtable_context_destroy(spl->heap_id, spl->mt_ctxt);

   // release the log
   if (spl->cfg.use_log) {
      platform_free(spl->heap_id, spl->log);
   }

   // release the trunk mini allocator
   mini_release(&spl->mini, NULL_KEY);

   // flush all dirty pages in the cache
   cache_flush(spl->cc);
}

bool32
trunk_node_destroy(trunk_handle *spl, uint64 addr, void *arg)
{
   trunk_node node;
   trunk_node_get(spl->cc, addr, &node);
   trunk_node_claim(spl->cc, &node);
   trunk_node_lock(spl->cc, &node);
   uint16 num_children = trunk_num_children(spl, &node);
   for (uint16 pivot_no = 0; pivot_no < num_children; pivot_no++) {
      trunk_pivot_data *pdata = trunk_get_pivot_data(spl, &node, pivot_no);
      if (pdata->filter.addr != 0) {
         trunk_dec_filter(spl, &pdata->filter);
      }
      for (uint16 branch_no = pdata->start_branch;
           branch_no != trunk_end_branch(spl, &node);
           branch_no = trunk_add_branch_number(spl, branch_no, 1))
      {
         trunk_branch *branch    = trunk_get_branch(spl, &node, branch_no);
         key           start_key = trunk_get_pivot(spl, &node, pivot_no);
         key           end_key   = trunk_get_pivot(spl, &node, pivot_no + 1);

         trunk_zap_branch_range(
            spl, branch, start_key, end_key, PAGE_TYPE_BRANCH);
      }
   }
   uint16 start_filter = trunk_start_sb_filter(spl, &node);
   uint16 end_filter   = trunk_end_sb_filter(spl, &node);
   for (uint16 filter_no = start_filter; filter_no != end_filter; filter_no++) {
      routing_filter *filter = trunk_get_sb_filter(spl, &node, filter_no);
      trunk_dec_filter(spl, filter);
   }

   trunk_node_unlock(spl->cc, &node);
   trunk_node_unclaim(spl->cc, &node);
   trunk_node_unget(spl->cc, &node);
   return TRUE;
}

/*
 * Destroy a database such that it cannot be re-opened later
 */
void
trunk_destroy(trunk_handle *spl)
{
   srq_deinit(&spl->srq);
   trunk_prepare_for_shutdown(spl);
   trunk_for_each_node(spl, trunk_node_destroy, NULL);
   mini_unkeyed_dec_ref(spl->cc, spl->mini.meta_head, PAGE_TYPE_TRUNK, FALSE);
   // clear out this splinter table from the meta page.
   allocator_remove_super_addr(spl->al, spl->id);

   if (spl->cfg.use_stats) {
      for (uint64 i = 0; i < MAX_THREADS; i++) {
         platform_histo_destroy(spl->heap_id,
                                &spl->stats[i].insert_latency_histo);
         platform_histo_destroy(spl->heap_id,
                                &spl->stats[i].update_latency_histo);
         platform_histo_destroy(spl->heap_id,
                                &spl->stats[i].delete_latency_histo);
      }
      platform_free(spl->heap_id, spl->stats);
   }
   platform_free(spl->heap_id, spl);
}

/*
 * Close (unmount) a database without destroying it.
 * It can be re-opened later with trunk_mount().
 */
void
trunk_unmount(trunk_handle **spl_in)
{
   trunk_handle *spl = *spl_in;
   srq_deinit(&spl->srq);
   trunk_prepare_for_shutdown(spl);
   trunk_set_super_block(spl, FALSE, TRUE, FALSE);
   if (spl->cfg.use_stats) {
      for (uint64 i = 0; i < MAX_THREADS; i++) {
         platform_histo_destroy(spl->heap_id,
                                &spl->stats[i].insert_latency_histo);
         platform_histo_destroy(spl->heap_id,
                                &spl->stats[i].update_latency_histo);
         platform_histo_destroy(spl->heap_id,
                                &spl->stats[i].delete_latency_histo);
      }
      platform_free(spl->heap_id, spl->stats);
   }
   platform_free(spl->heap_id, spl);
   *spl_in = (trunk_handle *)NULL;
}

/*
 *-----------------------------------------------------------------------------
 * trunk_perform_task
 *
 *      do a batch of tasks
 *-----------------------------------------------------------------------------
 */
void
trunk_perform_tasks(trunk_handle *spl)
{
   task_perform_all(spl->ts);
   cache_cleanup(spl->cc);
}

/*
 *-----------------------------------------------------------------------------
 * Debugging and info functions
 *-----------------------------------------------------------------------------
 */


/*
 * verify_node checks that the node is valid in the following places:
 *    1. values in the trunk header
 *    2. pivots are coherent (in order)
 *    3. check tuple counts (index nodes only, leaves have estimates)
 *    4. bundles are coherent (subbundles are contiguous and non-overlapping)
 *    5. subbundles are coherent (branches are contiguous and non-overlapping)
 *    6. start_frac (resp end_branch) is first (resp last) branch in a subbundle
 */
bool32
trunk_verify_node(trunk_handle *spl, trunk_node *node)
{
   bool32 is_valid = FALSE;
   uint64 addr     = node->addr;

   // check values in trunk node->hdr (currently just num_pivot_keys)
   if (trunk_num_pivot_keys(spl, node) > spl->cfg.max_pivot_keys) {
      platform_error_log("trunk_verify: too many pivots\n");
      platform_error_log("addr: %lu\n", addr);
      goto out;
   }

   // check that pivots are coherent
   uint16 num_children = trunk_num_children(spl, node);
   for (uint16 pivot_no = 0; pivot_no < num_children; pivot_no++) {
      key pivot      = trunk_get_pivot(spl, node, pivot_no);
      key next_pivot = trunk_get_pivot(spl, node, pivot_no + 1);
      if (trunk_key_compare(spl, pivot, next_pivot) >= 0) {
         platform_error_log("trunk_verify: pivots out of order\n");
         platform_error_log("addr: %lu\n", addr);
         goto out;
      }
   }

   // check that pivot generations are < node->hdr->pivot_generation
   for (uint16 pivot_no = 0; pivot_no < num_children; pivot_no++) {
      trunk_pivot_data *pdata = trunk_get_pivot_data(spl, node, pivot_no);
      if (pdata->generation >= trunk_pivot_generation(spl, node)) {
         platform_error_log("trunk_verify: pivot generation out of bound\n");
         platform_error_log("addr: %lu\n", addr);
         goto out;
      }
   }

   // check that pivot tuple counts are correct
   for (uint16 pivot_no = 0; pivot_no < num_children; pivot_no++) {
      uint64 tuple_count        = 0;
      uint64 kv_bytes           = 0;
      uint16 pivot_start_branch = trunk_pivot_start_branch(spl, node, pivot_no);
      for (uint16 branch_no = pivot_start_branch;
           branch_no != trunk_end_branch(spl, node);
           branch_no = trunk_add_branch_number(spl, branch_no, 1))
      {
         uint64 local_tuple_count = 0;
         uint64 local_kv_bytes    = 0;
         trunk_pivot_branch_tuple_counts(spl,
                                         node,
                                         pivot_no,
                                         branch_no,
                                         &local_tuple_count,
                                         &local_kv_bytes);
         tuple_count += local_tuple_count;
         kv_bytes += local_kv_bytes;
      }
      if (trunk_pivot_num_tuples(spl, node, pivot_no) != tuple_count) {
         platform_error_log("trunk_verify: pivot num tuples incorrect\n");
         platform_error_log("reported %lu, actual %lu\n",
                            trunk_pivot_num_tuples(spl, node, pivot_no),
                            tuple_count);
         platform_error_log("addr: %lu\n", addr);
         goto out;
      }
      if (trunk_pivot_kv_bytes(spl, node, pivot_no) != kv_bytes) {
         platform_error_log("trunk_verify: pivot kv_bytes incorrect\n");
         platform_error_log("reported %lu, actual %lu\n",
                            trunk_pivot_kv_bytes(spl, node, pivot_no),
                            kv_bytes);
         platform_error_log("addr: %lu\n", addr);
         goto out;
      }
   }

   // check that tuple and kv_byte counts are either both 0 or both non-0
   for (uint16 pivot_no = 0; pivot_no < num_children; pivot_no++) {
      if ((trunk_pivot_num_tuples_whole(spl, node, pivot_no) == 0)
          != (trunk_pivot_kv_bytes_whole(spl, node, pivot_no) == 0))
      {
         platform_error_log("trunk_verify: whole branch num_tuples and "
                            "kv_bytes not both zero or non-zero\n");
         platform_error_log(
            "addr: %lu, pivot_no: %u, num_tuples: %lu, kv_bytes: %lu\n",
            addr,
            pivot_no,
            trunk_pivot_num_tuples_whole(spl, node, pivot_no),
            trunk_pivot_kv_bytes_whole(spl, node, pivot_no));
         goto out;
      }

      if ((trunk_pivot_num_tuples_bundle(spl, node, pivot_no) == 0)
          != (trunk_pivot_kv_bytes_bundle(spl, node, pivot_no) == 0))
      {
         platform_error_log("trunk_verify: bundle num_tuples and "
                            "kv_bytes not both zero or non-zero\n");
         platform_error_log(
            "addr: %lu, pivot_no: %u, num_tuples: %lu, kv_bytes: %lu\n",
            addr,
            pivot_no,
            trunk_pivot_num_tuples_bundle(spl, node, pivot_no),
            trunk_pivot_kv_bytes_bundle(spl, node, pivot_no));
         goto out;
      }
   }

   // check that pivot branches and bundles are valid
   for (uint16 pivot_no = 0; pivot_no < num_children; pivot_no++) {
      trunk_pivot_data *pdata = trunk_get_pivot_data(spl, node, pivot_no);
      if (!trunk_branch_valid(spl, node, pdata->start_branch)) {
         platform_error_log("trunk_verify: invalid pivot start branch\n");
         platform_error_log("addr: %lu\n", addr);
         goto out;
      }
      if (!trunk_bundle_valid(spl, node, pdata->start_bundle)) {
         platform_error_log("trunk_verify: invalid pivot start bundle\n");
         platform_error_log("addr: %lu\n", addr);
         goto out;
      }
   }

   // check bundles are coherent
   trunk_bundle *last_bundle = NULL;
   for (uint16 bundle_no = trunk_start_bundle(spl, node);
        bundle_no != trunk_end_bundle(spl, node);
        bundle_no = trunk_add_bundle_number(spl, bundle_no, 1))
   {
      trunk_bundle *bundle = trunk_get_bundle(spl, node, bundle_no);
      if (bundle_no == trunk_start_bundle(spl, node)) {
         if (trunk_start_subbundle(spl, node) != bundle->start_subbundle) {
            platform_error_log("trunk_verify: start_subbundle mismatch\n");
            platform_error_log("addr: %lu\n", addr);
            goto out;
         }
      } else {
         if (last_bundle->end_subbundle != bundle->start_subbundle) {
            platform_error_log("trunk_verify: "
                               "bundles have mismatched subbundles\n");
            platform_error_log("addr: %lu\n", addr);
            goto out;
         }
      }
      if (bundle_no + 1 == trunk_end_bundle(spl, node)) {
         if (bundle->end_subbundle != trunk_end_subbundle(spl, node)) {
            platform_error_log("trunk_verify: end_subbundle mismatch\n");
            platform_error_log("addr: %lu\n", addr);
            goto out;
         }
      }
      if (bundle->start_subbundle == bundle->end_subbundle) {
         platform_error_log("trunk_verify: empty bundle\n");
         platform_error_log("addr: %lu\n", addr);
         goto out;
      }
      last_bundle = bundle;
   }

   // check subbundles are coherent
   trunk_subbundle *last_sb = NULL;
   for (uint16 sb_no = trunk_start_subbundle(spl, node);
        sb_no != trunk_end_subbundle(spl, node);
        sb_no = trunk_add_subbundle_number(spl, sb_no, 1))
   {
      trunk_subbundle *sb = trunk_get_subbundle(spl, node, sb_no);
      if (sb_no == trunk_start_subbundle(spl, node)) {
         if (sb->start_branch != trunk_start_frac_branch(spl, node)) {
            platform_error_log("trunk_verify: start_branch mismatch\n");
            platform_error_log("addr: %lu\n", addr);
            goto out;
         }
      } else {
         if (sb->start_branch != last_sb->end_branch) {
            platform_error_log("trunk_verify: "
                               "subbundles have mismatched branches\n");
            platform_error_log("addr: %lu\n", addr);
            goto out;
         }
      }
      if (sb_no + 1 == trunk_end_subbundle(spl, node)) {
         if (sb->end_branch != trunk_end_branch(spl, node)) {
            platform_error_log("trunk_verify: end_branch mismatch\n");
            platform_error_log("addr: %lu\n", addr);
            goto out;
         }
      }
      for (uint16 filter_no = sb->start_filter; filter_no != sb->end_filter;
           filter_no = trunk_add_subbundle_filter_number(spl, filter_no, 1))
      {
         if (!trunk_sb_filter_valid(spl, node, filter_no)) {
            platform_error_log("trunk_verify: invalid subbundle filter\n");
            platform_error_log(
               "sb_no: %u, filter_no: %u, start_filter: %u, end_filter: %u\n",
               sb_no,
               filter_no,
               trunk_start_sb_filter(spl, node),
               trunk_end_sb_filter(spl, node));
            platform_error_log("addr: %lu\n", addr);
            goto out;
         }
      }

      last_sb = sb;
   }

   // check that sb filters match in node->hdr and subbundles
   if (trunk_subbundle_count(spl, node) != 0) {
      uint16           hdr_sb_filter_start = trunk_start_sb_filter(spl, node);
      uint16           sb_start            = trunk_start_subbundle(spl, node);
      trunk_subbundle *sb = trunk_get_subbundle(spl, node, sb_start);
      uint16           subbundle_sb_filter_start = sb->start_filter;
      if (hdr_sb_filter_start != subbundle_sb_filter_start) {
         platform_error_log(
            "trunk_verify: header and subbundle start filters do not match\n");
         platform_error_log("header: %u, subbundle: %u\n",
                            hdr_sb_filter_start,
                            subbundle_sb_filter_start);
         platform_error_log("addr: %lu\n", addr);
         goto out;
      }

      uint16 hdr_sb_filter_end = trunk_end_sb_filter(spl, node);
      uint16 sb_end            = trunk_end_subbundle(spl, node);
      uint16 sb_last = trunk_subtract_subbundle_number(spl, sb_end, 1);
      sb             = trunk_get_subbundle(spl, node, sb_last);
      uint16 subbundle_sb_filter_end = sb->end_filter;
      if (hdr_sb_filter_end != subbundle_sb_filter_end) {
         platform_error_log(
            "trunk_verify: header and subbundle end filters do not match\n");
         platform_error_log("header: %u, subbundle: %u\n",
                            hdr_sb_filter_end,
                            subbundle_sb_filter_end);
         platform_error_log("addr: %lu\n", addr);
         goto out;
      }
   } else {
      if (trunk_start_sb_filter(spl, node) != trunk_end_sb_filter(spl, node)) {
         platform_error_log(
            "trunk_verify: subbundle filters without subbundles\n");
         platform_error_log("addr: %lu\n", addr);
         goto out;
      }
   }


   // check that pivot start branches and start bundles are coherent
   for (uint16 pivot_no = 0; pivot_no < num_children; pivot_no++) {
      trunk_pivot_data *pdata = trunk_get_pivot_data(spl, node, pivot_no);
      if (!trunk_bundle_live(spl, node, pdata->start_bundle)) {
         if (1 && pdata->start_branch != trunk_end_branch(spl, node)
             && trunk_bundle_count(spl, node) != 0)
         {
            platform_error_log("trunk_verify: pivot start bundle doesn't "
                               "match start branch\n");
            platform_error_log("addr: %lu\n", addr);
            goto out;
         }
      } else {
         trunk_bundle *bundle =
            trunk_get_bundle(spl, node, pdata->start_bundle);
         trunk_subbundle *sb =
            trunk_get_subbundle(spl, node, bundle->start_subbundle);
         if (pdata->start_branch != sb->start_branch) {
            if (!trunk_branch_in_range(spl,
                                       pdata->start_branch,
                                       trunk_start_branch(spl, node),
                                       sb->start_branch))
            {
               platform_error_log("trunk_verify: pivot start branch out of "
                                  "order with bundle start branch\n");
               platform_error_log("addr: %lu\n", addr);
               goto out;
            }
            if (pdata->start_bundle != trunk_start_bundle(spl, node)) {
               platform_error_log("trunk_verify: pivot start bundle "
                                  "incoherent with start branch\n");
               platform_error_log("addr: %lu\n", addr);
               goto out;
            }
         }
      }
   }

   // check that each pivot with nontrivial compacted branches has a filter
   for (uint16 pivot_no = 0; pivot_no < num_children; pivot_no++) {
      trunk_pivot_data *pdata = trunk_get_pivot_data(spl, node, pivot_no);
      if (trunk_pivot_num_tuples_whole(spl, node, pivot_no) != 0
          && pdata->filter.addr == 0)
      {
         platform_error_log(
            "trunk_verify: pivot with whole tuples doesn't have filter\n");
         platform_error_log("addr: %lu\n", addr);
         goto out;
      }
      if (trunk_pivot_kv_bytes_whole(spl, node, pivot_no) != 0
          && pdata->filter.addr == 0)
      {
         platform_error_log(
            "trunk_verify: pivot with whole kv_bytes doesn't have filter\n");
         platform_error_log("addr: %lu\n", addr);
         goto out;
      }
   }


   // check that leaves only have a single pivot
   if (trunk_node_height(node) == 0) {
      if (trunk_num_children(spl, node) != 1) {
         platform_error_log("trunk_verify: leaf with multiple children\n");
         platform_error_log("addr: %lu\n", addr);
         goto out;
      }
   }

   is_valid = TRUE;
out:
   if (!is_valid) {
      trunk_print_locked_node(Platform_error_log_handle, spl, node);
   }
   return is_valid;
}


/*
 * Scratch space used with trunk_verify_node_with_neighbors to verify that
 * pivots are coherent across neighboring nodes
 */
typedef struct trunk_verify_scratch {
   key_buffer last_key_seen[TRUNK_MAX_HEIGHT];
} trunk_verify_scratch;

/*
 * verify_node_with_neighbors checks that the node has:
 * 1. coherent max key with successor's min key
 * 2. coherent pivots with children's min/max keys
 */
bool32
trunk_verify_node_with_neighbors(trunk_handle         *spl,
                                 trunk_node           *node,
                                 trunk_verify_scratch *scratch)
{
   bool32 is_valid = FALSE;
   uint64 addr     = node->addr;

   uint16 height = trunk_node_height(node);
   // check node and predescessor have coherent pivots
   if (trunk_key_compare(spl,
                         key_buffer_key(&scratch->last_key_seen[height]),
                         trunk_min_key(spl, node)))
   {
      platform_default_log("trunk_verify_node_with_neighbors: mismatched "
                           "pivots with predescessor\n");
      platform_default_log(
         "predescessor max key: %s\n",
         key_string(trunk_data_config(spl),
                    key_buffer_key(&scratch->last_key_seen[height])));
      goto out;
   }
   // set last key seen in scratch
   key_buffer_copy_key(&scratch->last_key_seen[height],
                       trunk_max_key(spl, node));

   // don't need to verify coherence with children if node is a leaf
   if (trunk_node_is_leaf(node)) {
      is_valid = TRUE;
      goto out;
   }

   // check node and each child have coherent pivots
   uint16 num_children = trunk_num_children(spl, node);
   for (uint16 pivot_no = 0; pivot_no != num_children; pivot_no++) {
      trunk_pivot_data *pdata      = trunk_get_pivot_data(spl, node, pivot_no);
      uint64            child_addr = pdata->addr;
      trunk_node        child;
      trunk_node_get(spl->cc, child_addr, &child);

      // check pivot == child min key
      key pivot         = trunk_get_pivot(spl, node, pivot_no);
      key child_min_key = trunk_min_key(spl, &child);
      if (trunk_key_compare(spl, pivot, child_min_key) != 0) {
         platform_default_log("trunk_verify_node_with_neighbors: "
                              "mismatched pivot with child min key\n");
         platform_default_log("%s\n", key_string(spl->cfg.data_cfg, pivot));
         platform_default_log("%s\n",
                              key_string(spl->cfg.data_cfg, child_min_key));
         platform_default_log("addr: %lu\n", addr);
         platform_default_log("child addr: %lu\n", child_addr);
         trunk_node_unget(spl->cc, &child);
         goto out;
      }
      key next_pivot    = trunk_get_pivot(spl, node, pivot_no + 1);
      key child_max_key = trunk_max_key(spl, &child);
      if (trunk_key_compare(spl, next_pivot, child_max_key) != 0) {
         platform_default_log("trunk_verify_node_with_neighbors: "
                              "mismatched pivot with child max key\n");
         platform_default_log("addr: %lu\n", addr);
         platform_default_log("child addr: %lu\n", child_addr);
         trunk_node_unget(spl->cc, &child);
         goto out;
      }

      trunk_node_unget(spl->cc, &child);
   }

   is_valid = TRUE;
out:
   if (!is_valid) {
      trunk_print_locked_node(Platform_default_log_handle, spl, node);
   }
   return is_valid;
}

/*
 * Wrapper for trunk_for_each_node
 */
bool32
trunk_verify_node_and_neighbors(trunk_handle *spl, uint64 addr, void *arg)
{
   trunk_node node;
   trunk_node_get(spl->cc, addr, &node);
   bool32 is_valid = trunk_verify_node(spl, &node);
   if (!is_valid) {
      goto out;
   }
   trunk_verify_scratch *scratch = (trunk_verify_scratch *)arg;
   is_valid = trunk_verify_node_with_neighbors(spl, &node, scratch);

out:
   trunk_node_unget(spl->cc, &node);
   return is_valid;
}

/*
 * verify_tree verifies each node with itself and its neighbors
 */
bool32
trunk_verify_tree(trunk_handle *spl)
{
   trunk_verify_scratch scratch = {0};
   for (uint64 h = 0; h < TRUNK_MAX_HEIGHT; h++) {
      key_buffer_init_from_key(
         &scratch.last_key_seen[h], spl->heap_id, NEGATIVE_INFINITY_KEY);
   }
   bool32 success =
      trunk_for_each_node(spl, trunk_verify_node_and_neighbors, &scratch);
   for (uint64 h = 0; h < TRUNK_MAX_HEIGHT; h++) {
      key_buffer_deinit(&scratch.last_key_seen[h]);
   }
   return success;
}

/*
 * Returns the amount of space used by each level of the tree
 */
bool32
trunk_node_space_use(trunk_handle *spl, uint64 addr, void *arg)
{
   uint64    *bytes_used_on_level = (uint64 *)arg;
   uint64     bytes_used_in_node  = 0;
   trunk_node node;
   trunk_node_get(spl->cc, addr, &node);
   uint16 num_pivot_keys = trunk_num_pivot_keys(spl, &node);
   uint16 num_children   = trunk_num_children(spl, &node);
   for (uint16 branch_no = trunk_start_branch(spl, &node);
        branch_no != trunk_end_branch(spl, &node);
        branch_no = trunk_add_branch_number(spl, branch_no, 1))
   {
      trunk_branch *branch    = trunk_get_branch(spl, &node, branch_no);
      key           start_key = NULL_KEY;
      key           end_key   = NULL_KEY;
      for (uint16 pivot_no = 0; pivot_no < num_pivot_keys; pivot_no++) {
         if (1 && pivot_no != num_children
             && trunk_branch_live_for_pivot(spl, &node, branch_no, pivot_no))
         {
            if (key_is_null(start_key)) {
               start_key = trunk_get_pivot(spl, &node, pivot_no);
            }
         } else {
            if (!key_is_null(start_key)) {
               end_key = trunk_get_pivot(spl, &node, pivot_no);
               uint64 bytes_used_in_branch_range =
                  btree_space_use_in_range(spl->cc,
                                           &spl->cfg.btree_cfg,
                                           branch->root_addr,
                                           PAGE_TYPE_BRANCH,
                                           start_key,
                                           end_key);
               bytes_used_in_node += bytes_used_in_branch_range;
            }
            start_key = NULL_KEY;
            end_key   = NULL_KEY;
         }
      }
   }

   uint16 height = trunk_node_height(&node);
   bytes_used_on_level[height] += bytes_used_in_node;
   trunk_node_unget(spl->cc, &node);
   return TRUE;
}

void
trunk_print_space_use(platform_log_handle *log_handle, trunk_handle *spl)
{
   uint64 bytes_used_by_level[TRUNK_MAX_HEIGHT] = {0};
   trunk_for_each_node(spl, trunk_node_space_use, bytes_used_by_level);

   platform_log(log_handle,
                "Space used by level: trunk_tree_height=%d\n",
                trunk_tree_height(spl));
   for (uint16 i = 0; i <= trunk_tree_height(spl); i++) {
      platform_log(log_handle,
                   "%u: %lu bytes (%s)\n",
                   i,
                   bytes_used_by_level[i],
                   size_str(bytes_used_by_level[i]));
   }
   platform_log(log_handle, "\n");
}

// clang-format off
void
trunk_print_locked_node(platform_log_handle *log_handle,
                        trunk_handle        *spl,
                        trunk_node          *node)
{
   uint16 height = trunk_node_height(node);

   platform_log(log_handle,
                "\nPage type: %s, Node addr=%lu\n{\n",
                page_type_str[PAGE_TYPE_TRUNK],
                node->addr);

   // clang-format off
   platform_log(log_handle, "---------------------------------------------------------------------------------------\n");
   platform_log(log_handle, "|          |     addr      | height | pvt gen |     ID        |                       |\n");
   platform_log(log_handle, "|  HEADER  |---------------|--------|---------|---------------|-----------------------|\n");
   platform_log(log_handle, "|          | %12lu^ | %6u | %7lu | #%-12lu |                       |\n",
      node->addr,
      height,
      trunk_pivot_generation(spl, node),
      node->hdr->node_id);
   // clang-format on

   trunk_print_pivots(log_handle, spl, node);

   trunk_print_branches_and_bundles(log_handle, spl, node);

   platform_log(log_handle, "}\n");
}

// We print leading n-bytes of pivot's key, given by this define.
#define PIVOT_KEY_PREFIX_LEN 24

/*
 * trunk_print_pivots() -- Print pivot array information.
 */
static void
trunk_print_pivots(platform_log_handle *log_handle,
                   trunk_handle        *spl,
                   trunk_node          *node)
{
   // clang-format off
   platform_log(log_handle, "|--------------------------------------------------------------------------------------------------|\n");
   platform_log(log_handle, "|                                       PIVOTS                                                     |\n");
   platform_log(log_handle, "|--------------------------------------------------------------------------------------------------|\n");
   platform_log(log_handle, "|         pivot key        |  child addr  |  filter addr | tuple count | kv bytes  |  srq  |  gen  |\n");
   platform_log(log_handle, "|--------------------------|--------------|--------------|-------------|-----------|-------|-------|\n");
   // clang-format on

   for (uint16 pivot_no = 0; pivot_no < trunk_num_pivot_keys(spl, node);
        pivot_no++)
   {
      key               pivot = trunk_get_pivot(spl, node, pivot_no);
      trunk_pivot_data *pdata = trunk_get_pivot_data(spl, node, pivot_no);
      if (pivot_no == trunk_num_pivot_keys(spl, node) - 1) {
         platform_log(log_handle,
                      "| %*.*s | %12s | %12s | %11s | %9s | %5s | %5s |\n",
                      PIVOT_KEY_PREFIX_LEN,
                      PIVOT_KEY_PREFIX_LEN,
                      key_string(spl->cfg.data_cfg, pivot),
                      "",
                      "",
                      "",
                      "",
                      "",
                      "");
      } else {
         platform_log(
            log_handle,
            "| %*.*s | %12lu | %12lu | %11lu | %9lu | %5ld | %5lu |\n",
            PIVOT_KEY_PREFIX_LEN,
            PIVOT_KEY_PREFIX_LEN,
            key_string(spl->cfg.data_cfg, pivot),
            pdata->addr,
            pdata->filter.addr,
            pdata->num_tuples_whole + pdata->num_tuples_bundle,
            pdata->num_kv_bytes_whole + pdata->num_kv_bytes_bundle,
            pdata->srq_idx,
            pdata->generation);
      }
      if (key_is_user_key(pivot)) {
         platform_log(log_handle, "| Full key: ");
         debug_hex_dump_slice(log_handle, 4, key_slice(pivot));
         platform_log(log_handle, "\n");
      }
   }
}

/*
 * trunk_print_branches_and_bundles() --
 *
 * Iterate through arrays of bundles and sub-bundles on a trunk page.
 * Print contents of those structures.
 */
static void
trunk_print_branches_and_bundles(platform_log_handle *log_handle,
                                 trunk_handle        *spl,
                                 trunk_node          *node)
{
   uint16 start_branch = trunk_start_branch(spl, node);
   uint16 end_branch   = trunk_end_branch(spl, node);
   uint16 start_bundle = trunk_start_bundle(spl, node);
   uint16 end_bundle   = trunk_end_bundle(spl, node);
   uint16 start_sb     = trunk_start_subbundle(spl, node);
   uint16 end_sb       = trunk_end_subbundle(spl, node);

   // clang-format off
   platform_log(log_handle, "|--------------------------------------------------------------------------------------------------|\n");
   platform_log(log_handle, "|                              BRANCHES AND [SUB]BUNDLES                                           |\n");
   platform_log(log_handle, "|start_branch=%-2u end_branch=%-2u start_bundle=%-2u end_bundle=%-2u start_sb=%-2u end_sb=%-2u%-17s|\n",
                start_branch,
                end_branch,
                start_bundle,
                end_bundle,
                start_sb,
                end_sb,
                " ");
   platform_log(log_handle, "|--------------------------------------------------------------------------------------------------|\n");
   platform_log(log_handle, "|   # |          point addr         | filter1 addr | filter2 addr | filter3 addr |                 |\n");
   platform_log(log_handle, "|     |    pivot/bundle/subbundle   |  num tuples  |              |              |                 |\n");
   platform_log(log_handle, "|-----|--------------|--------------|--------------|--------------|--------------|-----------------|\n");
   // clang-format on

   // Iterate through all the branches ...
   for (uint16 branch_no = start_branch; branch_no != end_branch;
        branch_no        = trunk_add_branch_number(spl, branch_no, 1))
   {
      // Generate marker line if current branch is a pivot's start branch
      for (uint16 pivot_no = 0; pivot_no < trunk_num_children(spl, node);
           pivot_no++) {
         if (branch_no == trunk_pivot_start_branch(spl, node, pivot_no)) {
            // clang-format off
            platform_log(log_handle, "|     |        -- pivot %2u --       |              |              |              |                 |\n",
                         pivot_no);
            // clang-format on
         }
      }

      // Search for bundles that start at this branch.
      for (uint16 bundle_no = start_bundle; bundle_no != end_bundle;
           bundle_no        = trunk_add_bundle_number(spl, bundle_no, 1))
      {
         trunk_bundle *bundle = trunk_get_bundle(spl, node, bundle_no);
         // Generate marker line if current branch is a bundle's start branch
         if (branch_no == trunk_bundle_start_branch(spl, node, bundle)) {
            // clang-format off
            platform_log(log_handle, "|     |       -- bundle %2u --       | %12lu |              |              |                 |\n",
                         bundle_no,
                         bundle->num_tuples);
            // clang-format on
         }
      }

      // Iterate through all the sub-bundles ...
      for (uint16 sb_no = start_sb; sb_no != end_sb;
           sb_no        = trunk_add_subbundle_number(spl, sb_no, 1))
      {
         trunk_subbundle *sb = trunk_get_subbundle(spl, node, sb_no);
         // Generate marker line if curr branch is a sub-bundle's start branch
         platform_assert(sb->state != SB_STATE_INVALID);

         if (branch_no == sb->start_branch) {
            uint16 filter_count = trunk_subbundle_filter_count(spl, node, sb);

            // clang-format off
            platform_log(log_handle,
               "|     |  -- %2scomp subbundle %2u --  | %12lu | %12lu | %12lu | %15s |\n",
               sb->state == SB_STATE_COMPACTED ? "" : "un",
               sb_no,
               0 < filter_count ? trunk_subbundle_filter(spl, node, sb, 0)->addr : 0,
               1 < filter_count ? trunk_subbundle_filter(spl, node, sb, 1)->addr : 0,
               2 < filter_count ? trunk_subbundle_filter(spl, node, sb, 2)->addr : 0,
               3 < filter_count ? " *" : "  ");
            // clang-format on
         }
      }

      trunk_branch *branch = trunk_get_branch(spl, node, branch_no);
      // clang-format off
      platform_log(log_handle, "| %3u |         %12lu        |              |              |              |                 |\n",
                          branch_no,
                          branch->root_addr);
      // clang-format on
   }
   // clang-format off
   platform_log(log_handle, "----------------------------------------------------------------------------------------------------\n");
   // clang-format on
   platform_log(log_handle, "\n");
}
// clang-format on

void
trunk_print_node(platform_log_handle *log_handle,
                 trunk_handle        *spl,
                 uint64               addr)
{
   if (!allocator_page_valid(cache_get_allocator(spl->cc), addr)) {
      platform_log(log_handle, "*******************\n");
      platform_log(log_handle, "** INVALID NODE \n");
      platform_log(log_handle, "** addr: %lu \n", addr);
      platform_log(log_handle, "-------------------\n");
      return;
   }

   trunk_node node;
   trunk_node_get(spl->cc, addr, &node);
   trunk_print_locked_node(log_handle, spl, &node);
   trunk_node_unget(spl->cc, &node);
}

/*
 * trunk_print_subtree() --
 *
 * Print the Trunk node at given 'addr'. Iterate down to all its children and
 * print each sub-tree.
 */
void
trunk_print_subtree(platform_log_handle *log_handle,
                    trunk_handle        *spl,
                    uint64               addr)
{
   trunk_print_node(log_handle, spl, addr);
   trunk_node node;
   trunk_node_get(spl->cc, addr, &node);

   if (trunk_node_is_index(&node)) {
      for (uint32 i = 0; i < trunk_num_children(spl, &node); i++) {
         trunk_pivot_data *data = trunk_get_pivot_data(spl, &node, i);
         trunk_print_subtree(log_handle, spl, data->addr);
      }
   }
   trunk_node_unget(spl->cc, &node);
}

/*
 * trunk_print_memtable() --
 *
 * Print the currently active Memtable, and the other Memtables being processed.
 * Memtable printing will drill-down to BTree printing which will keep
 * recursing.
 */
void
trunk_print_memtable(platform_log_handle *log_handle, trunk_handle *spl)
{
   uint64 curr_memtable =
      memtable_generation(spl->mt_ctxt) % TRUNK_NUM_MEMTABLES;
   platform_log(log_handle, "&&&&&&&&&&&&&&&&&&&\n");
   platform_log(log_handle, "&&  MEMTABLES \n");
   platform_log(log_handle, "&&  curr: %lu\n", curr_memtable);
   platform_log(log_handle, "-------------------\n{\n");

   uint64 mt_gen_start = memtable_generation(spl->mt_ctxt);
   uint64 mt_gen_end   = memtable_generation_retired(spl->mt_ctxt);
   for (uint64 mt_gen = mt_gen_start; mt_gen != mt_gen_end; mt_gen--) {
      memtable *mt = trunk_get_memtable(spl, mt_gen);
      platform_log(log_handle,
                   "Memtable root_addr=%lu: gen %lu ref_count %u state %d\n",
                   mt->root_addr,
                   mt_gen,
                   allocator_get_refcount(spl->al, mt->root_addr),
                   mt->state);

      memtable_print(log_handle, spl->cc, mt);
   }
   platform_log(log_handle, "\n}\n");
}

/*
 * trunk_print()
 *
 * Driver routine to print a SplinterDB trunk, and all its sub-pages.
 */
void
trunk_print(platform_log_handle *log_handle, trunk_handle *spl)
{
   trunk_print_memtable(log_handle, spl);
   trunk_print_subtree(log_handle, spl, spl->root_addr);
}

/*
 * trunk_print_super_block()
 *
 * Fetch a super-block for a running Splinter instance, and print its
 * contents.
 */
void
trunk_print_super_block(platform_log_handle *log_handle, trunk_handle *spl)
{
   page_handle       *super_page;
   trunk_super_block *super = trunk_get_super_block_if_valid(spl, &super_page);
   if (super == NULL) {
      return;
   }

   platform_log(log_handle, "Superblock root_addr=%lu {\n", super->root_addr);
   platform_log(log_handle,
                "meta_tail=%lu log_addr=%lu log_meta_addr=%lu\n",
                super->meta_tail,
                super->meta_tail,
                super->log_meta_addr);
   platform_log(log_handle,
                "timestamp=%lu, checkpointed=%d, unmounted=%d\n",
                super->timestamp,
                super->checkpointed,
                super->unmounted);
   platform_log(log_handle, "}\n\n");
   trunk_release_super_block(spl, super_page);
}

// clang-format off
void
trunk_print_insertion_stats(platform_log_handle *log_handle, trunk_handle *spl)
{
   if (!spl->cfg.use_stats) {
      platform_log(log_handle, "Statistics are not enabled\n");
      return;
   }
   uint64 avg_flush_wait_time, avg_flush_time, num_flushes;
   uint64 avg_compaction_tuples, pack_time_per_tuple, avg_setup_time;
   fraction  avg_leaves_created;
   uint64 avg_filter_tuples, avg_filter_time, filter_time_per_tuple;
   uint32 h, rev_h;
   threadid thr_i;
   trunk_node node;
   trunk_node_get(spl->cc, spl->root_addr, &node);
   uint32 height = trunk_node_height(&node);
   trunk_node_unget(spl->cc, &node);

   trunk_stats *global;

   global = TYPED_ZALLOC(spl->heap_id, global);
   if (global == NULL) {
      platform_error_log("Out of memory for statistics");
      return;
   }

   platform_histo_handle insert_lat_accum, update_lat_accum, delete_lat_accum;
   platform_histo_create(spl->heap_id,
                         LATENCYHISTO_SIZE + 1,
                         latency_histo_buckets,
                         &insert_lat_accum);
   platform_histo_create(spl->heap_id,
                         LATENCYHISTO_SIZE + 1,
                         latency_histo_buckets,
                         &update_lat_accum);
   platform_histo_create(spl->heap_id,
                         LATENCYHISTO_SIZE + 1,
                         latency_histo_buckets,
                         &delete_lat_accum);

   for (thr_i = 0; thr_i < MAX_THREADS; thr_i++) {
      platform_histo_merge_in(insert_lat_accum,
                              spl->stats[thr_i].insert_latency_histo);
      platform_histo_merge_in(update_lat_accum,
                              spl->stats[thr_i].update_latency_histo);
      platform_histo_merge_in(delete_lat_accum,
                              spl->stats[thr_i].delete_latency_histo);
      for (h = 0; h <= height; h++) {
         global->flush_wait_time_ns[h]               += spl->stats[thr_i].flush_wait_time_ns[h];
         global->flush_time_ns[h]                    += spl->stats[thr_i].flush_time_ns[h];
         if (spl->stats[thr_i].flush_time_max_ns[h] >
             global->flush_time_max_ns[h]) {
            global->flush_time_max_ns[h] =
               spl->stats[thr_i].flush_time_max_ns[h];
         }
         global->full_flushes[h]                     += spl->stats[thr_i].full_flushes[h];
         global->count_flushes[h]                    += spl->stats[thr_i].count_flushes[h];

         global->compactions[h]                      += spl->stats[thr_i].compactions[h];
         global->compactions_aborted_flushed[h]      += spl->stats[thr_i].compactions_aborted_flushed[h];
         global->compactions_aborted_leaf_split[h]   += spl->stats[thr_i].compactions_aborted_leaf_split[h];
         global->compactions_discarded_flushed[h]    += spl->stats[thr_i].compactions_discarded_flushed[h];
         global->compactions_discarded_leaf_split[h] += spl->stats[thr_i].compactions_discarded_leaf_split[h];
         global->compactions_empty[h]                += spl->stats[thr_i].compactions_empty[h];
         global->compaction_tuples[h]                += spl->stats[thr_i].compaction_tuples[h];
         if (spl->stats[thr_i].compaction_max_tuples[h] > global->compaction_max_tuples[h]) {
            global->compaction_max_tuples[h] = spl->stats[thr_i].compaction_max_tuples[h];
         }
         global->compaction_time_ns[h]               += spl->stats[thr_i].compaction_time_ns[h];
         global->compaction_time_wasted_ns[h]        += spl->stats[thr_i].compaction_time_wasted_ns[h];
         global->compaction_pack_time_ns[h]          += spl->stats[thr_i].compaction_pack_time_ns[h];
         if (spl->stats[thr_i].compaction_time_max_ns[h] >
             global->compaction_time_max_ns[h]) {
            global->compaction_time_max_ns[h] =
               spl->stats[thr_i].compaction_time_max_ns[h];
         }
         global->root_compactions                    += spl->stats[thr_i].root_compactions;
         global->root_compaction_pack_time_ns        += spl->stats[thr_i].root_compaction_pack_time_ns;
         global->root_compaction_tuples              += spl->stats[thr_i].root_compaction_tuples;
         if (spl->stats[thr_i].root_compaction_max_tuples >
               global->root_compaction_max_tuples) {
            global->root_compaction_max_tuples =
               spl->stats[thr_i].root_compaction_max_tuples;
         }
         global->root_compaction_time_ns             += spl->stats[thr_i].root_compaction_time_ns;
         if (spl->stats[thr_i].root_compaction_time_max_ns >
               global->root_compaction_time_max_ns) {
            global->root_compaction_time_max_ns =
               spl->stats[thr_i].root_compaction_time_max_ns;
         }

         global->filters_built[h]                    += spl->stats[thr_i].filters_built[h];
         global->filter_tuples[h]                    += spl->stats[thr_i].filter_tuples[h];
         global->filter_time_ns[h]                   += spl->stats[thr_i].filter_time_ns[h];

         global->space_recs[h]                       += spl->stats[thr_i].space_recs[h];
         global->space_rec_time_ns[h]                += spl->stats[thr_i].space_rec_time_ns[h];
         global->space_rec_tuples_reclaimed[h]       += spl->stats[thr_i].space_rec_tuples_reclaimed[h];
         global->tuples_reclaimed[h]                 += spl->stats[thr_i].tuples_reclaimed[h];
      }
      global->insertions                  += spl->stats[thr_i].insertions;
      global->updates                     += spl->stats[thr_i].updates;
      global->deletions                   += spl->stats[thr_i].deletions;
      global->discarded_deletes           += spl->stats[thr_i].discarded_deletes;

      global->memtable_flushes            += spl->stats[thr_i].memtable_flushes;
      global->memtable_flush_wait_time_ns += spl->stats[thr_i].memtable_flush_wait_time_ns;
      global->memtable_flush_time_ns      += spl->stats[thr_i].memtable_flush_time_ns;
      if (spl->stats[thr_i].memtable_flush_time_max_ns >
          global->memtable_flush_time_max_ns) {
         global->memtable_flush_time_max_ns =
            spl->stats[thr_i].memtable_flush_time_max_ns;
      }
      global->memtable_flush_root_full    += spl->stats[thr_i].memtable_flush_root_full;
      global->root_full_flushes           += spl->stats[thr_i].root_full_flushes;
      global->root_count_flushes          += spl->stats[thr_i].root_count_flushes;
      global->root_flush_time_ns          += spl->stats[thr_i].root_flush_time_ns;
      if (spl->stats[thr_i].root_flush_time_max_ns >
          global->root_flush_time_max_ns) {
         global->root_flush_time_max_ns =
            spl->stats[thr_i].root_flush_time_max_ns;
      }
      global->root_flush_wait_time_ns     += spl->stats[thr_i].root_flush_wait_time_ns;
      global->index_splits                += spl->stats[thr_i].index_splits;

      global->leaf_splits                 += spl->stats[thr_i].leaf_splits;
      global->leaf_splits_leaves_created  += spl->stats[thr_i].leaf_splits_leaves_created;
      global->leaf_split_time_ns          += spl->stats[thr_i].leaf_split_time_ns;
      if (spl->stats[thr_i].leaf_split_max_time_ns >
            global->leaf_split_max_time_ns) {
         global->leaf_split_max_time_ns =
            spl->stats[thr_i].leaf_split_max_time_ns;
      }

      global->single_leaf_splits          += spl->stats[thr_i].single_leaf_splits;
      global->single_leaf_tuples          += spl->stats[thr_i].single_leaf_tuples;
      if (spl->stats[thr_i].single_leaf_max_tuples >
            global->single_leaf_max_tuples) {
         global->single_leaf_max_tuples = spl->stats[thr_i].single_leaf_max_tuples;
      }

      global->root_filters_built          += spl->stats[thr_i].root_filters_built;
      global->root_filter_tuples          += spl->stats[thr_i].root_filter_tuples;
      global->root_filter_time_ns         += spl->stats[thr_i].root_filter_time_ns;
   }

   platform_log(log_handle, "Overall Statistics\n");
   platform_log(log_handle, "------------------------------------------------------------------------------------\n");
   platform_log(log_handle, "| height:            %10u\n", height);
   platform_log(log_handle, "| index nodes:       %10lu\n", global->index_splits + 1);
   platform_log(log_handle, "| leaves:            %10lu\n", global->leaf_splits_leaves_created + 1);
   platform_log(log_handle, "| insertions:        %10lu\n", global->insertions);
   platform_log(log_handle, "| updates:           %10lu\n", global->updates);
   platform_log(log_handle, "| deletions:         %10lu\n", global->deletions);
   platform_log(log_handle, "| completed deletes: %10lu\n", global->discarded_deletes);
   platform_log(log_handle, "------------------------------------------------------------------------------------\n");
   platform_log(log_handle, "| root stalls:       %10lu\n", global->memtable_flush_root_full);
   platform_log(log_handle, "------------------------------------------------------------------------------------\n");
   platform_log(log_handle, "\n");

   platform_log(log_handle, "Latency Histogram Statistics\n");
   platform_histo_print(insert_lat_accum, "Insert Latency Histogram (ns):", log_handle);
   platform_histo_print(update_lat_accum, "Update Latency Histogram (ns):", log_handle);
   platform_histo_print(delete_lat_accum, "Delete Latency Histogram (ns):", log_handle);
   platform_histo_destroy(spl->heap_id, &insert_lat_accum);
   platform_histo_destroy(spl->heap_id, &update_lat_accum);
   platform_histo_destroy(spl->heap_id, &delete_lat_accum);


   platform_log(log_handle, "Flush Statistics\n");
   platform_log(log_handle, "---------------------------------------------------------------------------------------------------------\n");
   platform_log(log_handle, "  height | avg wait time (ns) | avg flush time (ns) | max flush time (ns) | full flushes | count flushes |\n");
   platform_log(log_handle, "---------|--------------------|---------------------|---------------------|--------------|---------------|\n");

   // memtable
   num_flushes = global->memtable_flushes;
   avg_flush_wait_time = num_flushes == 0 ? 0 : global->memtable_flush_wait_time_ns / num_flushes;
   avg_flush_time = num_flushes == 0 ? 0 : global->memtable_flush_time_ns / num_flushes;
   platform_log(log_handle, "memtable | %18lu | %19lu | %19lu | %12lu | %13lu |\n",
                avg_flush_wait_time, avg_flush_time,
                global->memtable_flush_time_max_ns, num_flushes, 0UL);

   // root
   num_flushes = global->root_full_flushes + global->root_count_flushes;
   avg_flush_wait_time = num_flushes == 0 ? 0 : global->root_flush_wait_time_ns / num_flushes;
   avg_flush_time = num_flushes == 0 ? 0 : global->root_flush_time_ns / num_flushes;
   platform_log(log_handle, "    root | %18lu | %19lu | %19lu | %12lu | %13lu |\n",
                avg_flush_wait_time, avg_flush_time,
                global->root_flush_time_max_ns,
                global->root_full_flushes, global->root_count_flushes);

   for (h = 1; h < height; h++) {
      rev_h = height - h;
      num_flushes = global->full_flushes[rev_h] + global->count_flushes[rev_h];
      avg_flush_wait_time = num_flushes == 0 ? 0 : global->flush_wait_time_ns[rev_h] / num_flushes;
      avg_flush_time = num_flushes == 0 ? 0 : global->flush_time_ns[rev_h] / num_flushes;
      platform_log(log_handle, "%8u | %18lu | %19lu | %19lu | %12lu | %13lu |\n",
                   rev_h, avg_flush_wait_time, avg_flush_time,
                   global->flush_time_max_ns[rev_h],
                   global->full_flushes[rev_h], global->count_flushes[rev_h]);
   }
   platform_log(log_handle, "---------------------------------------------------------------------------------------------------------\n");
   platform_log(log_handle, "\n");

   platform_log(log_handle, "Compaction Statistics\n");
   platform_log(log_handle, "------------------------------------------------------------------------------------------------------------------------------------------\n");
   platform_log(log_handle, "  height | compactions | avg setup time (ns) | time / tuple (ns) | avg tuples | max tuples | max time (ns) | empty | aborted | discarded |\n");
   platform_log(log_handle, "---------|-------------|---------------------|-------------------|------------|------------|---------------|-------|---------|-----------|\n");

   avg_setup_time = global->root_compactions == 0 ? 0
      : (global->root_compaction_time_ns - global->root_compaction_pack_time_ns)
            / global->root_compactions;
   avg_compaction_tuples = global->root_compactions == 0 ? 0
      : global->root_compaction_tuples / global->root_compactions;
   pack_time_per_tuple = global->root_compaction_tuples == 0 ? 0
      : global->root_compaction_pack_time_ns / global->root_compaction_tuples;
   platform_log(log_handle, "    root | %11lu | %19lu | %17lu | %10lu | %10lu | %13lu | %5lu | %2lu | %2lu | %3lu | %3lu |\n",
         global->root_compactions, avg_setup_time, pack_time_per_tuple,
         avg_compaction_tuples, global->root_compaction_max_tuples,
         global->root_compaction_time_max_ns, 0UL, 0UL, 0UL, 0UL, 0UL);
   for (h = 1; h <= height; h++) {
      rev_h = height - h;
      avg_setup_time = global->compactions[rev_h] == 0 ? 0
         : (global->compaction_time_ns[rev_h] + global->compaction_time_wasted_ns[rev_h]
               - global->compaction_pack_time_ns[rev_h])
               / global->compactions[rev_h];
      avg_compaction_tuples = global->compactions[rev_h] == 0 ? 0
         : global->compaction_tuples[rev_h] / global->compactions[rev_h];
      pack_time_per_tuple = global->compaction_tuples[rev_h] == 0 ? 0
         : global->compaction_pack_time_ns[rev_h] / global->compaction_tuples[rev_h];
      platform_log(log_handle, "%8u | %11lu | %19lu | %17lu | %10lu | %10lu | %13lu | %5lu | %2lu | %2lu | %3lu | %3lu |\n",
            rev_h, global->compactions[rev_h], avg_setup_time, pack_time_per_tuple,
            avg_compaction_tuples, global->compaction_max_tuples[rev_h],
            global->compaction_time_max_ns[rev_h], global->compactions_empty[rev_h],
            global->compactions_aborted_flushed[rev_h], global->compactions_aborted_leaf_split[rev_h],
            global->compactions_discarded_flushed[rev_h], global->compactions_discarded_leaf_split[rev_h]);
   }
   platform_log(log_handle, "------------------------------------------------------------------------------------------------------------------------------------------\n");
   platform_log(log_handle, "\n");

   if (global->leaf_splits == 0) {
      avg_leaves_created = zero_fraction;
   } else {
      avg_leaves_created = init_fraction(
            global->leaf_splits_leaves_created + global->leaf_splits,
            global->leaf_splits
      );
   }
   uint64 leaf_avg_split_time = global->leaf_splits == 0 ? 0
      : global->leaf_split_time_ns / global->leaf_splits;
   uint64 single_leaf_avg_tuples = global->single_leaf_splits == 0 ? 0 :
      global->single_leaf_tuples / global->single_leaf_splits;

   platform_log(log_handle, "Leaf Split Statistics\n");
   platform_log(log_handle, "--------------------------------------------------------------------------------------------------------------------------------\n");
   platform_log(log_handle, "| leaf splits | avg leaves created | avg split time (ns) | max split time (ns) | single splits | ss avg tuples | ss max tuples |\n");
   platform_log(log_handle, "--------------|--------------------|---------------------|---------------------|---------------|---------------|---------------|\n");
   platform_log(log_handle, "| %11lu | "FRACTION_FMT(18, 2)" | %19lu | %19lu | %13lu | %13lu | %13lu |\n",
         global->leaf_splits, FRACTION_ARGS(avg_leaves_created),
         leaf_avg_split_time, global->leaf_split_max_time_ns,
         global->single_leaf_splits, single_leaf_avg_tuples,
         global->single_leaf_max_tuples);
   platform_log(log_handle, "-------------------------------------------------------------------------------------------------------------------------------|\n");
   platform_log(log_handle, "\n");

   platform_log(log_handle, "Filter Build Statistics\n");
   platform_log(log_handle, "---------------------------------------------------------------------------------\n");
   platform_log(log_handle, "| height |   built | avg tuples | avg build time (ns) | build_time / tuple (ns) |\n");
   platform_log(log_handle, "---------|---------|------------|---------------------|-------------------------|\n");

   avg_filter_tuples = global->root_filters_built == 0 ? 0 :
      global->root_filter_tuples / global->root_filters_built;
   avg_filter_time = global->root_filters_built == 0 ? 0 :
      global->root_filter_time_ns / global->root_filters_built;
   filter_time_per_tuple = global->root_filter_tuples == 0 ? 0 :
      global->root_filter_time_ns / global->root_filter_tuples;

   platform_log(log_handle, "|   root | %7lu | %10lu | %19lu | %23lu |\n",
         global->root_filters_built, avg_filter_tuples,
         avg_filter_time, filter_time_per_tuple);
   for (h = 1; h <= height; h++) {
      rev_h = height - h;
      avg_filter_tuples = global->filters_built[rev_h] == 0 ? 0 :
         global->filter_tuples[rev_h] / global->filters_built[rev_h];
      avg_filter_time = global->filters_built[rev_h] == 0 ? 0 :
         global->filter_time_ns[rev_h] / global->filters_built[rev_h];
      filter_time_per_tuple = global->filter_tuples[rev_h] == 0 ? 0 :
         global->filter_time_ns[rev_h] / global->filter_tuples[rev_h];
      platform_log(log_handle, "| %6u | %7lu | %10lu | %19lu | %23lu |\n",
            rev_h, global->filters_built[rev_h], avg_filter_tuples,
            avg_filter_time, filter_time_per_tuple);
   }
   platform_log(log_handle, "--------------------------------------------------------------------------------|\n");
   platform_log(log_handle, "\n");

   platform_log(log_handle, "Space Reclamation Statistics\n");
   platform_log(log_handle, "------------------------------------------------------------------------------------\n");
   platform_log(log_handle, "| height | space recs | tuples reclaimed in sr | tuples reclaimed | tuples per rec |\n");
   platform_log(log_handle, "|--------|------------|------------------------|------------------|----------------|\n");

   for (h = 1; h <= height; h++) {
      rev_h = height - h;
      uint64 avg_tuples_per_sr = global->space_recs[rev_h] == 0 ?
         0 : global->space_rec_tuples_reclaimed[rev_h] / global->space_recs[rev_h];
      platform_log(log_handle, "| %6u | %10lu | %22lu | %16lu | %14lu |\n",
            rev_h, global->space_recs[rev_h],
            global->space_rec_tuples_reclaimed[rev_h],
            global->tuples_reclaimed[rev_h], avg_tuples_per_sr);
   }
   platform_log(log_handle, "------------------------------------------------------------------------------------\n");
   task_print_stats(spl->ts);
   platform_log(log_handle, "\n");
   platform_log(log_handle, "------------------------------------------------------------------------------------\n");
   cache_print_stats(log_handle, spl->cc);
   platform_log(log_handle, "\n");
   platform_free(spl->heap_id, global);
}

void
trunk_print_lookup_stats(platform_log_handle *log_handle, trunk_handle *spl)
{
   if (!spl->cfg.use_stats) {
      platform_log(log_handle, "Statistics are not enabled\n");
      return;
   }

   threadid thr_i;
   uint32 h, rev_h;
   uint64 lookups;
   fraction avg_filter_lookups, avg_filter_false_positives, avg_branch_lookups;
   trunk_node node;
   trunk_node_get(spl->cc, spl->root_addr, &node);
   uint32 height = trunk_node_height(&node);
   trunk_node_unget(spl->cc, &node);

   trunk_stats *global;

   global = TYPED_ZALLOC(spl->heap_id, global);
   if (global == NULL) {
      platform_error_log("Out of memory for stats\n");
      return;
   }

   for (thr_i = 0; thr_i < MAX_THREADS; thr_i++) {
      for (h = 0; h <= height; h++) {
         global->filter_lookups[h]         += spl->stats[thr_i].filter_lookups[h];
         global->branch_lookups[h]         += spl->stats[thr_i].branch_lookups[h];
         global->filter_false_positives[h] += spl->stats[thr_i].filter_false_positives[h];
         global->filter_negatives[h]       += spl->stats[thr_i].filter_negatives[h];
      }
      global->lookups_found     += spl->stats[thr_i].lookups_found;
      global->lookups_not_found += spl->stats[thr_i].lookups_not_found;
   }
   lookups = global->lookups_found + global->lookups_not_found;

   platform_log(log_handle, "Overall Statistics\n");
   platform_log(log_handle, "-----------------------------------------------------------------------------------\n");
   platform_log(log_handle, "| height:            %u\n", height);
   platform_log(log_handle, "| lookups:           %lu\n", lookups);
   platform_log(log_handle, "| lookups found:     %lu\n", global->lookups_found);
   platform_log(log_handle, "| lookups not found: %lu\n", global->lookups_not_found);
   platform_log(log_handle, "-----------------------------------------------------------------------------------\n");
   platform_log(log_handle, "\n");

   platform_log(log_handle, "Filter/Branch Statistics\n");
   platform_log(log_handle, "-------------------------------------------------------------------------------------\n");
   platform_log(log_handle, "height   | avg filter lookups | avg false pos | false pos rate | avg branch lookups |\n");
   platform_log(log_handle, "---------|--------------------|---------------|----------------|--------------------|\n");

   for (h = 0; h <= height; h++) {
      rev_h = height - h;
      if (lookups == 0) {
         avg_filter_lookups = zero_fraction;
         avg_filter_false_positives = zero_fraction;
         avg_branch_lookups = zero_fraction;
      } else {
         avg_filter_lookups =
            init_fraction(global->filter_lookups[rev_h], lookups);
         avg_filter_false_positives =
            init_fraction(global->filter_false_positives[rev_h], lookups);
         avg_branch_lookups = init_fraction(global->branch_lookups[rev_h],
                                            lookups);
      }

      uint64 filter_negatives = global->filter_lookups[rev_h];
      fraction false_positives_in_revision;
      if (filter_negatives == 0) {
         false_positives_in_revision = zero_fraction;
      } else {
         false_positives_in_revision =
         init_fraction(global->filter_false_positives[rev_h],
                       filter_negatives);
      }
      platform_log(log_handle, "%8u | "FRACTION_FMT(18, 2)" | "FRACTION_FMT(13, 4)" | "
                   FRACTION_FMT(14, 4)" | "FRACTION_FMT(18, 4)"\n",
                   rev_h, FRACTION_ARGS(avg_filter_lookups),
                   FRACTION_ARGS(avg_filter_false_positives),
                   FRACTION_ARGS(false_positives_in_revision),
                   FRACTION_ARGS(avg_branch_lookups));
   }
   platform_log(log_handle, "------------------------------------------------------------------------------------|\n");
   platform_log(log_handle, "\n");
   platform_free(spl->heap_id, global);
   platform_log(log_handle, "------------------------------------------------------------------------------------\n");
   cache_print_stats(log_handle, spl->cc);
   platform_log(log_handle, "\n");
}
// clang-format on


void
trunk_print_lookup(trunk_handle        *spl,
                   key                  target,
                   platform_log_handle *log_handle)
{
   merge_accumulator data;
   merge_accumulator_init(&data, spl->heap_id);

   platform_stream_handle stream;
   platform_open_log_stream(&stream);
   uint64 mt_gen_start = memtable_generation(spl->mt_ctxt);
   uint64 mt_gen_end   = memtable_generation_retired(spl->mt_ctxt);
   for (uint64 mt_gen = mt_gen_start; mt_gen != mt_gen_end; mt_gen--) {
      bool32 memtable_is_compacted;
      uint64 root_addr = trunk_memtable_root_addr_for_lookup(
         spl, mt_gen, &memtable_is_compacted);
      platform_status rc;

      rc = btree_lookup(spl->cc,
                        &spl->cfg.btree_cfg,
                        root_addr,
                        PAGE_TYPE_MEMTABLE,
                        target,
                        &data);
      platform_assert_status_ok(rc);
      if (!merge_accumulator_is_null(&data)) {
         char    key_str[128];
         char    message_str[128];
         message msg = merge_accumulator_to_message(&data);
         trunk_key_to_string(spl, target, key_str);
         trunk_message_to_string(spl, msg, message_str);
         platform_log_stream(
            &stream,
            "Key %s found in memtable %lu (gen %lu comp %d) with data %s\n",
            key_str,
            root_addr,
            mt_gen,
            memtable_is_compacted,
            message_str);
         btree_print_lookup(spl->cc,
                            &spl->cfg.btree_cfg,
                            root_addr,
                            PAGE_TYPE_MEMTABLE,
                            target);
      }
   }

   trunk_node node;
   trunk_node_get(spl->cc, spl->root_addr, &node);
   uint16 height = trunk_node_height(&node);
   for (uint16 h = height; h > 0; h--) {
      trunk_print_locked_node(Platform_default_log_handle, spl, &node);
      uint16 pivot_no =
         trunk_find_pivot(spl, &node, target, less_than_or_equal);
      debug_assert(pivot_no < trunk_num_children(spl, &node));
      trunk_pivot_data *pdata = trunk_get_pivot_data(spl, &node, pivot_no);
      merge_accumulator_set_to_null(&data);
      trunk_pivot_lookup(spl, &node, pdata, target, &data);
      if (!merge_accumulator_is_null(&data)) {
         char key_str[128];
         char message_str[128];
         trunk_key_to_string(spl, target, key_str);
         message msg = merge_accumulator_to_message(&data);
         trunk_message_to_string(spl, msg, message_str);
         platform_log_stream(&stream,
                             "Key %s found in node %lu pivot %u with data %s\n",
                             key_str,
                             node.addr,
                             pivot_no,
                             message_str);
      } else {
         for (uint16 branch_no = pdata->start_branch;
              branch_no != trunk_end_branch(spl, &node);
              branch_no = trunk_add_branch_number(spl, branch_no, 1))
         {
            trunk_branch   *branch = trunk_get_branch(spl, &node, branch_no);
            platform_status rc;
            bool32          local_found;
            merge_accumulator_set_to_null(&data);
            rc = trunk_btree_lookup_and_merge(
               spl, branch, target, &data, &local_found);
            platform_assert_status_ok(rc);
            if (local_found) {
               char key_str[128];
               char message_str[128];
               trunk_key_to_string(spl, target, key_str);
               message msg = merge_accumulator_to_message(&data);
               trunk_message_to_string(spl, msg, message_str);
               platform_log_stream(
                  &stream,
                  "!! Key %s found in branch %u of node %lu pivot %u "
                  "with data %s\n",
                  key_str,
                  branch_no,
                  node.addr,
                  pivot_no,
                  message_str);
            }
         }
      }
      trunk_node child;
      trunk_node_get(spl->cc, pdata->addr, &child);
      trunk_node_unget(spl->cc, &node);
      node = child;
   }

   // look in leaf
   trunk_print_locked_node(Platform_default_log_handle, spl, &node);
   trunk_pivot_data *pdata = trunk_get_pivot_data(spl, &node, 0);
   merge_accumulator_set_to_null(&data);
   trunk_pivot_lookup(spl, &node, pdata, target, &data);
   if (!merge_accumulator_is_null(&data)) {
      char key_str[128];
      char message_str[128];
      trunk_key_to_string(spl, target, key_str);
      message msg = merge_accumulator_to_message(&data);
      trunk_message_to_string(spl, msg, message_str);
      platform_log_stream(&stream,
                          "Key %s found in node %lu pivot %u with data %s\n",
                          key_str,
                          node.addr,
                          0,
                          message_str);
   } else {
      for (uint16 branch_no = pdata->start_branch;
           branch_no != trunk_end_branch(spl, &node);
           branch_no = trunk_add_branch_number(spl, branch_no, 1))
      {
         trunk_branch   *branch = trunk_get_branch(spl, &node, branch_no);
         platform_status rc;
         bool32          local_found;
         merge_accumulator_set_to_null(&data);
         rc = trunk_btree_lookup_and_merge(
            spl, branch, target, &data, &local_found);
         platform_assert_status_ok(rc);
         if (local_found) {
            char key_str[128];
            char message_str[128];
            trunk_key_to_string(spl, target, key_str);
            message msg = merge_accumulator_to_message(&data);
            trunk_message_to_string(spl, msg, message_str);
            platform_log_stream(
               &stream,
               "!! Key %s found in branch %u of node %lu pivot %u "
               "with data %s\n",
               key_str,
               branch_no,
               node.addr,
               0,
               message_str);
         }
      }
   }
   trunk_node_unget(spl->cc, &node);
   merge_accumulator_deinit(&data);
   platform_close_log_stream(&stream, Platform_default_log_handle);
}

void
trunk_reset_stats(trunk_handle *spl)
{
   if (spl->cfg.use_stats) {
<<<<<<< HEAD
      for (threadid thr_i = 0; thr_i < MAX_THREADS; thr_i++) {
         platform_histo_destroy(spl->heap_id,
                                &spl->stats[thr_i].insert_latency_histo);
         platform_histo_destroy(spl->heap_id,
                                &spl->stats[thr_i].update_latency_histo);
         platform_histo_destroy(spl->heap_id,
                                &spl->stats[thr_i].delete_latency_histo);

         memset(&spl->stats[thr_i], 0, sizeof(spl->stats[thr_i]));

=======

      for (uint64 i = 0; i < MAX_THREADS; i++) {
         platform_histo_destroy(spl->heap_id,
                                spl->stats[i].insert_latency_histo);
         platform_histo_destroy(spl->heap_id,
                                spl->stats[i].update_latency_histo);
         platform_histo_destroy(spl->heap_id,
                                spl->stats[i].delete_latency_histo);
      }

      memset(spl->stats, 0, MAX_THREADS * sizeof(trunk_stats));

      for (uint64 i = 0; i < MAX_THREADS; i++) {
>>>>>>> d8908d6e
         platform_status rc;
         rc = platform_histo_create(spl->heap_id,
                                    LATENCYHISTO_SIZE + 1,
                                    latency_histo_buckets,
<<<<<<< HEAD
                                    &spl->stats[thr_i].insert_latency_histo);
=======
                                    &spl->stats[i].insert_latency_histo);
>>>>>>> d8908d6e
         platform_assert_status_ok(rc);
         rc = platform_histo_create(spl->heap_id,
                                    LATENCYHISTO_SIZE + 1,
                                    latency_histo_buckets,
<<<<<<< HEAD
                                    &spl->stats[thr_i].update_latency_histo);
=======
                                    &spl->stats[i].update_latency_histo);
>>>>>>> d8908d6e
         platform_assert_status_ok(rc);
         rc = platform_histo_create(spl->heap_id,
                                    LATENCYHISTO_SIZE + 1,
                                    latency_histo_buckets,
<<<<<<< HEAD
                                    &spl->stats[thr_i].delete_latency_histo);
=======
                                    &spl->stats[i].delete_latency_histo);
>>>>>>> d8908d6e
         platform_assert_status_ok(rc);
      }
   }
}

void
trunk_branch_count_num_tuples(trunk_handle *spl,
                              trunk_node   *node,
                              uint16        branch_no,
                              uint64       *num_tuples,
                              uint64       *kv_bytes)
{
   uint16 num_children = trunk_num_children(spl, node);
   *num_tuples         = 0;
   *kv_bytes           = 0;
   for (uint16 pivot_no = 0; pivot_no < num_children; pivot_no++) {
      if (trunk_branch_live_for_pivot(spl, node, branch_no, pivot_no)) {
         uint64 local_num_tuples;
         uint64 local_kv_bytes;
         trunk_pivot_branch_tuple_counts(
            spl, node, pivot_no, branch_no, &local_num_tuples, &local_kv_bytes);
         *num_tuples += local_num_tuples;
         *kv_bytes += local_kv_bytes;
      }
   }
}

bool32
trunk_node_print_branches(trunk_handle *spl, uint64 addr, void *arg)
{
   platform_log_handle *log_handle = (platform_log_handle *)arg;
   trunk_node           node;
   trunk_node_get(spl->cc, addr, &node);

   platform_log(
      log_handle,
      "------------------------------------------------------------------\n");
   platform_log(log_handle,
                "| Page type: %s, Node addr=%lu height=%u\n",
                page_type_str[PAGE_TYPE_TRUNK],
                addr,
                trunk_node_height(&node));
   platform_log(
      log_handle,
      "------------------------------------------------------------------\n");

   uint16 num_pivot_keys = trunk_num_pivot_keys(spl, &node);
   platform_log(log_handle, "| pivots:\n");
   for (uint16 pivot_no = 0; pivot_no < num_pivot_keys; pivot_no++) {
      char key_str[128];
      trunk_key_to_string(spl, trunk_get_pivot(spl, &node, pivot_no), key_str);
      platform_log(log_handle, "| %u: %s\n", pivot_no, key_str);
   }

   // clang-format off
   platform_log(log_handle,
         "-----------------------------------------------------------------------------------\n");
   platform_log(log_handle,
         "| branch |     addr     |  num tuples  | num kv bytes |    space    |  space amp  |\n");
   platform_log(log_handle,
         "-----------------------------------------------------------------------------------\n");
   // clang-format on
   uint16 start_branch = trunk_start_branch(spl, &node);
   uint16 end_branch   = trunk_end_branch(spl, &node);
   for (uint16 branch_no = start_branch; branch_no != end_branch;
        branch_no        = trunk_add_branch_number(spl, branch_no, 1))
   {
      uint64 addr = trunk_get_branch(spl, &node, branch_no)->root_addr;
      uint64 num_tuples_in_branch;
      uint64 kv_bytes_in_branch;
      trunk_branch_count_num_tuples(
         spl, &node, branch_no, &num_tuples_in_branch, &kv_bytes_in_branch);
      uint64 kib_in_branch = 0;
      // trunk_branch_extent_count(spl, &node, branch_no);
      kib_in_branch *= B_TO_KiB(trunk_extent_size(&spl->cfg));
      fraction space_amp =
         init_fraction(kib_in_branch * 1024, kv_bytes_in_branch);
      platform_log(
         log_handle,
         "| %6u | %12lu | %12lu | %9luKiB | %8luKiB |   " FRACTION_FMT(
            2, 2) "   |\n",
         branch_no,
         addr,
         num_tuples_in_branch,
         B_TO_KiB(kv_bytes_in_branch),
         kib_in_branch,
         FRACTION_ARGS(space_amp));
   }
   platform_log(
      log_handle,
      "------------------------------------------------------------------\n");
   platform_log(log_handle, "\n");
   trunk_node_unget(spl->cc, &node);
   return TRUE;
}

void
trunk_print_branches(platform_log_handle *log_handle, trunk_handle *spl)
{
   trunk_for_each_node(spl, trunk_node_print_branches, log_handle);
}

// bool32
// trunk_node_print_extent_count(trunk_handle *spl,
//                                 uint64           addr,
//                                 void            *arg)
//{
//   trunk_node *node = trunk_node_get(spl, addr);
//
//   uint16 start_branch = trunk_start_branch(spl, node);
//   uint16 end_branch = trunk_end_branch(spl, node);
//   uint64 num_extents = 0;
//   for (uint16 branch_no = start_branch;
//        branch_no != end_branch;
//        branch_no = trunk_add_branch_number(spl, branch_no, 1))
//   {
//      num_extents += trunk_branch_extent_count(spl, node, branch_no);
//   }
//   platform_default_log("%8lu\n", num_extents);
//   trunk_node_unget(spl->cc, &node);
//   return TRUE;
//}
//
// void
// trunk_print_extent_counts(trunk_handle *spl)
//{
//   platform_default_log("extent counts:\n");
//   trunk_for_each_node(spl, trunk_node_print_extent_count, NULL);
//}


// basic validation of data_config
static void
trunk_validate_data_config(const data_config *cfg)
{
   platform_assert(cfg->key_compare != NULL);
}

/*
 *-----------------------------------------------------------------------------
 * trunk_config_init --
 *
 *       Initialize splinter config
 *       This function calls btree_config_init
 *-----------------------------------------------------------------------------
 */
platform_status
trunk_config_init(trunk_config        *trunk_cfg,
                  cache_config        *cache_cfg,
                  data_config         *data_cfg,
                  log_config          *log_cfg,
                  uint64               memtable_capacity,
                  uint64               fanout,
                  uint64               max_branches_per_node,
                  uint64               btree_rough_count_height,
                  uint64               filter_remainder_size,
                  uint64               filter_index_size,
                  uint64               reclaim_threshold,
                  uint64               queue_scale_percent,
                  bool32               use_log,
                  bool32               use_stats,
                  bool32               verbose_logging,
                  platform_log_handle *log_handle)

{
   trunk_validate_data_config(data_cfg);

   platform_status rc = STATUS_BAD_PARAM;
   uint64          trunk_pivot_size;
   uint64          bytes_for_branches;
   routing_config *filter_cfg = &trunk_cfg->filter_cfg;

   ZERO_CONTENTS(trunk_cfg);
   trunk_cfg->cache_cfg = cache_cfg;
   trunk_cfg->data_cfg  = data_cfg;
   trunk_cfg->log_cfg   = log_cfg;

   trunk_cfg->fanout                  = fanout;
   trunk_cfg->max_branches_per_node   = max_branches_per_node;
   trunk_cfg->reclaim_threshold       = reclaim_threshold;
   trunk_cfg->queue_scale_percent     = queue_scale_percent;
   trunk_cfg->use_log                 = use_log;
   trunk_cfg->use_stats               = use_stats;
   trunk_cfg->verbose_logging_enabled = verbose_logging;
   trunk_cfg->log_handle              = log_handle;

   // Inline what we would get from trunk_pivot_size(trunk_handle *).
   trunk_pivot_size = data_cfg->max_key_size + sizeof(trunk_pivot_data);

   // Setting hard limit and check configuration for over-provisioning
   trunk_cfg->max_pivot_keys = trunk_cfg->fanout + TRUNK_EXTRA_PIVOT_KEYS;
   uint64 header_bytes       = sizeof(trunk_hdr);

   uint64 pivot_bytes = (trunk_cfg->max_pivot_keys
                         * (data_cfg->max_key_size + sizeof(trunk_pivot_data)));
   uint64 branch_bytes =
      trunk_cfg->max_branches_per_node * sizeof(trunk_branch);
   uint64 trunk_node_min_size   = header_bytes + pivot_bytes + branch_bytes;
   uint64 page_size             = cache_config_page_size(cache_cfg);
   uint64 available_pivot_bytes = page_size - header_bytes - branch_bytes;
   uint64 available_bytes_per_pivot =
      available_pivot_bytes / trunk_cfg->max_pivot_keys;

   // Deal with mis-configurations where we don't have available bytes per
   // pivot key
   uint64 available_bytes_per_pivot_key = 0;
   if (available_bytes_per_pivot > sizeof(trunk_pivot_data)) {
      available_bytes_per_pivot_key =
         available_bytes_per_pivot - sizeof(trunk_pivot_data);
   }

   if (trunk_node_min_size >= page_size) {
      platform_error_log("Trunk node min size=%lu bytes "
                         "does not fit in page size=%lu bytes as configured.\n"
                         "node->hdr: %lu bytes, "
                         "pivots: %lu bytes (max_pivot=%lu x %lu bytes),\n"
                         "branches %lu bytes (max_branches=%lu x %lu bytes).\n"
                         "Maximum key size supported with current "
                         "configuration: %lu bytes.\n",
                         trunk_node_min_size,
                         page_size,
                         header_bytes,
                         pivot_bytes,
                         trunk_cfg->max_pivot_keys,
                         trunk_pivot_size,
                         branch_bytes,
                         max_branches_per_node,
                         sizeof(trunk_branch),
                         available_bytes_per_pivot_key);
      return rc;
   }

   // Space left for branches past end of pivot array of [max_pivot_keys]
   bytes_for_branches = (page_size - trunk_hdr_size()
                         - (trunk_cfg->max_pivot_keys * trunk_pivot_size));

   // Internally determined hard-limit, which effectively depends on the
   // - configured page size and trunk header size
   // - user-specified configured key size
   // - user-specified fanout
   trunk_cfg->hard_max_branches_per_node =
      bytes_for_branches / sizeof(trunk_branch) - 1;

   // Initialize point message btree
   btree_config_init(&trunk_cfg->btree_cfg, cache_cfg, trunk_cfg->data_cfg);

   memtable_config_init(&trunk_cfg->mt_cfg,
                        &trunk_cfg->btree_cfg,
                        TRUNK_NUM_MEMTABLES,
                        memtable_capacity);

   // Has to be set after btree_config_init is called
   trunk_cfg->max_kv_bytes_per_node =
      trunk_cfg->fanout * trunk_cfg->mt_cfg.max_extents_per_memtable
      * cache_config_extent_size(cache_cfg) / MEMTABLE_SPACE_OVERHEAD_FACTOR;
   trunk_cfg->target_leaf_kv_bytes = trunk_cfg->max_kv_bytes_per_node / 2;
   trunk_cfg->max_tuples_per_node  = trunk_cfg->max_kv_bytes_per_node / 32;

   // filter config settings
   filter_cfg->cache_cfg = cache_cfg;

   filter_cfg->index_size     = filter_index_size;
   filter_cfg->seed           = 42;
   filter_cfg->hash           = trunk_cfg->data_cfg->key_hash;
   filter_cfg->data_cfg       = trunk_cfg->data_cfg;
   filter_cfg->log_index_size = 31 - __builtin_clz(filter_cfg->index_size);

   uint64 filter_max_fingerprints = trunk_cfg->max_tuples_per_node;
   uint64 filter_quotient_size = 64 - __builtin_clzll(filter_max_fingerprints);
   uint64 filter_fingerprint_size =
      filter_remainder_size + filter_quotient_size;
   filter_cfg->fingerprint_size = filter_fingerprint_size;
   uint64 max_value             = trunk_cfg->max_branches_per_node;
   size_t max_value_size        = 64 - __builtin_clzll(max_value);

   if (filter_fingerprint_size > 32 - max_value_size) {
      platform_default_log(
         "Fingerprint size %lu too large, max value size is %lu, "
         "setting to %lu\n",
         filter_fingerprint_size,
         max_value_size,
         32 - max_value_size);
      filter_cfg->fingerprint_size = 32 - max_value_size;
   }

   /*
    * Set filter index size
    *
    * In quick_filter_init() we have this assert:
    *   index / addrs_per_page < cfg->extent_size / cfg->page_size
    * where
    *   - cfg is of type quick_filter_config
    *   - index is less than num_indices, which equals to params.num_buckets /
    *     cfg->index_size. params.num_buckets should be less than
    *     trunk_cfg.max_tuples_per_node
    *   - addrs_per_page = cfg->page_size / sizeof(uint64)
    *   - pages_per_extent = cfg->extent_size / cfg->page_size
    *
    * Therefore we have the following constraints on filter-index-size:
    *   (max_tuples_per_node / filter_cfg.index_size) / addrs_per_page <
    *   pages_per_extent
    * ->
    *   max_tuples_per_node / filter_cfg.index_size < addrs_per_page *
    *   pages_per_extent
    * ->
    *   filter_cfg.index_size > (max_tuples_per_node / (addrs_per_page *
    *   pages_per_extent))
    */
   uint64 addrs_per_page   = trunk_page_size(trunk_cfg) / sizeof(uint64);
   uint64 pages_per_extent = trunk_pages_per_extent(trunk_cfg);
   while (filter_cfg->index_size <= (trunk_cfg->max_tuples_per_node
                                     / (addrs_per_page * pages_per_extent)))
   {
      platform_default_log("filter-index-size: %u is too small, "
                           "setting to %u\n",
                           filter_cfg->index_size,
                           filter_cfg->index_size * 2);
      filter_cfg->index_size *= 2;
      filter_cfg->log_index_size++;
   }
   // When everything succeeds, return success.
   return STATUS_OK;
}

size_t
trunk_get_scratch_size()
{
   return sizeof(trunk_task_scratch);
}<|MERGE_RESOLUTION|>--- conflicted
+++ resolved
@@ -9400,59 +9400,33 @@
 trunk_reset_stats(trunk_handle *spl)
 {
    if (spl->cfg.use_stats) {
-<<<<<<< HEAD
-      for (threadid thr_i = 0; thr_i < MAX_THREADS; thr_i++) {
-         platform_histo_destroy(spl->heap_id,
-                                &spl->stats[thr_i].insert_latency_histo);
-         platform_histo_destroy(spl->heap_id,
-                                &spl->stats[thr_i].update_latency_histo);
-         platform_histo_destroy(spl->heap_id,
-                                &spl->stats[thr_i].delete_latency_histo);
-
-         memset(&spl->stats[thr_i], 0, sizeof(spl->stats[thr_i]));
-
-=======
-
       for (uint64 i = 0; i < MAX_THREADS; i++) {
          platform_histo_destroy(spl->heap_id,
-                                spl->stats[i].insert_latency_histo);
+                                &spl->stats[i].insert_latency_histo);
          platform_histo_destroy(spl->heap_id,
-                                spl->stats[i].update_latency_histo);
+                                &spl->stats[i].update_latency_histo);
          platform_histo_destroy(spl->heap_id,
-                                spl->stats[i].delete_latency_histo);
+                                &spl->stats[i].delete_latency_histo);
       }
 
       memset(spl->stats, 0, MAX_THREADS * sizeof(trunk_stats));
 
       for (uint64 i = 0; i < MAX_THREADS; i++) {
->>>>>>> d8908d6e
          platform_status rc;
          rc = platform_histo_create(spl->heap_id,
                                     LATENCYHISTO_SIZE + 1,
                                     latency_histo_buckets,
-<<<<<<< HEAD
-                                    &spl->stats[thr_i].insert_latency_histo);
-=======
                                     &spl->stats[i].insert_latency_histo);
->>>>>>> d8908d6e
          platform_assert_status_ok(rc);
          rc = platform_histo_create(spl->heap_id,
                                     LATENCYHISTO_SIZE + 1,
                                     latency_histo_buckets,
-<<<<<<< HEAD
-                                    &spl->stats[thr_i].update_latency_histo);
-=======
                                     &spl->stats[i].update_latency_histo);
->>>>>>> d8908d6e
          platform_assert_status_ok(rc);
          rc = platform_histo_create(spl->heap_id,
                                     LATENCYHISTO_SIZE + 1,
                                     latency_histo_buckets,
-<<<<<<< HEAD
-                                    &spl->stats[thr_i].delete_latency_histo);
-=======
                                     &spl->stats[i].delete_latency_histo);
->>>>>>> d8908d6e
          platform_assert_status_ok(rc);
       }
    }
