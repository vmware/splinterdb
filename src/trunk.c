// Copyright 2018-2021 VMware, Inc.
// SPDX-License-Identifier: Apache-2.0

/*
 * trunk.c --
 *
 *     This file contains the implementation for SplinterDB.
 */

#include "platform.h"

#include "trunk.h"
#include "btree.h"
#include "memtable.h"
#include "routing_filter.h"
#include "shard_log.h"
#include "merge.h"
#include "task.h"
#include "util.h"
#include "srq.h"

#include "poison.h"

#define LATENCYHISTO_SIZE 15

static const int64 latency_histo_buckets[LATENCYHISTO_SIZE] = {
   1,          // 1   ns
   10,         // 10  ns
   100,        // 100 ns
   500,        // 500 ns
   1000,       // 1   us
   5000,       // 5   us
   10000,      // 10  us
   100000,     // 100 us
   500000,     // 500 us
   1000000,    // 1   ms
   5000000,    // 5   ms
   10000000,   // 10  ms
   100000000,  // 100 ms
   1000000000, // 1   s
   10000000000 // 10  s
};

/*
 * At any time, one Memtable is "active" for inserts / updates.
 * At any time, the most # of Memtables that can be active or in one of these
 * states, such as, compaction, incorporation, reclamation, is given by this
 * limit.
 */
#define TRUNK_NUM_MEMTABLES (4)

/*
 * These are hard-coded to values so that statically allocated
 * structures sized by these limits can fit within 4K byte pages.
 *
 * NOTE: The bundle and sub-bundle related limits below are used to size arrays
 * of structures in splinter_trunk_hdr{}; i.e. Splinter pages of type
 * PAGE_TYPE_TRUNK. So these constants do affect disk-resident structures.
 */
#define TRUNK_MAX_PIVOTS            (20)
#define TRUNK_MAX_BUNDLES           (12)
#define TRUNK_MAX_SUBBUNDLES        (24)
#define TRUNK_MAX_SUBBUNDLE_FILTERS (24U)

/*
 * For a "small" range query, you don't want to prefetch pages.
 * This is the minimal # of items requested before we turn ON prefetching.
 * (Empirically established through past experiments, for small key-value
 * pairs. So, _may_ be less efficient in general cases. Needs a revisit.)
 */
#define TRUNK_PREFETCH_MIN (16384)

/*
 * If space reclamation had been configured when Splinter was instantiated.
 * Splinter can perform extra compactions to reclaim space.
 * Compactions are added to the space reclamation queue if the "estimated"
 * amount of space that can be reclaimed is > this limit.
 */
#define TRUNK_MIN_SPACE_RECL (2048)

/* Some randomly chosen Splinter super-block checksum seed. */
#define TRUNK_SUPER_CSUM_SEED (42)

/*
 * When a leaf becomes full, Splinter estimates the amount of data in the leaf.
 * If the 'estimated' amount of data is > this threshold, Splinter will split
 * the leaf. Otherwise, the leaf page will be compacted.
 * (This limit has also been empirically established thru in-house experiments.)
 */
#define TRUNK_SINGLE_LEAF_THRESHOLD_PCT (75)

/*
 * Index of the trunk_root_lock batch rwlock used.
 */
#define TRUNK_ROOT_LOCK_IDX 0

/*
 * During Splinter configuration, the fanout parameter is provided by the user.
 * SplinterDB defers internal node splitting in order to use hand-over-hand
 * locking. As a result, index nodes may temporarily have more pivots than the
 * fanout. Therefore, the number of pivot keys is over-provisioned by this
 * value.
 */
#define TRUNK_EXTRA_PIVOT_KEYS (6)

#define TRUNK_INVALID_PIVOT_NO (UINT16_MAX)

/*
 * Trunk logging functions.
 *
 * If verbose_logging_enabled is enabled in trunk_config, these functions print
 * to cfg->log_handle.
 */

static inline bool32
trunk_verbose_logging_enabled(trunk_handle *spl)
{
   return spl->cfg.verbose_logging_enabled;
}

static inline platform_log_handle *
trunk_log_handle(trunk_handle *spl)
{
   platform_assert(trunk_verbose_logging_enabled(spl));
   platform_assert(spl->cfg.log_handle != NULL);
   return spl->cfg.log_handle;
}

static inline platform_status
trunk_open_log_stream_if_enabled(trunk_handle           *spl,
                                 platform_stream_handle *stream)
{
   if (trunk_verbose_logging_enabled(spl)) {
      return platform_open_log_stream(stream);
   }
   return STATUS_OK;
}

static inline void
trunk_close_log_stream_if_enabled(trunk_handle           *spl,
                                  platform_stream_handle *stream)
{
   if (trunk_verbose_logging_enabled(spl)) {
      platform_assert(stream != NULL);
      platform_close_log_stream(stream, trunk_log_handle(spl));
   }
}

#define trunk_log_stream_if_enabled(spl, _stream, message, ...)                \
   do {                                                                        \
      if (trunk_verbose_logging_enabled(spl)) {                                \
         platform_log_stream(                                                  \
            (_stream), "[%3lu] " message, platform_get_tid(), ##__VA_ARGS__);  \
      }                                                                        \
   } while (0)

#define trunk_default_log_if_enabled(spl, message, ...)                        \
   do {                                                                        \
      if (trunk_verbose_logging_enabled(spl)) {                                \
         platform_default_log(message, __VA_ARGS__);                           \
      }                                                                        \
   } while (0)

void
trunk_print_locked_node(platform_log_handle *log_handle,
                        trunk_handle        *spl,
                        trunk_node          *node);

static inline void
trunk_log_node_if_enabled(platform_stream_handle *stream,
                          trunk_handle           *spl,
                          trunk_node             *node)
{
   if (trunk_verbose_logging_enabled(spl)) {
      platform_log_handle *log_handle =
         platform_log_stream_to_log_handle(stream);
      trunk_print_locked_node(log_handle, spl, node);
   }
}

/*
 *-----------------------------------------------------------------------------
 * SplinterDB Structure:
 *
 *       SplinterDB is a size-tiered Be-tree. It has a superstructure called
 *       the trunk tree, which consists of trunk nodes. Each trunk node
 *       contains pointers to a collection of branches. Each branch is a B-tree
 *       which stores key-value pairs (tuples). All the actual data is stored
 *       in the branches, and the trunk indexes and organizes the data.
 *-----------------------------------------------------------------------------
 */

/*
 *-----------------------------------------------------------------------------
 * Substructures:
 *
 *       B-trees:
 *          SplinterDB makes use of B-trees, which come in two flavors, dynamic
 *          and static.
 *
 *          dynamic: Dynamic B-trees are used in the memtable (see
 *             below) and are mutable B-trees, supporting
 *             insertions. The mutable operations on B-trees must use
 *             a btree_dynamic_handle.
 *
 *          static: Static B-trees are used as branches and are
 *             immutable. Static btrees are accessed
 *             using their root_addr, which is thinly wrapped using
 *             their root_addr, which is thinly wrapped using
 *             btree_static_handle.
 *-----------------------------------------------------------------------------
 */


/*
 *-----------------------------------------------------------------------------
 * Insertion Path:
 *
 *       Memtable Insertions are first inserted into a memtable, which
 *          is a dynamic btree. SplinterDB uses
 *          multiple memtables so that when one memtable fills,
 *          insertions can continue into another memtable while the
 *          first is incorporated.
 *
 *          As part of this process, the generation number of the leaf into
 *          which the new tuple is placed is returned and stored in the log (if
 *          used) in order to establish a per-key temporal ordering.  The
 *          memtable also keeps a list of fingerprints, fp_arr, which are used
 *          to build the filter when the memtable becomes a branch.
 *
 *       Incorporation When the memtable fills, it is incorporated
 *          into the root node. The memtable locks itself to inserts
 *          (but not lookups), Splinter switches the active memtable,
 *          then the filter is built from the fp_arr, and the
 *          btree in the memtable is inserted into the
 *          root as a new (distinct) branch.  Then the memtable is
 *          reinitialized with a new (empty) btree and unlocked.
 *
 *       Flushing
 *          A node is considered full when it has max_tuples_per_node tuples
 *          (set to be fanout * memtable_capacity) or when it has
 *          max_branches_per_node branches. The first condition ensures that
 *          data moves down the tree and the second limits the number of
 *          branches on a root-to-leaf path and therefore the worst-case lookup
 *          cost.
 *
 *          When a node fills, a flush is initiated to each pivot (child) of
 *          the node which has at least max_branches_per_node live branches. If
 *          the node is still full, it picks the pivot which has the most
 *          tuples and flushes to that child and repeats this process until the
 *          node is no longer full.
 *
 *          A flush consists of flushing all the branches which are live for
 *          the pivot into a bundle in the child. A bundle is a contiguous
 *          range of branches in a trunk node, see trunk node documentation
 *          below. A flush to a given pivot makes all branches and bundles in
 *          the parent no longer "live" for that pivot.
 *
 *       Compaction (after flush)
 *          After a flush completes, a compact_bundle job is issued for the
 *          bundle which was created. This job first checks if the node is full
 *          and if so flushes until it is no longer full. Then it compacts all
 *          the tuples in the bundle which are live for the node (are within
 *          the node's key range and have not been flushed), and replaces the
 *          bundle with the resulting compacted branch.
 *
 *       Split (internal)
 *          During a flush, if the child has more pivots than the configured
 *          fanout, it is split. Note that pivots are added at other times (to
 *          the parent of an internal or leaf split), so nodes may
 *          temporarily exceed the fanout. Splits are not initiated then,
 *          because the hand-over-hand locking protocol means that the lock of
 *          the grandparent is not held and it is awkward for try to acquire
 *          locks going up the tree.
 *
 *          An internal node split is a logical split: the trunk node is
 *          copied, except the first (fanout/2) pivots become the pivots of
 *          the left node and the remaining pivots become the right node. No
 *          compaction is initiated, and the branches and bundles of the node
 *          pre-split are shared between the new left and right nodes.
 *
 *       Split (leaf)
 *          When a leaf has more than cfg->max_tuples_per_node (fanout *
 *          memtable_capacity), it is considered full.
 *
 *          When a leaf is full, it is split logically: new pivots are
 *          calculated, new leaves are created with those pivots as min/max
 *          keys, and all the branches in the leaf at the time of the split are
 *          shared between them temporarily as a single bundle in each.  This
 *          split happens synchronously with the flush.
 *
 *          A compact_bundle job is issued for each new leaf, which
 *          asynchronously compacts the shared branches into a single unshared
 *          branch with the tuples from each new leaf's range.
 *-----------------------------------------------------------------------------
 */

/*
 *-----------------------------------------------------------------------------
 * Interactions between Concurrent Processes
 *
 *       The design of SplinterDB allows flushes, compactions, internal node
 *       split and leaf splits to happen concurrently, even within the same
 *       node. The ways in which these processes can interact are detailed
 *       here.
 *
 *  o Flushes and compactions:
 *
 *       1. While a compaction has been scheduled or is in process, a flush may
 *          occur. This will flush the bundle being compacted to the child and
 *          the in-progress compaction will continue as usual. Note that the
 *          tuples which are flushed will still be compacted if the compaction
 *          is in progress, which results in some wasted work.
 *       2. As a result of 1., while a compaction has been scheduled, its
 *          bundle may be flushed to all children, so that it is no longer
 *          live. In this case, when the compact_bundle job initiates, it
 *          detects that the bundle is not live and aborts before compaction.
 *       3. Similarly, if the bundle for an in-progress compaction is flushed
 *          to all children, when it completes, it will detect that the bundle
 *          is no longer live and it will discard the output.
 *
 *  o Flushes and internal/leaf splits:
 *
 *          Flushes and internal/leaf splits are synchronous and do not
 *          interact.
 *
 *  o Internal splits and compaction:
 *
 *       4. If an internal split occurs in a node which has a scheduled
 *          compaction, when the compact_bundle job initiates it will detect
 *          the node split using the node's generation number
 *          (hdr->generation). It then creates a separate compact_bundle job on
 *          the new sibling.
 *       5. If an internal split occurs in a node with an in-progress
 *          compaction, the bundle being compacted is copied to the new
 *          sibling.  When the compact_bundle job finishes compaction and
 *          fetches the node to replace the bundle, the node split is detected
 *          using the generation number, and the bundle is replaced in the new
 *          sibling as well. Note that the output of the compaction will
 *          contain tuples for both the node and its new sibling.
 *
 *  o Leaf splits and compaction:
 *
 *       6. If a compaction is scheduled or in progress when a leaf split
 *          triggers, the leaf split will start its own compaction job on the
 *          bundle being compacted. When the compaction job initiates or
 *          finishes, it will detect the leaf split using the generation number
 *          of the leaf, and abort.
 *-----------------------------------------------------------------------------
 */

/*
 *-----------------------------------------------------------------------------
 * Trunk Nodes: splinter trunk_hdr{}: Disk-resident structure
 *
 *   A trunk node, on pages of PAGE_TYPE_TRUNK type, consists of the following:
 *
 *       Header
 *          meta data
 *       ---------
 *       Array of bundles
 *          When a collection of branches are flushed into a node, they are
 *          organized into a bundle. This bundle will be compacted into a
 *          single branch by a call to trunk_compact_bundle. Bundles are
 *          implemented as a collection of subbundles, each of which covers a
 *          range of branches.
 *       ----------
 *       Array of subbundles
 *          A subbundle consists of the branches from a single ancestor (really
 *          that ancestor's pivot). During a flush, all the whole branches in
 *          the parent are collected into a subbundle in the child and any
 *          subbundles in the parent are copied to the child.
 *
 *          Subbundles function properly in the current design, but are not
 *          used for anything. They are going to be used for routing filters.
 *       ----------
 *       Array of pivots: Each node has a pivot corresponding to each
 *          child as well as an additional last pivot which contains
 *          an exclusive upper bound key for the node. Each pivot has
 *          a key which is an inclusive lower bound for the keys in
 *          its child node (as well as the btree
 *          rooted there). This means that the key for the 0th pivot
 *          is an inclusive lower bound for all keys in the node.
 *          Each pivot also has its own start_branch, which is used to
 *          determine which branches have tuples for that pivot (the
 *          range start_branch to end_branch).
 *
 *          Each pivot's key is accessible via a call to trunk_get_pivot() and
 *          the remaining data is accessible via a call to
 *          trunk_get_pivot_data().
 *
 *          The number of pivots on a trunk page has two different limits:
 *           - A user-configurable static soft limit (fanout)
 *           - An internally determined hard limit (max_pivot_keys), based on
 *             the specified 'fanout' setting.
 *
 *          When the soft limit is reached, it will cause the node to split the
 *          next time it is flushed into (see internal node splits above).
 *          Note that multiple pivots can be added to the parent of a leaf
 *          during a split and multiple splits could theoretically occur before
 *          the node is flushed into again, so the fanout limit may temporarily
 *          be exceeded by multiple pivots.
 *
 *          The hard limit is the amount of physical space in the node which can
 *          be used for pivots and cannot be exceeded.
 *
 *  Limits: The default fanout is 8 and the hard limit is 3x the fanout. Note
 *          that the additional last pivot (containing the exclusive upper
 *          bound to the node) counts towards the hard limit (because it uses
 *          physical space), but not the soft limit.
 *       ----------
 *       Array of branches
 *          Whole branches: The branches from hdr->start_branch to
 *             hdr->start_frac_branch are "whole" branches, each of which is
 *             the output of a compaction or incorporation.
 *          Fractional branches: From hdr->start_frac_branch to hdr->end_branch
 *             are "fractional" branches that are part of bundles and are in
 *             the process of being compacted into whole branches.
 *
 *          Logically, each whole branch and each bundle counts toward the
 *          number of branches in the node (or pivot), since each bundle
 *          represents a single branch after compaction.
 *
 *          There are two limits on the number of branches in a node. The soft
 *          limit (max_branches_per_node) refers to logical branches (each
 *          whole branch and each bundle counts as a logical branch), and when
 *          there are more logical branches than the soft limit, the node is
 *          considered full and flushed until there are fewer branches than the
 *          soft limit. The hard limit (hard_max_branches_per_node) is the
 *          number of branches (whole and fractional) for which there is
 *          physical room in the node, and as a result cannot be exceeded. An
 *          attempt to flush _into_ a node which is at the hard limit will fail.
 *-----------------------------------------------------------------------------
 */


/*
 *-----------------------------------------------------------------------------
 * structs
 *-----------------------------------------------------------------------------
 */

/*
 *-----------------------------------------------------------------------------
 * Splinter Super Block: Disk-resident structure.
 * Super block lives on page of page type == PAGE_TYPE_SUPERBLOCK.
 *-----------------------------------------------------------------------------
 */
typedef struct ONDISK trunk_super_block {
   uint64 root_addr; // Address of the root of the trunk for the instance
                     // referenced by this superblock.
   uint64      meta_tail;
   uint64      log_addr;
   uint64      log_meta_addr;
   uint64      timestamp;
   bool32      checkpointed;
   bool32      unmounted;
   checksum128 checksum;
} trunk_super_block;

/*
 * A subbundle is a collection of branches which originated in the same node.
 * It is used to organize branches with their routing filters when they are
 * flushed or otherwise moved or reorganized. A query to the node uses the
 * routing filter to filter the branches in the subbundle.
 * Disk-resident artifact.
 */
typedef uint16 trunk_subbundle_state_t;
typedef enum trunk_subbundle_state {
   SB_STATE_INVALID = 0,
   SB_STATE_UNCOMPACTED_INDEX,
   SB_STATE_UNCOMPACTED_LEAF,
   SB_STATE_COMPACTED, // compacted subbundles are always index
} trunk_subbundle_state;

/*
 *-----------------------------------------------------------------------------
 * Splinter Sub-bundle: Disk-resident structure on PAGE_TYPE_TRUNK pages.
 *-----------------------------------------------------------------------------
 */
typedef struct ONDISK trunk_subbundle {
   trunk_subbundle_state_t state;
   uint16                  start_branch;
   uint16                  end_branch;
   uint16                  start_filter;
   uint16                  end_filter;
} trunk_subbundle;

/*
 *-----------------------------------------------------------------------------
 * Splinter Bundle: Disk-resident structure on PAGE_TYPE_TRUNK pages.
 *
 * A flush moves branches from the parent to a bundle in the child. The bundle
 * is then compacted with a compact_bundle job.
 *
 * Branches are organized into subbundles.
 *
 * When a compact_bundle job completes, the branches in the bundle are replaced
 * with the outputted branch of the compaction and the bundle is marked
 * compacted. If there is not an earlier uncompacted bundle, the bundle can be
 * released and the compacted branch can become a whole branch. This is to
 * maintain the invariant that the outstanding bundles form a contiguous range.
 *-----------------------------------------------------------------------------
 */
typedef struct ONDISK trunk_bundle {
   uint16 start_subbundle;
   uint16 end_subbundle;
   uint64 num_tuples;
   uint64 num_kv_bytes;
} trunk_bundle;

/*
 *-----------------------------------------------------------------------------
 * Trunk headers: Disk-resident structure
 *
 * Contains metadata for trunk nodes. See below for comments on fields.
 * Found on pages of page type == PAGE_TYPE_TRUNK
 *
 * Generation numbers are used by asynchronous processes to detect node splits.
 *    internal nodes: Splits increment the generation number of the left node.
 *       If a process visits a node with generation number g, then returns at a
 *       later point, it can find all the nodes which it splits into by search
 *       right until it reaches a node with generation number g (inclusive).
 *    leaves: Splits increment the generation numbers of all the resulting
 *       leaves. This is because there are no processes which need to revisit
 *       all the created leaves.
 *-----------------------------------------------------------------------------
 */
typedef struct ONDISK trunk_hdr {
   uint16 num_pivot_keys;   // number of used pivot keys (== num_children + 1)
   uint16 height;           // height of the node
   uint64 pivot_generation; // counter incremented when new pivots are added

   uint16 start_branch;      // first live branch
   uint16 start_frac_branch; // first fractional branch (branch in a bundle)
   uint16 end_branch;        // successor to the last live branch
   uint16 start_bundle;      // first live bundle
   uint16 end_bundle;        // successor to the last live bundle
   uint16 start_subbundle;   // first live subbundle
   uint16 end_subbundle;     // successor to the last live subbundle
   uint16 start_sb_filter;   // first subbundle filter
   uint16 end_sb_filter;     // successor to the last sb filter

   trunk_bundle    bundle[TRUNK_MAX_BUNDLES];
   trunk_subbundle subbundle[TRUNK_MAX_SUBBUNDLES];
   routing_filter  sb_filter[TRUNK_MAX_SUBBUNDLE_FILTERS];
} trunk_hdr;

/*
 *-----------------------------------------------------------------------------
 * Splinter Pivot Data: Disk-resident structure on Trunk pages
 *
 * A trunk_pivot_data struct consists of the trunk_pivot_data header
 * followed by cfg.max_key_size bytes of space for the pivot key.  An
 * array of trunk_pivot_datas appears on trunk pages, following the
 * end of struct trunk_hdr{}. This array is sized by configured
 * max_pivot_keys hard-limit.
 *
 * The generation is used by asynchronous processes to determine when a pivot
 * has split
 *-----------------------------------------------------------------------------
 */
typedef struct ONDISK trunk_pivot_data {
   uint64 addr;                // PBN of the child
   uint64 num_kv_bytes_whole;  // # kv bytes for this pivot in whole branches
   uint64 num_kv_bytes_bundle; // # kv bytes for this pivot in bundles
   uint64 num_tuples_whole;    // # tuples for this pivot in whole branches
   uint64 num_tuples_bundle;   // # tuples for this pivot in bundles
   uint64 generation;          // receives new higher number when pivot splits
   uint16 start_branch;        // first branch live (not used in leaves)
   uint16 start_bundle;        // first bundle live (not used in leaves)
   routing_filter filter;      // routing filter for keys in this pivot
   int64          srq_idx;     // index in the space rec queue
   ondisk_key     pivot;
} trunk_pivot_data;

/*
 *-----------------------------------------------------------------------------
 * Trunk Node Access Wrappers
 *-----------------------------------------------------------------------------
 */

static inline void
trunk_node_get(cache *cc, uint64 addr, trunk_node *node)
{
   debug_assert(addr != 0);
   node->addr = addr;
   node->page = cache_get(cc, node->addr, TRUE, PAGE_TYPE_TRUNK);
   node->hdr  = (trunk_hdr *)(node->page->data);
}

static inline void
trunk_node_unget(cache *cc, trunk_node *node)
{
   cache_unget(cc, node->page);
   node->page = NULL;
   node->hdr  = NULL;
}

static inline void
trunk_node_claim(cache *cc, trunk_node *node)
{
   uint64 wait = 1;
   while (!cache_try_claim(cc, node->page)) {
      uint64 addr = node->addr;
      trunk_node_unget(cc, node);
      platform_sleep_ns(wait);
      wait = wait > 2048 ? wait : 2 * wait;
      trunk_node_get(cc, addr, node);
   }
}

static inline void
trunk_node_unclaim(cache *cc, trunk_node *node)
{
   cache_unclaim(cc, node->page);
}

static inline void
trunk_node_lock(cache *cc, trunk_node *node)
{
   cache_lock(cc, node->page);
   cache_mark_dirty(cc, node->page);
}

static inline void
trunk_node_unlock(cache *cc, trunk_node *node)
{
   cache_unlock(cc, node->page);
}

static inline void
trunk_alloc(cache *cc, mini_allocator *mini, uint64 height, trunk_node *node)
{
   node->addr = mini_alloc(mini, height, NULL_KEY, NULL);
   debug_assert(node->addr != 0);
   node->page = cache_alloc(cc, node->addr, PAGE_TYPE_TRUNK);
   node->hdr  = (trunk_hdr *)(node->page->data);
}

static inline cache_async_result
trunk_node_get_async(cache *cc, uint64 addr, trunk_async_ctxt *ctxt)
{
   return cache_get_async(cc, addr, PAGE_TYPE_TRUNK, &ctxt->cache_ctxt);
}

static inline void
trunk_node_async_done(trunk_handle *spl, trunk_async_ctxt *ctxt)
{
   cache_async_done(spl->cc, PAGE_TYPE_TRUNK, &ctxt->cache_ctxt);
}

/*
 *-----------------------------------------------------------------------------
 * Basic Header Access/Manipulation Functions
 *-----------------------------------------------------------------------------
 */

static inline uint16
trunk_node_height(trunk_node *node)
{
   return node->hdr->height;
}

static inline bool32
trunk_node_is_leaf(trunk_node *node)
{
   return trunk_node_height(node) == 0;
}

static inline bool32
trunk_node_is_index(trunk_node *node)
{
   return !trunk_node_is_leaf(node);
}

/*
 *-----------------------------------------------------------------------------
 * Compaction Requests
 *-----------------------------------------------------------------------------
 */

/*
 * Used to specify compaction bundle "task" request. These enums specify
 * the compaction bundle request type. (Not disk-resident.)
 */
typedef enum trunk_compaction_type {
   TRUNK_COMPACTION_TYPE_INVALID = 0,
   TRUNK_COMPACTION_TYPE_MEMTABLE,
   TRUNK_COMPACTION_TYPE_FLUSH,
   TRUNK_COMPACTION_TYPE_LEAF_SPLIT,
   TRUNK_COMPACTION_TYPE_SINGLE_LEAF_SPLIT,
   TRUNK_COMPACTION_TYPE_SPACE_REC,
   NUM_TRUNK_COMPACTION_TYPES,
} trunk_compaction_type;

/*
 *-----------------------------------------------------------------------------
 * Compact Bundle Requests
 *
 * Arguments and scratch space to compact bundle number <bundle_no> in the
 * node[s] at height <height> spanning the range [start_key, end_key). <addr>
 * is the address of the node where the bundle was initially created, and is
 * used to revisit the node to create the iterators which become inputs to the
 * compaction.
 *-----------------------------------------------------------------------------
 */
struct trunk_compact_bundle_req {

   // Inputs
   trunk_handle         *spl;
   uint64                addr;
   key_buffer            start_key;
   key_buffer            end_key;
   uint16                height;
   uint16                bundle_no;
   trunk_compaction_type type;

   // Computed as part of the compaction process
   uint64  pivot_generation[TRUNK_MAX_PIVOTS];
   uint64  max_pivot_generation;
   uint64  input_pivot_tuple_count[TRUNK_MAX_PIVOTS];
   uint64  output_pivot_tuple_count[TRUNK_MAX_PIVOTS];
   uint64  input_pivot_kv_byte_count[TRUNK_MAX_PIVOTS];
   uint64  output_pivot_kv_byte_count[TRUNK_MAX_PIVOTS];
   uint64  tuples_reclaimed;
   uint64  kv_bytes_reclaimed;
   uint32 *fp_arr;
};

// an iterator which skips masked pivots
typedef struct trunk_btree_skiperator {
   iterator       super;
   uint64         curr;
   uint64         end;
   trunk_branch   branch;
   btree_iterator itor[TRUNK_MAX_PIVOTS];
} trunk_btree_skiperator;

// for find_pivot
typedef enum lookup_type {
   invalid = 0,
   less_than,
   less_than_or_equal,
   greater_than,
   greater_than_or_equal,
} lookup_type;

// for for_each_node
typedef bool32 (*node_fn)(trunk_handle *spl, uint64 addr, void *arg);

// Used by trunk_compact_bundle()
typedef struct {
   trunk_btree_skiperator skip_itor[TRUNK_RANGE_ITOR_MAX_BRANCHES];
   iterator              *itor_arr[TRUNK_RANGE_ITOR_MAX_BRANCHES];
   uint64                 num_saved_pivot_keys;
   key_buffer             saved_pivot_keys[TRUNK_MAX_PIVOTS];
} compact_bundle_scratch;

// Used by trunk_split_leaf()
typedef struct {
   key_buffer     pivot[TRUNK_MAX_PIVOTS];
   btree_iterator btree_itor[TRUNK_RANGE_ITOR_MAX_BRANCHES];
   iterator      *rough_itor[TRUNK_RANGE_ITOR_MAX_BRANCHES];
} split_leaf_scratch;

/*
 * Union of various data structures that can live on the per-thread
 * scratch memory provided by the task subsystem and are needed by
 * splinter's task dispatcher routines.
 */
typedef union {
   compact_bundle_scratch compact_bundle;
   split_leaf_scratch     split_leaf;
} trunk_task_scratch;


/*
 *-----------------------------------------------------------------------------
 * Function declarations
 *-----------------------------------------------------------------------------
 */

// clang-format off
static inline uint64               trunk_pivot_size                (trunk_handle *spl);
static inline key                  trunk_get_pivot                 (trunk_handle *spl, trunk_node *node, uint16 pivot_no);
static inline trunk_pivot_data    *trunk_get_pivot_data            (trunk_handle *spl, trunk_node *node, uint16 pivot_no);
static inline uint16               trunk_find_pivot                (trunk_handle *spl, trunk_node *node, key target, lookup_type comp);
platform_status                    trunk_add_pivot                 (trunk_handle *spl, trunk_node *parent, trunk_node *child, uint16 pivot_no);
static inline uint16               trunk_num_children              (trunk_handle *spl, trunk_node *node);
static inline uint16               trunk_num_pivot_keys            (trunk_handle *spl, trunk_node *node);
static inline void                 trunk_set_num_pivot_keys        (trunk_handle *spl, trunk_node *node, uint16 num_pivot_keys);
static inline void                 trunk_inc_num_pivot_keys        (trunk_handle *spl, trunk_node *node);
static inline key                  trunk_max_key                   (trunk_handle *spl, trunk_node *node);
static inline key                  trunk_min_key                   (trunk_handle *spl, trunk_node *node);
static inline uint64               trunk_pivot_num_tuples          (trunk_handle *spl, trunk_node *node, uint16 pivot_no);
static inline uint64               trunk_pivot_kv_bytes            (trunk_handle *spl, trunk_node *node, uint16 pivot_no);
static inline void                 trunk_pivot_branch_tuple_counts (trunk_handle *spl, trunk_node  *node, uint16 pivot_no, uint16 branch_no, uint64 *num_tuples, uint64 *num_kv_bytes);
void                               trunk_pivot_recount_num_tuples_and_kv_bytes  (trunk_handle *spl, trunk_node *node, uint64 pivot_no);
static inline bool32                 trunk_has_vacancy               (trunk_handle *spl, trunk_node *node, uint16 num_new_branches);
static inline uint16               trunk_add_bundle_number         (trunk_handle *spl, uint16 start, uint16 end);
static inline uint16               trunk_subtract_bundle_number    (trunk_handle *spl, uint16 start, uint16 end);
static inline trunk_bundle        *trunk_get_bundle                (trunk_handle *spl, trunk_node *node, uint16 bundle_no);
static inline uint16               trunk_get_new_bundle            (trunk_handle *spl, trunk_node *node);
static inline uint16               trunk_bundle_start_branch       (trunk_handle *spl, trunk_node *node, trunk_bundle *bundle);
static inline uint16               trunk_start_bundle              (trunk_handle *spl, trunk_node *node);
static inline uint16               trunk_inc_start_bundle          (trunk_handle *spl, trunk_node *node);
static inline uint16               trunk_end_bundle                (trunk_handle *spl, trunk_node *node);
static inline uint16               trunk_bundle_clear_subbundles   (trunk_handle *spl, trunk_node *node, trunk_bundle *bundle);
static inline uint16               trunk_add_subbundle_number      (trunk_handle *spl, uint16 start, uint16 end);
static inline uint16               trunk_subtract_subbundle_number (trunk_handle *spl, uint16 start, uint16 end);
static inline uint16               trunk_end_subbundle             (trunk_handle *spl, trunk_node *node);
static inline uint16               trunk_end_sb_filter             (trunk_handle *spl, trunk_node *node);
static inline trunk_branch        *trunk_get_branch                (trunk_handle *spl, trunk_node *node, uint32 k);
static inline trunk_branch        *trunk_get_new_branch            (trunk_handle *spl, trunk_node *node);
static inline uint16               trunk_start_branch              (trunk_handle *spl, trunk_node *node);
static inline uint16               trunk_end_branch                (trunk_handle *spl, trunk_node *node);
static inline uint16               trunk_start_frac_branch         (trunk_handle *spl, trunk_node *node);
static inline void                 trunk_set_start_frac_branch     (trunk_handle *spl, trunk_node *node, uint16 branch_no);
static inline uint16               trunk_branch_count              (trunk_handle *spl, trunk_node *node);
static inline bool32                 trunk_branch_valid              (trunk_handle *spl, trunk_node *node, uint64 branch_no);
static inline bool32                 trunk_branch_live               (trunk_handle *spl, trunk_node *node, uint64 branch_no);
static inline bool32                 trunk_branch_live_for_pivot     (trunk_handle *spl, trunk_node *node, uint64 branch_no, uint16 pivot_no);
static inline bool32                 trunk_branch_is_whole           (trunk_handle *spl, trunk_node *node, uint64 branch_no);
trunk_bundle *                     trunk_flush_into_bundle         (trunk_handle *spl, trunk_node *parent, trunk_node *child, trunk_pivot_data *pdata, trunk_compact_bundle_req *req);
void                               trunk_replace_bundle_branches   (trunk_handle *spl, trunk_node *node, trunk_branch *new_branch, trunk_compact_bundle_req *req);
static inline uint16               trunk_add_branch_number         (trunk_handle *spl, uint16 branch_no, uint16 offset);
static inline uint16               trunk_subtract_branch_number    (trunk_handle *spl, uint16 branch_no, uint16 offset);
static inline void                 trunk_dec_ref                   (trunk_handle *spl, trunk_branch *branch, bool32 is_memtable);
static inline void                 trunk_zap_branch_range          (trunk_handle *spl, trunk_branch *branch, key start_key, key end_key, page_type type);
static inline void                 trunk_inc_intersection          (trunk_handle *spl, trunk_branch *branch, key target, bool32 is_memtable);
void                               trunk_memtable_flush_virtual    (void *arg, uint64 generation);
platform_status                    trunk_memtable_insert           (trunk_handle *spl, key tuple_key, message data);
void                               trunk_bundle_build_filters      (void *arg, void *scratch);
static inline void                 trunk_inc_filter                (trunk_handle *spl, routing_filter *filter);
static inline void                 trunk_dec_filter                (trunk_handle *spl, routing_filter *filter);
void                               trunk_compact_bundle            (void *arg, void *scratch);
platform_status                    trunk_flush                     (trunk_handle *spl, trunk_node *parent, trunk_pivot_data *pdata, bool32 is_space_rec);
platform_status                    trunk_flush_fullest             (trunk_handle *spl, trunk_node *node);
static inline bool32                 trunk_needs_split               (trunk_handle *spl, trunk_node *node);
void                               trunk_split_leaf                (trunk_handle *spl, trunk_node *parent, trunk_node *leaf, uint16 child_idx);
void                               trunk_split_index               (trunk_handle *spl, trunk_node *parent, trunk_node *child, uint16 pivot_no, trunk_compact_bundle_req *req);
int                                trunk_split_root                (trunk_handle *spl, trunk_node *root);
void                               trunk_print                     (platform_log_handle *log_handle, trunk_handle *spl);
void                               trunk_print_node                (platform_log_handle *log_handle, trunk_handle *spl, uint64 addr);
static void                        trunk_print_pivots              (platform_log_handle *log_handle, trunk_handle *spl, trunk_node *node);
static void                        trunk_print_branches_and_bundles(platform_log_handle *log_handle, trunk_handle *spl, trunk_node *node);
static void                        trunk_btree_skiperator_init     (trunk_handle *spl, trunk_btree_skiperator *skip_itor, trunk_node *node, uint16 branch_idx, key_buffer pivots[static TRUNK_MAX_PIVOTS]);
void                               trunk_btree_skiperator_get_curr (iterator *itor, key *curr_key, message *data);
platform_status                    trunk_btree_skiperator_advance  (iterator *itor);
platform_status                    trunk_btree_skiperator_at_end   (iterator *itor, bool32 *at_end);
void                               trunk_btree_skiperator_print    (iterator *itor);
void                               trunk_btree_skiperator_deinit   (trunk_handle *spl, trunk_btree_skiperator *skip_itor);
bool32                             trunk_verify_node               (trunk_handle *spl, trunk_node *node);
void                               trunk_maybe_reclaim_space       (trunk_handle *spl);
const static iterator_ops trunk_btree_skiperator_ops = {
   .get_curr = trunk_btree_skiperator_get_curr,
   .at_end   = trunk_btree_skiperator_at_end,
   .advance  = trunk_btree_skiperator_advance,
   .print    = trunk_btree_skiperator_print,
};

// clang-format on

static inline data_config *
trunk_data_config(trunk_handle *spl)
{
   return spl->cfg.data_cfg;
}

static inline uint64
trunk_page_size(const trunk_config *cfg)
{
   return cache_config_page_size(cfg->cache_cfg);
}

static inline uint64
trunk_extent_size(const trunk_config *cfg)
{
   return cache_config_extent_size(cfg->cache_cfg);
}

static inline uint64
trunk_pages_per_extent(const trunk_config *cfg)
{
   return cache_config_pages_per_extent(cfg->cache_cfg);
}

static inline uint16
trunk_tree_height(trunk_handle *spl)
{
   trunk_node root;
   trunk_node_get(spl->cc, spl->root_addr, &root);
   uint16 tree_height = trunk_node_height(&root);
   trunk_node_unget(spl->cc, &root);
   return tree_height;
}

/*
 *-----------------------------------------------------------------------------
 * Super block functions
 *-----------------------------------------------------------------------------
 */
void
trunk_set_super_block(trunk_handle *spl,
                      bool32        is_checkpoint,
                      bool32        is_unmount,
                      bool32        is_create)
{
   uint64             super_addr;
   page_handle       *super_page;
   trunk_super_block *super;
   uint64             wait = 1;
   platform_status    rc;

   if (is_create) {
      rc = allocator_alloc_super_addr(spl->al, spl->id, &super_addr);
   } else {
      rc = allocator_get_super_addr(spl->al, spl->id, &super_addr);
   }
   platform_assert_status_ok(rc);
   super_page = cache_get(spl->cc, super_addr, TRUE, PAGE_TYPE_SUPERBLOCK);
   while (!cache_try_claim(spl->cc, super_page)) {
      platform_sleep_ns(wait);
      wait *= 2;
   }
   wait = 1;
   cache_lock(spl->cc, super_page);

   super            = (trunk_super_block *)super_page->data;
   super->root_addr = spl->root_addr;
   super->meta_tail = mini_meta_tail(&spl->mini);
   if (spl->cfg.use_log) {
      super->log_addr      = log_addr(spl->log);
      super->log_meta_addr = log_meta_addr(spl->log);
   }
   super->timestamp    = platform_get_real_time();
   super->checkpointed = is_checkpoint;
   super->unmounted    = is_unmount;
   super->checksum =
      platform_checksum128(super,
                           sizeof(trunk_super_block) - sizeof(checksum128),
                           TRUNK_SUPER_CSUM_SEED);

   cache_mark_dirty(spl->cc, super_page);
   cache_unlock(spl->cc, super_page);
   cache_unclaim(spl->cc, super_page);
   cache_unget(spl->cc, super_page);
   cache_page_sync(spl->cc, super_page, TRUE, PAGE_TYPE_SUPERBLOCK);
}

trunk_super_block *
trunk_get_super_block_if_valid(trunk_handle *spl, page_handle **super_page)
{
   uint64             super_addr;
   trunk_super_block *super;

   platform_status rc = allocator_get_super_addr(spl->al, spl->id, &super_addr);
   platform_assert_status_ok(rc);
   *super_page = cache_get(spl->cc, super_addr, TRUE, PAGE_TYPE_SUPERBLOCK);
   super       = (trunk_super_block *)(*super_page)->data;

   if (!platform_checksum_is_equal(
          super->checksum,
          platform_checksum128(super,
                               sizeof(trunk_super_block) - sizeof(checksum128),
                               TRUNK_SUPER_CSUM_SEED)))
   {
      cache_unget(spl->cc, *super_page);
      *super_page = NULL;
      return NULL;
   }

   return super;
}

void
trunk_release_super_block(trunk_handle *spl, page_handle *super_page)
{
   cache_unget(spl->cc, super_page);
}

/*
 *-----------------------------------------------------------------------------
 * Higher-level Branch and Bundle Functions
 *-----------------------------------------------------------------------------
 */
uint64
trunk_hdr_size()
{
   return sizeof(trunk_hdr);
}

/*
 * The logical branch count is the number of branches the node would have if
 * all compactions completed. This is the number of whole branches plus the
 * number of bundles.
 */
static inline uint16
trunk_logical_branch_count(trunk_handle *spl, trunk_node *node)
{
   // whole branches
   uint16 num_branches = trunk_subtract_branch_number(
      spl, node->hdr->start_frac_branch, node->hdr->start_branch);
   // bundles
   uint16 num_bundles = trunk_subtract_bundle_number(
      spl, node->hdr->end_bundle, node->hdr->start_bundle);
   return num_branches + num_bundles;
}

/*
 * A node is full if either it has too many tuples or if it has too many
 * logical branches.
 */
static inline bool32
trunk_node_is_full(trunk_handle *spl, trunk_node *node)
{
   uint64 num_kv_bytes = 0;
   if (trunk_logical_branch_count(spl, node) > spl->cfg.max_branches_per_node) {
      return TRUE;
   }
   for (uint16 i = 0; i < trunk_num_children(spl, node); i++) {
      num_kv_bytes += trunk_pivot_kv_bytes(spl, node, i);
   }
   return num_kv_bytes > spl->cfg.max_kv_bytes_per_node;
}

bool32
trunk_for_each_subtree(trunk_handle *spl, uint64 addr, node_fn func, void *arg)
{
   // func may be deallocation, so first apply to subtree
   trunk_node node;
   trunk_node_get(spl->cc, addr, &node);
   if (!trunk_node_is_leaf(&node)) {
      uint16 num_children = trunk_num_children(spl, &node);
      for (uint16 pivot_no = 0; pivot_no < num_children; pivot_no++) {
         trunk_pivot_data *pdata = trunk_get_pivot_data(spl, &node, pivot_no);
         bool32            succeeded_on_subtree =
            trunk_for_each_subtree(spl, pdata->addr, func, arg);
         if (!succeeded_on_subtree) {
            goto failed_on_subtree;
         }
      }
   }
   trunk_node_unget(spl->cc, &node);
   return func(spl, addr, arg);

failed_on_subtree:
   trunk_node_unget(spl->cc, &node);
   return FALSE;
}

/*
 * trunk_for_each_node() is an iterator driver function to walk through all
 * nodes in a Splinter tree, and to execute the work-horse 'func' function on
 * each node.
 *
 * Returns: TRUE, if 'func' was successful on all nodes. FALSE, otherwise.
 */
bool32
trunk_for_each_node(trunk_handle *spl, node_fn func, void *arg)
{
   return trunk_for_each_subtree(spl, spl->root_addr, func, arg);
}

static inline btree_config *
trunk_btree_config(trunk_handle *spl)
{
   return &spl->cfg.btree_cfg;
}

/*
 * Copies <node> into a newly allocated node <node_copy>.
 */
static inline void
trunk_node_copy(trunk_handle *spl, trunk_node *node, trunk_node *node_copy)
{
   trunk_alloc(spl->cc, &spl->mini, trunk_node_height(node), node_copy);
   memmove(node_copy->hdr, node->hdr, trunk_page_size(&spl->cfg));
   trunk_default_log_if_enabled(
      spl, "Node copy %lu -> %lu\n", node->addr, node_copy->addr);
}

/*
 * Makes a copy of the child indicated by pdata and replaces the parent's
 * pointer with one to the new child. Returns the new child's page_handle *.
 */
static inline void
trunk_copy_node_and_add_to_parent(trunk_handle     *spl,    // IN
                                  trunk_node       *parent, // IN
                                  trunk_pivot_data *pdata,  // IN
                                  trunk_node       *new_child)    // OUT
{
   trunk_node old_child;
   trunk_node_get(spl->cc, pdata->addr, &old_child);
   trunk_node_copy(spl, &old_child, new_child);
   trunk_node_unget(spl->cc, &old_child);
   pdata->addr = new_child->addr;
}

/*
 *-----------------------------------------------------------------------------
 * Trunk Root Access
 *
 * The root node must be accessed using trunk_root_get,
 * trunk_root_get_by_key_and_height, trunk_claim_and_copy_root or
 * trunk_copy_path_by_key_and_height
 *-----------------------------------------------------------------------------
 */

/*
 *-----------------------------------------------------------------------------
 * Fetch the latest copy of the root
 *
 * The copy is guaranteed to be the latest at some time during the call
 * duration, but may be out of date after return.
 */
static inline void
trunk_root_get(trunk_handle *spl, trunk_node *root)
{
   platform_batch_rwlock_get(&spl->trunk_root_lock, TRUNK_ROOT_LOCK_IDX);
   trunk_node_get(spl->cc, spl->root_addr, root);
   platform_batch_rwlock_unget(&spl->trunk_root_lock, TRUNK_ROOT_LOCK_IDX);
}

/*
 *-----------------------------------------------------------------------------
 * Fetch Trunk Nodes By Key and Height
 *
 * Returns the node whose key range contains key at height height. Returns an
 * error if no such node exists, which should only happen when height >
 * height(root);
 *-----------------------------------------------------------------------------
 */

platform_status
trunk_node_get_by_key_and_height_from_root(trunk_handle *spl,    // IN
                                           key           target, // IN
                                           uint16        height, // IN
                                           trunk_node   *root,   // IN
                                           trunk_node   *out_node) // OUT
{
   trunk_node node        = *root;
   uint16     root_height = trunk_node_height(root);
   if (root_height < height) {
      goto error;
   }
   for (uint16 h = root_height; h > height; h--) {
      debug_assert(trunk_node_height(&node) == h);
      uint16 pivot_no =
         trunk_find_pivot(spl, &node, target, less_than_or_equal);
      debug_assert(pivot_no < trunk_num_children(spl, &node));
      trunk_pivot_data *pdata = trunk_get_pivot_data(spl, &node, pivot_no);
      trunk_node        child;
      trunk_node_get(spl->cc, pdata->addr, &child);
      trunk_node_unget(spl->cc, &node);
      node = child;
   }

   debug_assert(trunk_node_height(&node) == height);
   debug_assert(trunk_key_compare(spl, trunk_min_key(spl, &node), target) <= 0);
   debug_assert(trunk_key_compare(spl, target, trunk_max_key(spl, &node)) < 0);

   *out_node = node;
   return STATUS_OK;

error:
   return STATUS_BAD_PARAM;
}

platform_status
trunk_node_get_by_key_and_height(trunk_handle *spl,    // IN
                                 key           target, // IN
                                 uint16        height, // IN
                                 trunk_node   *out_node) // OUT
{
   trunk_node root;
   trunk_root_get(spl, &root);
   uint16 root_height = trunk_node_height(&root);
   if (height > root_height) {
      goto error;
   }

   return trunk_node_get_by_key_and_height_from_root(
      spl, target, height, &root, out_node);

error:
   trunk_node_unget(spl->cc, &root);
   return STATUS_BAD_PARAM;
}

/*
 *-----------------------------------------------------------------------------
 * Helper functions to control the root lock
 *-----------------------------------------------------------------------------
 */

static inline void
trunk_root_full_claim(trunk_handle *spl)
{
   platform_batch_rwlock_get(&spl->trunk_root_lock, TRUNK_ROOT_LOCK_IDX);
   platform_batch_rwlock_claim_loop(&spl->trunk_root_lock, TRUNK_ROOT_LOCK_IDX);
}

static inline void
trunk_root_lock(trunk_handle *spl)
{
   platform_batch_rwlock_lock(&spl->trunk_root_lock, TRUNK_ROOT_LOCK_IDX);
}

static inline void
trunk_root_unlock(trunk_handle *spl)
{
   platform_batch_rwlock_unlock(&spl->trunk_root_lock, TRUNK_ROOT_LOCK_IDX);
}

static inline void
trunk_root_full_unclaim(trunk_handle *spl)
{
   platform_batch_rwlock_unclaim(&spl->trunk_root_lock, TRUNK_ROOT_LOCK_IDX);
   platform_batch_rwlock_unget(&spl->trunk_root_lock, TRUNK_ROOT_LOCK_IDX);
}

/*
 *-----------------------------------------------------------------------------
 * Returns a copy of the root node with a *claim*
 *
 * Must be followed by a call to trunk_update_claimed_root, which makes the
 * copy the new root and releases all locks.
 *-----------------------------------------------------------------------------
 */
void
trunk_claim_and_copy_root(trunk_handle *spl,      // IN
                          trunk_node   *new_root, // OUT
                          uint64       *old_root_addr)  // OUT
{
   trunk_root_full_claim(spl);
   trunk_node root;
   // Safe because we have the claim
   trunk_node_get(spl->cc, spl->root_addr, &root);
   *old_root_addr = spl->root_addr;
   trunk_node_copy(spl, &root, new_root);
   trunk_node_unget(spl->cc, &root);
}

/*
 *-----------------------------------------------------------------------------
 * Update claimed root
 *
 * Switches in the given new root and releases the trunk root lock.
 *
 * Must be preceded with a call to trunk_claim_and_copy_root.
 *-----------------------------------------------------------------------------
 */
void
trunk_update_claimed_root(trunk_handle *spl,    // IN
                          trunk_node   *new_root) // IN
{
   trunk_root_lock(spl);
   spl->root_addr = new_root->addr;
   trunk_root_unlock(spl);
   trunk_root_full_unclaim(spl);
}

/*
 *-----------------------------------------------------------------------------
 * Update claimed root and release locks.
 *
 * Switches in the given new root and releases all locks (root lock and the
 * node locks on the root).
 *
 * Must be preceded with a call to trunk_claim_and_copy_root.
 *-----------------------------------------------------------------------------
 */
void
trunk_update_claimed_root_and_unlock(trunk_handle *spl,    // IN
                                     trunk_node   *new_root) // IN
{
   trunk_update_claimed_root(spl, new_root);

   trunk_node_unlock(spl->cc, new_root);
   trunk_node_unclaim(spl->cc, new_root);
   trunk_node_unget(spl->cc, new_root);
}


/*
 *-----------------------------------------------------------------------------
 * Copy the path from the root to the node at given height whose key range
 * contains key.
 *
 * Returns the address of the new root in out_root_addr.
 *
 * Switches in the new root and releases all locks except for a write lock on
 * the output node.
 *-----------------------------------------------------------------------------
 */
void
trunk_copy_path_by_key_and_height(trunk_handle *spl,      // IN
                                  key           target,   // IN
                                  uint16        height,   // IN
                                  trunk_node   *out_node, // OUT
                                  uint64       *old_root_addr)  // OUT
{
   trunk_node node;
   trunk_claim_and_copy_root(spl, &node, old_root_addr);
   // Note we still hold a writelock on the new root
   trunk_update_claimed_root(spl, &node);
   uint16 root_height = trunk_node_height(&node);

   for (uint16 h = root_height; h > height; h--) {
      debug_assert(trunk_node_height(&node) == h);
      uint16 pivot_no =
         trunk_find_pivot(spl, &node, target, less_than_or_equal);
      debug_assert(pivot_no < trunk_num_children(spl, &node));
      trunk_pivot_data *pdata = trunk_get_pivot_data(spl, &node, pivot_no);
      trunk_node        child;
      trunk_copy_node_and_add_to_parent(spl, &node, pdata, &child);
      // Hold a writelock on the child
      trunk_node_unlock(spl->cc, &node);
      trunk_node_unclaim(spl->cc, &node);
      trunk_node_unget(spl->cc, &node);
      node = child;
   }

   debug_assert(trunk_node_height(&node) == height);
   debug_assert(trunk_key_compare(spl, trunk_min_key(spl, &node), target) <= 0);
   debug_assert(trunk_key_compare(spl, target, trunk_max_key(spl, &node)) < 0);

   *out_node = node;
}

/*
 *-----------------------------------------------------------------------------
 * Circular Buffer Arithmetic
 *
 *       X_add and X_sub add or subtract the offset in the arithmetic of the
 *       circular buffer for X.
 *
 *       X_in_range returns TRUE if the given index is in the range [start,
 *       end] in the circular buffer for X.
 *-----------------------------------------------------------------------------
 */

static inline uint16
trunk_add_branch_number(trunk_handle *spl, uint16 branch_no, uint16 offset)
{
   return (branch_no + offset) % spl->cfg.hard_max_branches_per_node;
}

static inline uint16
trunk_subtract_branch_number(trunk_handle *spl, uint16 branch_no, uint16 offset)
{
   return (branch_no + spl->cfg.hard_max_branches_per_node - offset)
          % spl->cfg.hard_max_branches_per_node;
}

static inline bool32
trunk_branch_in_range(trunk_handle *spl,
                      uint16        branch_no,
                      uint16        start,
                      uint16        end)
{
   return trunk_subtract_branch_number(spl, branch_no, start)
          < trunk_subtract_branch_number(spl, end, start);
}

static inline uint16
trunk_add_bundle_number(trunk_handle *spl, uint16 start, uint16 end)
{
   return (start + end) % TRUNK_MAX_BUNDLES;
}

static inline uint16
trunk_subtract_bundle_number(trunk_handle *spl, uint16 start, uint16 end)
{
   return (start + TRUNK_MAX_BUNDLES - end) % TRUNK_MAX_BUNDLES;
}

static inline bool32
trunk_bundle_in_range(trunk_handle *spl,
                      uint16        bundle_no,
                      uint16        start,
                      uint16        end)
{
   return trunk_subtract_bundle_number(spl, bundle_no, start)
          < trunk_subtract_bundle_number(spl, end, start);
}

static inline uint16
trunk_add_subbundle_number(trunk_handle *spl, uint16 start, uint16 end)
{
   return (start + end) % TRUNK_MAX_SUBBUNDLES;
}

static inline uint16
trunk_subtract_subbundle_number(trunk_handle *spl, uint16 start, uint16 end)
{
   return (start + TRUNK_MAX_SUBBUNDLES - end) % TRUNK_MAX_SUBBUNDLES;
}

static inline uint16
trunk_add_subbundle_filter_number(trunk_handle *spl, uint16 start, uint16 end)
{
   return (start + end) % TRUNK_MAX_SUBBUNDLE_FILTERS;
}

static inline uint16
trunk_subtract_subbundle_filter_number(trunk_handle *spl,
                                       uint16        start,
                                       uint16        end)
{
   return (start + TRUNK_MAX_SUBBUNDLE_FILTERS - end)
          % TRUNK_MAX_SUBBUNDLE_FILTERS;
}

/*
 *-----------------------------------------------------------------------------
 * Pivot functions
 *-----------------------------------------------------------------------------
 */

/*
 * A pivot consists of cfg.key_size bytes of space for the pivot key, followed
 * by a struct trunk_pivot_data. Return the total size of a pivot.
 */
uint64
trunk_pivot_size(trunk_handle *spl)
{
   return sizeof(trunk_pivot_data) + trunk_max_key_size(spl);
}

static inline trunk_pivot_data *
trunk_get_pivot_data(trunk_handle *spl, trunk_node *node, uint16 pivot_no)
{
   return (trunk_pivot_data *)(((char *)node->hdr) + sizeof(*node->hdr)
                               + pivot_no * trunk_pivot_size(spl));
}

static inline key
trunk_get_pivot(trunk_handle *spl, trunk_node *node, uint16 pivot_no)
{
   platform_assert((pivot_no < spl->cfg.max_pivot_keys),
                   "pivot_no = %d, cfg.max_pivot_keys = %lu",
                   pivot_no,
                   spl->cfg.max_pivot_keys);
   trunk_pivot_data *pdata = trunk_get_pivot_data(spl, node, pivot_no);
   return ondisk_key_to_key(&pdata->pivot);
}

static inline void
trunk_set_pivot(trunk_handle *spl,
                trunk_node   *node,
                uint16        pivot_no,
                key           pivot_key)
{
   debug_assert(pivot_no < trunk_num_pivot_keys(spl, node));

   trunk_pivot_data *pdata = trunk_get_pivot_data(spl, node, pivot_no);
   copy_key_to_ondisk_key(&pdata->pivot, pivot_key);

   // debug asserts (should be optimized away)
   if (pivot_no != 0) {
      debug_only key pred_pivot = trunk_get_pivot(spl, node, pivot_no - 1);
      debug_assert(trunk_key_compare(spl, pred_pivot, pivot_key) < 0);
   }
   if (pivot_no < trunk_num_children(spl, node)) {
      debug_only key succ_pivot = trunk_get_pivot(spl, node, pivot_no + 1);
      debug_assert(trunk_key_compare(spl, pivot_key, succ_pivot) < 0);
   }
}

static inline void
trunk_set_initial_pivots(trunk_handle *spl, trunk_node *node)
{
   trunk_set_num_pivot_keys(spl, node, 2);

   trunk_pivot_data *pdata = trunk_get_pivot_data(spl, node, 0);
   ZERO_CONTENTS(pdata);
   pdata->srq_idx = -1;
   copy_key_to_ondisk_key(&pdata->pivot, NEGATIVE_INFINITY_KEY);

   pdata = trunk_get_pivot_data(spl, node, 1);
   ZERO_CONTENTS(pdata);
   copy_key_to_ondisk_key(&pdata->pivot, POSITIVE_INFINITY_KEY);
}

static inline key
trunk_min_key(trunk_handle *spl, trunk_node *node)
{
   return trunk_get_pivot(spl, node, 0);
}

static inline key
trunk_max_key(trunk_handle *spl, trunk_node *node)
{
   return trunk_get_pivot(spl, node, trunk_num_children(spl, node));
}

static inline uint64
trunk_pivot_generation(trunk_handle *spl, trunk_node *node)
{
   return node->hdr->pivot_generation;
}

static inline uint64
trunk_inc_pivot_generation(trunk_handle *spl, trunk_node *node)
{
   return node->hdr->pivot_generation++;
}

static inline void
trunk_set_pivot_data_new_root(trunk_handle *spl,
                              trunk_node   *node,
                              uint64        child_addr)
{
   debug_assert(trunk_node_height(node) != 0);
   trunk_pivot_data *pdata = trunk_get_pivot_data(spl, node, 0);

   pdata->addr                = child_addr;
   pdata->num_tuples_whole    = 0;
   pdata->num_kv_bytes_whole  = 0;
   pdata->num_tuples_bundle   = 0;
   pdata->num_kv_bytes_bundle = 0;
   pdata->start_branch        = trunk_start_branch(spl, node);
   pdata->start_bundle        = trunk_end_bundle(spl, node);
   ZERO_STRUCT(pdata->filter);
}

static inline void
trunk_init_pivot_data_from_pred(trunk_handle *spl,
                                trunk_node   *node,
                                uint16        pivot_no,
                                uint64        child_addr,
                                key           new_pivot)
{
   debug_assert(trunk_node_height(node) != 0);
   debug_assert(pivot_no != 0);
   trunk_pivot_data *pdata      = trunk_get_pivot_data(spl, node, pivot_no);
   trunk_pivot_data *pred_pdata = trunk_get_pivot_data(spl, node, pivot_no - 1);

   memmove(pdata, pred_pdata, sizeof(*pdata));
   pdata->addr                = child_addr;
   pdata->num_tuples_whole    = 0;
   pdata->num_kv_bytes_whole  = 0;
   pdata->num_tuples_bundle   = 0;
   pdata->num_kv_bytes_bundle = 0;
   copy_key_to_ondisk_key(&pdata->pivot, new_pivot);
   platform_assert(pdata->srq_idx == -1);

   pred_pdata->generation = trunk_inc_pivot_generation(spl, node);
}

// Return the start branch number for the pivot_no'th pivot entry
static inline uint16
trunk_pivot_start_branch(trunk_handle *spl, trunk_node *node, uint16 pivot_no)
{
   trunk_pivot_data *pdata = trunk_get_pivot_data(spl, node, pivot_no);
   return pdata->start_branch;
}

static inline uint16
trunk_pivot_start_bundle(trunk_handle *spl, trunk_node *node, uint16 pivot_no)
{
   trunk_pivot_data *pdata = trunk_get_pivot_data(spl, node, pivot_no);
   return pdata->start_bundle;
}

/*
 * Used by find_pivot
 */
static inline uint32
lowerbound(uint32 size)
{
   if (size <= 1)
      return 0;
   return (8 * sizeof(uint32)) - __builtin_clz(size - 1);
}

/*
 * Used by find_pivot
 */
static inline void
trunk_update_lowerbound(uint16 *lo, uint16 *mid, int cmp, lookup_type comp)
{
   switch (comp) {
      case less_than:
      case greater_than_or_equal:
         if (cmp < 0)
            *lo = *mid;
         break;
      case less_than_or_equal:
      case greater_than:
         if (cmp <= 0)
            *lo = *mid;
         break;
      default:
         platform_assert(0);
   }
}

/*
 * find_pivot performs a binary search for the extremal pivot that satisfies
 * comp, e.g. if comp == greater_than, find_pivot finds the smallest pivot
 * which is greater than key. It returns the found pivot's index.
 */
static inline uint16
trunk_find_pivot(trunk_handle *spl,
                 trunk_node   *node,
                 key           target,
                 lookup_type   comp)
{
   debug_assert(node != NULL);
   uint16 lo_idx = 0, mid_idx;
   uint32 i;
   int    cmp;
   uint32 size = trunk_num_children(spl, node);

   if (size == 0) {
      return 0;
   }

   if (size == 1) {
      cmp = trunk_key_compare(spl, trunk_get_pivot(spl, node, 0), target);
      switch (comp) {
         case less_than:
            debug_assert(cmp < 0);
            return 0;
         case less_than_or_equal:
            debug_assert(cmp <= 0,
                         "cmp=%d, key=%s",
                         cmp,
                         key_string(spl->cfg.data_cfg, target));
            return 0;
         case greater_than:
            return cmp > 0 ? 0 : 1;
         case greater_than_or_equal:
            return cmp >= 0 ? 0 : 1;
         default:
            platform_assert(0);
      }
   }

   // binary search for the pivot
   mid_idx = size - (1u << (lowerbound(size) - 1));
   size    = 1u << (lowerbound(size) - 1);
   cmp = trunk_key_compare(spl, trunk_get_pivot(spl, node, mid_idx), target);
   trunk_update_lowerbound(&lo_idx, &mid_idx, cmp, comp);

   for (i = lowerbound(size); i != 0; i--) {
      size /= 2;
      mid_idx = lo_idx + size;
      cmp = trunk_key_compare(spl, trunk_get_pivot(spl, node, mid_idx), target);
      trunk_update_lowerbound(&lo_idx, &mid_idx, cmp, comp);
   }

   switch (comp) {
      case less_than:
      case less_than_or_equal:
         return lo_idx;
      case greater_than:
      case greater_than_or_equal:
         return lo_idx + 1;
      default:
         platform_assert(0);
         return (0);
   }
}

/*
 * branch_live_for_pivot returns TRUE if the branch is live for the pivot and
 * FALSE otherwise.
 */
static inline bool32
trunk_branch_live_for_pivot(trunk_handle *spl,
                            trunk_node   *node,
                            uint64        branch_no,
                            uint16        pivot_no)
{
   trunk_pivot_data *pdata = trunk_get_pivot_data(spl, node, pivot_no);
   return trunk_subtract_branch_number(spl, branch_no, pdata->start_branch)
          < trunk_subtract_branch_number(
             spl, node->hdr->end_branch, pdata->start_branch);
}

/*
 * branch_is_whole returns TRUE if the branch is whole and FALSE if it is
 * fractional (part of a bundle) or dead.
 */
static inline bool32
trunk_branch_is_whole(trunk_handle *spl, trunk_node *node, uint64 branch_no)
{
   return trunk_subtract_branch_number(spl, branch_no, node->hdr->start_branch)
          < trunk_subtract_branch_number(
             spl, node->hdr->start_frac_branch, node->hdr->start_branch);
}

static inline void
trunk_shift_pivots(trunk_handle *spl,
                   trunk_node   *node,
                   uint16        pivot_no,
                   uint16        shift)
{
   debug_assert(trunk_node_height(node) != 0);
   debug_assert(trunk_num_pivot_keys(spl, node) + shift
                < spl->cfg.max_pivot_keys);
   debug_assert(pivot_no < trunk_num_pivot_keys(spl, node));

   trunk_pivot_data *dst_pivot =
      trunk_get_pivot_data(spl, node, pivot_no + shift);
   trunk_pivot_data *src_pivot = trunk_get_pivot_data(spl, node, pivot_no);
   uint16 pivots_to_shift      = trunk_num_pivot_keys(spl, node) - pivot_no;
   size_t bytes_to_shift       = pivots_to_shift * trunk_pivot_size(spl);
   memmove(dst_pivot, src_pivot, bytes_to_shift);
}

/*
 * add_pivot adds a pivot in parent at position pivot_no that points to child.
 */
platform_status
trunk_add_pivot(trunk_handle *spl,
                trunk_node   *parent,
                trunk_node   *child,
                uint16        pivot_no) // position of new pivot
{
   // equality is allowed, because we can be adding a pivot at the end
   platform_assert(pivot_no <= trunk_num_children(spl, parent));
   platform_assert(pivot_no != 0);

   if (trunk_num_pivot_keys(spl, parent) >= spl->cfg.max_pivot_keys) {
      // No room to add a pivot
      debug_assert(trunk_num_pivot_keys(spl, parent)
                   == spl->cfg.max_pivot_keys);
      return STATUS_LIMIT_EXCEEDED;
   }

   // move pivots in parent and add new pivot for child
   trunk_shift_pivots(spl, parent, pivot_no, 1);
   trunk_inc_num_pivot_keys(spl, parent);

   uint64 child_addr = child->addr;
   key    pivot_key  = trunk_get_pivot(spl, child, 0);
   trunk_init_pivot_data_from_pred(
      spl, parent, pivot_no, child_addr, pivot_key);

   return STATUS_OK;
}

void
trunk_add_pivot_new_root(trunk_handle *spl,
                         trunk_node   *parent,
                         trunk_node   *child)
{
   trunk_set_initial_pivots(spl, parent);
   uint64 child_addr = child->addr;
   trunk_set_pivot_data_new_root(spl, parent, child_addr);
}


/*
 * pivot_recount_num_tuples recounts num_tuples for the pivot at position
 * pivot_no using a rough count.
 *
 * Used after index splits.
 */
void
trunk_pivot_recount_num_tuples_and_kv_bytes(trunk_handle *spl,
                                            trunk_node   *node,
                                            uint64        pivot_no)
{
   trunk_pivot_data *pdata    = trunk_get_pivot_data(spl, node, pivot_no);
   pdata->num_tuples_whole    = 0;
   pdata->num_tuples_bundle   = 0;
   pdata->num_kv_bytes_whole  = 0;
   pdata->num_kv_bytes_bundle = 0;
   for (uint64 branch_no = pdata->start_branch;
        branch_no != node->hdr->end_branch;
        branch_no = trunk_add_branch_number(spl, branch_no, 1))
   {
      uint64 num_tuples;
      uint64 num_kv_bytes;
      trunk_pivot_branch_tuple_counts(
         spl, node, pivot_no, branch_no, &num_tuples, &num_kv_bytes);
      if (trunk_branch_is_whole(spl, node, branch_no)) {
         pdata->num_tuples_whole += num_tuples;
         pdata->num_kv_bytes_whole += num_kv_bytes;
      } else {
         pdata->num_tuples_bundle += num_tuples;
         pdata->num_kv_bytes_bundle += num_kv_bytes;
      }
   }
}

static inline uint64
trunk_pivot_num_tuples(trunk_handle *spl, trunk_node *node, uint16 pivot_no)
{
   trunk_pivot_data *pdata = trunk_get_pivot_data(spl, node, pivot_no);
   return pdata->num_tuples_whole + pdata->num_tuples_bundle;
}

static inline uint64
trunk_pivot_num_tuples_whole(trunk_handle *spl,
                             trunk_node   *node,
                             uint16        pivot_no)
{
   trunk_pivot_data *pdata = trunk_get_pivot_data(spl, node, pivot_no);
   return pdata->num_tuples_whole;
}

static inline uint64
trunk_pivot_num_tuples_bundle(trunk_handle *spl,
                              trunk_node   *node,
                              uint16        pivot_no)
{
   trunk_pivot_data *pdata = trunk_get_pivot_data(spl, node, pivot_no);
   return pdata->num_tuples_bundle;
}

static inline uint64
trunk_pivot_kv_bytes(trunk_handle *spl, trunk_node *node, uint16 pivot_no)
{
   trunk_pivot_data *pdata = trunk_get_pivot_data(spl, node, pivot_no);
   return pdata->num_kv_bytes_whole + pdata->num_kv_bytes_bundle;
}

static inline int64
trunk_pivot_kv_bytes_whole(trunk_handle *spl, trunk_node *node, uint16 pivot_no)
{
   trunk_pivot_data *pdata = trunk_get_pivot_data(spl, node, pivot_no);
   return pdata->num_kv_bytes_whole;
}

static inline int64
trunk_pivot_kv_bytes_bundle(trunk_handle *spl,
                            trunk_node   *node,
                            uint16        pivot_no)
{
   trunk_pivot_data *pdata = trunk_get_pivot_data(spl, node, pivot_no);
   return pdata->num_kv_bytes_bundle;
}

void
trunk_pivot_set_bundle_counts(trunk_handle *spl,
                              trunk_node   *node,
                              uint16        pivot_no,
                              uint64        num_tuples,
                              uint64        num_kv_bytes)
{
   trunk_pivot_data *pdata    = trunk_get_pivot_data(spl, node, pivot_no);
   pdata->num_tuples_bundle   = num_tuples;
   pdata->num_kv_bytes_bundle = num_kv_bytes;
}

void
trunk_pivot_clear_counts(trunk_handle *spl, trunk_node *node, uint16 pivot_no)
{
   trunk_pivot_data *pdata    = trunk_get_pivot_data(spl, node, pivot_no);
   pdata->num_tuples_whole    = 0;
   pdata->num_tuples_bundle   = 0;
   pdata->num_kv_bytes_whole  = 0;
   pdata->num_kv_bytes_bundle = 0;
}

static inline uint64
trunk_pivot_tuples_to_reclaim(trunk_handle *spl, trunk_pivot_data *pdata)
{
   uint64 tuples_in_pivot = pdata->filter.num_fingerprints;
   uint64 est_unique_tuples =
      routing_filter_estimate_unique_keys(&pdata->filter, &spl->cfg.filter_cfg);
   return tuples_in_pivot > est_unique_tuples
             ? tuples_in_pivot - est_unique_tuples
             : 0;
}

/*
 * Returns the number of whole branches which are live for the pivot
 */
static inline uint64
trunk_pivot_whole_branch_count(trunk_handle     *spl,
                               trunk_node       *node,
                               trunk_pivot_data *pdata)
{
   if (!trunk_branch_is_whole(spl, node, pdata->start_branch))
      return 0;
   return trunk_subtract_branch_number(
      spl, node->hdr->start_frac_branch, pdata->start_branch);
}

/*
 * Returns the number of bundles which are live for the pivot.
 */
static inline uint16
trunk_pivot_bundle_count(trunk_handle     *spl,
                         trunk_node       *node,
                         trunk_pivot_data *pdata)
{
   return trunk_subtract_bundle_number(
      spl, node->hdr->end_bundle, pdata->start_bundle);
}

/*
 * Returns the number of subbundles which are live for the pivot.
 */
static inline uint16
trunk_pivot_subbundle_count(trunk_handle     *spl,
                            trunk_node       *node,
                            trunk_pivot_data *pdata)
{
   uint16        pivot_start_subbundle;
   trunk_bundle *bundle;
   if (trunk_pivot_bundle_count(spl, node, pdata) == 0) {
      return 0;
   }

   bundle                = trunk_get_bundle(spl, node, pdata->start_bundle);
   pivot_start_subbundle = bundle->start_subbundle;
   return trunk_subtract_subbundle_number(
      spl, node->hdr->end_subbundle, pivot_start_subbundle);
}

static inline uint16
trunk_pivot_start_subbundle(trunk_handle     *spl,
                            trunk_node       *node,
                            trunk_pivot_data *pdata)
{
   if (pdata->start_bundle == trunk_end_bundle(spl, node)) {
      return trunk_end_subbundle(spl, node);
   }
   trunk_bundle *bundle = trunk_get_bundle(spl, node, pdata->start_bundle);
   return bundle->start_subbundle;
}

static inline uint16
trunk_pivot_end_subbundle_for_lookup(trunk_handle     *spl,
                                     trunk_node       *node,
                                     trunk_pivot_data *pdata)
{
   return trunk_subtract_subbundle_number(
      spl, trunk_pivot_start_subbundle(spl, node, pdata), 1);
}

/*
 * Returns the logical number of branches which are live for the pivot. A
 * logical branch is either a whole branch or a bundle.
 */
static inline uint16
trunk_pivot_logical_branch_count(trunk_handle     *spl,
                                 trunk_node       *node,
                                 trunk_pivot_data *pdata)
{
   return trunk_pivot_whole_branch_count(spl, node, pdata)
          + trunk_pivot_bundle_count(spl, node, pdata);
}

/*
 * pivot_needs_flush returns TRUE if the pivot has too many logical branches
 * and FALSE otherwise.
 *
 * When a node is full because it has too many logical branches, all pivots
 * with too many live logical branches must be flushed in order to reduce the
 * branch count.
 */
static inline bool32
trunk_pivot_needs_flush(trunk_handle     *spl,
                        trunk_node       *node,
                        trunk_pivot_data *pdata)
{
   return trunk_pivot_logical_branch_count(spl, node, pdata)
          > spl->cfg.max_branches_per_node;
}

/*
 * Returns the number of branches which are live for the pivot.
 *
 * This counts each fractional branch independently as opposed to
 * pivot_whole_branch_count.
 */
static inline uint16
trunk_pivot_branch_count(trunk_handle     *spl,
                         trunk_node       *node,
                         trunk_pivot_data *pdata)
{
   return trunk_subtract_branch_number(
      spl, node->hdr->end_branch, pdata->start_branch);
}

static inline void
trunk_pivot_btree_tuple_counts(trunk_handle *spl,
                               trunk_node   *node,
                               uint16        pivot_no,
                               uint64        root_addr,
                               uint64       *num_tuples,
                               uint64       *num_kv_bytes)
{
   key               min_key = trunk_get_pivot(spl, node, pivot_no);
   key               max_key = trunk_get_pivot(spl, node, pivot_no + 1);
   btree_pivot_stats stats;
   btree_count_in_range(
      spl->cc, trunk_btree_config(spl), root_addr, min_key, max_key, &stats);
   *num_tuples   = stats.num_kvs;
   *num_kv_bytes = stats.key_bytes + stats.message_bytes;
}

static inline void
trunk_pivot_branch_tuple_counts(trunk_handle *spl,
                                trunk_node   *node,
                                uint16        pivot_no,
                                uint16        branch_no,
                                uint64       *num_tuples,
                                uint64       *num_kv_bytes)
{
   trunk_branch *branch = trunk_get_branch(spl, node, branch_no);
   return trunk_pivot_btree_tuple_counts(
      spl, node, pivot_no, branch->root_addr, num_tuples, num_kv_bytes);
}

debug_only static inline uint64
trunk_pivot_tuples_in_branch_slow(trunk_handle *spl,
                                  trunk_node   *node,
                                  uint16        pivot_no,
                                  uint16        branch_no)
{
   trunk_branch     *branch  = trunk_get_branch(spl, node, branch_no);
   key               min_key = trunk_get_pivot(spl, node, pivot_no);
   key               max_key = trunk_get_pivot(spl, node, pivot_no + 1);
   btree_pivot_stats stats;
   btree_count_in_range_by_iterator(spl->cc,
                                    trunk_btree_config(spl),
                                    branch->root_addr,
                                    min_key,
                                    max_key,
                                    &stats);
   return stats.num_kvs;
}

/*
 * reset_start_branch sets the trunk start branch to the smallest start branch
 * of any pivot, and resets the trunk start bundle accordingly.
 *
 * After a node flush, there may be branches and bundles in the node which are
 * no longer live for any pivot. reset_start_branch identifies these, makes
 * sure they are dereferenced and updates the values in the header.
 */
static inline void
trunk_reset_start_branch(trunk_handle *spl, trunk_node *node)
{
   uint16        start_branch = node->hdr->end_branch;
   uint16        pivot_no, branch_no, bundle_no;
   trunk_bundle *bundle;

   // find the pivot with the smallest branch and bundle
   for (pivot_no = 0; pivot_no < trunk_num_children(spl, node); pivot_no++) {
      trunk_pivot_data *pdata = trunk_get_pivot_data(spl, node, pivot_no);
      if (trunk_subtract_branch_number(
             spl, node->hdr->end_branch, pdata->start_branch)
          > trunk_subtract_branch_number(
             spl, node->hdr->end_branch, start_branch))
      {
         start_branch = pdata->start_branch;
      }
   }

   // reset the start branch (and maybe the fractional branch)
   node->hdr->start_branch = start_branch;
   if (!trunk_branch_valid(spl, node, node->hdr->start_frac_branch)) {
      node->hdr->start_frac_branch = node->hdr->start_branch;
   }

   // kill any bundles that have no live branches
   for (bundle_no = node->hdr->start_bundle; bundle_no != node->hdr->end_bundle;
        bundle_no = trunk_add_bundle_number(spl, bundle_no, 1))
   {
      bundle    = trunk_get_bundle(spl, node, bundle_no);
      branch_no = trunk_bundle_start_branch(spl, node, bundle);
      if (!trunk_branch_live(spl, node, branch_no)) {
         /*
          * either all branches in the bundle are live or none are, so in this
          * case none are
          */
         trunk_bundle_clear_subbundles(spl, node, bundle);
         trunk_inc_start_bundle(spl, node);
         trunk_default_log_if_enabled(
            spl, "node %lu evicting bundle %hu\n", node->addr, bundle_no);
      }
   }
}

/*
 * pivot_clear clears all branches and bundles from the pivot
 *
 * Used when flushing the pivot.
 */
static inline void
trunk_pivot_clear(trunk_handle *spl, trunk_node *node, trunk_pivot_data *pdata)
{
   uint16 start_branch        = pdata->start_branch;
   pdata->start_branch        = node->hdr->end_branch;
   pdata->start_bundle        = node->hdr->end_bundle;
   pdata->num_tuples_whole    = 0;
   pdata->num_tuples_bundle   = 0;
   pdata->num_kv_bytes_whole  = 0;
   pdata->num_kv_bytes_bundle = 0;
   pdata->srq_idx             = -1;
   if (start_branch == node->hdr->start_branch) {
      trunk_reset_start_branch(spl, node);
   }
   pdata->filter.addr             = 0;
   pdata->filter.meta_head        = 0;
   pdata->filter.num_fingerprints = 0;
}

/*
 * Returns the index of the pivot with pivot data pdata.
 */
static inline uint16
trunk_pdata_to_pivot_index(trunk_handle     *spl,
                           trunk_node       *node,
                           trunk_pivot_data *pdata)
{
   uint64 byte_difference =
      (char *)pdata - (char *)trunk_get_pivot_data(spl, node, 0);
   debug_assert(byte_difference % trunk_pivot_size(spl) == 0);
   return byte_difference / trunk_pivot_size(spl);
}

/*
 * Returns the number of children of the node
 */
static inline uint16
trunk_num_children(trunk_handle *spl, trunk_node *node)
{
   debug_assert(node->hdr->num_pivot_keys >= 2);
   return node->hdr->num_pivot_keys - 1;
}

/*
 * Returns the number of pivot keys in the node. This is equal to the number of
 * children + 1 for the upper bound pivot key.
 */
static inline uint16
trunk_num_pivot_keys(trunk_handle *spl, trunk_node *node)
{
   debug_assert(node->hdr->num_pivot_keys >= 2);
   return node->hdr->num_pivot_keys;
}

static inline void
trunk_set_num_pivot_keys(trunk_handle *spl,
                         trunk_node   *node,
                         uint16        num_pivot_keys)
{
   debug_assert(num_pivot_keys >= 2);
   debug_assert(num_pivot_keys <= spl->cfg.max_pivot_keys);
   node->hdr->num_pivot_keys = num_pivot_keys;
}

static inline void
trunk_inc_num_pivot_keys(trunk_handle *spl, trunk_node *node)
{
   debug_assert(node->hdr->num_pivot_keys >= 2);
   node->hdr->num_pivot_keys++;
   debug_assert(node->hdr->num_pivot_keys <= spl->cfg.max_pivot_keys);
}


/*
 *-----------------------------------------------------------------------------
 * Bundle functions
 *-----------------------------------------------------------------------------
 */

/*
 * Returns TRUE if the bundle is live in the node and FALSE otherwise.
 */
static inline bool32
trunk_bundle_live(trunk_handle *spl, trunk_node *node, uint16 bundle_no)
{
   return trunk_bundle_in_range(spl,
                                bundle_no,
                                trunk_start_bundle(spl, node),
                                trunk_end_bundle(spl, node));
}

static inline trunk_bundle *
trunk_get_bundle(trunk_handle *spl, trunk_node *node, uint16 bundle_no)
{
   debug_assert(trunk_bundle_live(spl, node, bundle_no),
                "Attempt to get a dead bundle.\n"
                "addr: %lu, bundle_no: %u, start_bundle: %u, end_bundle: %u\n",
                node->addr,
                bundle_no,
                trunk_start_bundle(spl, node),
                trunk_end_bundle(spl, node));
   return &node->hdr->bundle[bundle_no];
}

static inline uint16
trunk_get_new_bundle(trunk_handle *spl, trunk_node *node)
{
   uint16 new_bundle_no = node->hdr->end_bundle;
   node->hdr->end_bundle =
      trunk_add_bundle_number(spl, node->hdr->end_bundle, 1);
   platform_assert((node->hdr->end_bundle != node->hdr->start_bundle),
                   "No available bundles in trunk node. "
                   "page disk_addr=%lu, end_bundle=%d, start_bundle=%d",
                   node->addr,
                   node->hdr->end_bundle,
                   node->hdr->start_bundle);
   return new_bundle_no;
}

static inline uint16
trunk_start_bundle(trunk_handle *spl, trunk_node *node)
{
   return node->hdr->start_bundle;
}

static inline uint16
trunk_end_bundle(trunk_handle *spl, trunk_node *node)
{
   return node->hdr->end_bundle;
}

static inline uint16
trunk_inc_start_bundle(trunk_handle *spl, trunk_node *node)
{
   node->hdr->start_bundle =
      trunk_add_bundle_number(spl, node->hdr->start_bundle, 1);
   return node->hdr->start_bundle;
}

static inline trunk_subbundle *
trunk_get_subbundle(trunk_handle *spl, trunk_node *node, uint16 subbundle_no)
{
   return &node->hdr->subbundle[subbundle_no];
}

static inline uint16
trunk_subbundle_no(trunk_handle *spl, trunk_node *node, trunk_subbundle *sb)
{
   return sb - trunk_get_subbundle(spl, node, 0);
}

/*
 * get_new_subbundle allocates a new subbundle in the node and returns its
 * index.
 */
static inline trunk_subbundle *
trunk_get_new_subbundle(trunk_handle *spl, trunk_node *node, uint16 num_filters)
{
   uint16 new_subbundle_no = node->hdr->end_subbundle;
   node->hdr->end_subbundle =
      trunk_add_subbundle_number(spl, node->hdr->end_subbundle, 1);
   // ALEX: Need a way to handle this better
   platform_assert(node->hdr->end_subbundle != node->hdr->start_subbundle);

   // get filters
   trunk_subbundle *sb      = trunk_get_subbundle(spl, node, new_subbundle_no);
   sb->start_filter         = trunk_end_sb_filter(spl, node);
   node->hdr->end_sb_filter = trunk_add_subbundle_filter_number(
      spl, node->hdr->end_sb_filter, num_filters);
   sb->end_filter = trunk_end_sb_filter(spl, node);
   sb->state      = SB_STATE_COMPACTED;
   return sb;
}

static inline trunk_subbundle *
trunk_leaf_get_new_subbundle_at_head(trunk_handle *spl, trunk_node *node)
{
   uint16 new_subbundle_no =
      trunk_subtract_subbundle_number(spl, node->hdr->start_subbundle, 1);
   platform_assert(new_subbundle_no != node->hdr->end_subbundle);
   node->hdr->start_subbundle = new_subbundle_no;

   // get filters
   trunk_subbundle *sb = trunk_get_subbundle(spl, node, new_subbundle_no);
   sb->end_filter      = node->hdr->start_sb_filter;
   sb->start_filter =
      trunk_subtract_subbundle_number(spl, node->hdr->start_sb_filter, 1);
   platform_assert(sb->start_filter != node->hdr->end_sb_filter);
   node->hdr->start_sb_filter = sb->start_filter;
   sb->state                  = SB_STATE_UNCOMPACTED_LEAF;
   return sb;
}

static inline routing_filter *
trunk_get_sb_filter(trunk_handle *spl, trunk_node *node, uint16 filter_no)
{
   debug_assert(filter_no < TRUNK_MAX_SUBBUNDLE_FILTERS,
                "filter_no=%u should be < TRUNK_MAX_SUBBUNDLE_FILTERS (%u)",
                filter_no,
                TRUNK_MAX_SUBBUNDLE_FILTERS);
   return &node->hdr->sb_filter[filter_no];
}

static inline uint16
trunk_start_sb_filter(trunk_handle *spl, trunk_node *node)
{
   return node->hdr->start_sb_filter;
}

static inline uint16
trunk_end_sb_filter(trunk_handle *spl, trunk_node *node)
{
   return node->hdr->end_sb_filter;
}

static inline bool32
trunk_sb_filter_valid(trunk_handle *spl, trunk_node *node, uint16 filter_no)
{
   uint16 start_filter = trunk_start_sb_filter(spl, node);
   uint16 end_filter   = trunk_end_sb_filter(spl, node);
   return trunk_subtract_subbundle_filter_number(spl, filter_no, start_filter)
          <= trunk_subtract_subbundle_filter_number(
             spl, end_filter, start_filter);
}

static inline uint16
trunk_subbundle_filter_count(trunk_handle    *spl,
                             trunk_node      *node,
                             trunk_subbundle *sb)
{
   return trunk_subtract_subbundle_number(
      spl, sb->end_filter, sb->start_filter);
}

static inline uint16
trunk_bundle_filter_count(trunk_handle *spl,
                          trunk_node   *node,
                          trunk_bundle *bundle)
{
   uint16 filter_count = 0;
   for (uint16 sb_no = bundle->start_subbundle; sb_no != bundle->end_subbundle;
        sb_no        = trunk_add_subbundle_number(spl, sb_no, 1))
   {
      trunk_subbundle *sb = trunk_get_subbundle(spl, node, sb_no);
      filter_count += trunk_subbundle_filter_count(spl, node, sb);
   }
   return filter_count;
}

static inline uint16
trunk_bundle_start_filter(trunk_handle *spl,
                          trunk_node   *node,
                          trunk_bundle *bundle)
{
   uint16           sb_no = bundle->start_subbundle;
   trunk_subbundle *sb    = trunk_get_subbundle(spl, node, sb_no);
   return sb->start_filter;
}

static inline uint16
trunk_bundle_end_filter(trunk_handle *spl,
                        trunk_node   *node,
                        trunk_bundle *bundle)
{
   uint16 last_sb_no =
      trunk_subtract_subbundle_number(spl, bundle->end_subbundle, 1);
   trunk_subbundle *sb = trunk_get_subbundle(spl, node, last_sb_no);
   return sb->end_filter;
}

static inline routing_filter *
trunk_subbundle_filter(trunk_handle    *spl,
                       trunk_node      *node,
                       trunk_subbundle *sb,
                       uint16           filter_off)
{
   uint16 start_filter = sb->start_filter;
   uint16 filter_no =
      trunk_add_subbundle_filter_number(spl, start_filter, filter_off);
   debug_assert(filter_off < trunk_subbundle_filter_count(spl, node, sb));
   return trunk_get_sb_filter(spl, node, filter_no);
}

debug_only static inline uint16
trunk_subbundle_branch_count(trunk_handle    *spl,
                             trunk_node      *node,
                             trunk_subbundle *sb)
{
   return trunk_subtract_branch_number(spl, sb->end_branch, sb->start_branch);
}

static inline uint16
trunk_start_subbundle(trunk_handle *spl, trunk_node *node)
{
   return node->hdr->start_subbundle;
}

static inline uint16
trunk_end_subbundle(trunk_handle *spl, trunk_node *node)
{
   return node->hdr->end_subbundle;
}

static inline uint16
trunk_start_subbundle_for_lookup(trunk_handle *spl, trunk_node *node)
{
   return trunk_subtract_subbundle_number(
      spl, trunk_end_subbundle(spl, node), 1);
}

static inline uint16
trunk_bundle_clear_subbundles(trunk_handle *spl,
                              trunk_node   *node,
                              trunk_bundle *bundle)
{
   uint16 start_filter = trunk_bundle_start_filter(spl, node, bundle);
   uint16 end_filter   = trunk_bundle_end_filter(spl, node, bundle);
   for (uint16 filter_no = start_filter; filter_no != end_filter;
        filter_no        = trunk_add_subbundle_filter_number(spl, filter_no, 1))
   {
      routing_filter *filter = trunk_get_sb_filter(spl, node, filter_no);
      trunk_dec_filter(spl, filter);
   }
   node->hdr->start_sb_filter = end_filter;
   node->hdr->start_subbundle = bundle->end_subbundle;
   return node->hdr->start_subbundle;
}

/*
 * Removes all bundles except the given bundle.
 *
 * This function does not just clear compacted bundles into whole branches, but
 * removes bundles wholesale.
 *
 * Used in leaf splits to abort compactions in progress.
 */
static inline void
trunk_leaf_remove_bundles_except(trunk_handle *spl,
                                 trunk_node   *node,
                                 uint16        bundle_no)
{
   debug_assert(trunk_node_height(node) == 0);
   uint16 last_bundle_no = trunk_end_bundle(spl, node);
   last_bundle_no        = trunk_subtract_bundle_number(spl, last_bundle_no, 1);
   debug_assert(bundle_no == last_bundle_no);
   node->hdr->start_bundle = bundle_no;
   trunk_pivot_data *pdata = trunk_get_pivot_data(spl, node, 0);
   pdata->start_bundle     = node->hdr->start_bundle;
}

/*
 * Rebundles all branches and subbundles in a leaf into a single bundle.
 *
 * Used in leaf splits to abort compactions in progress.
 */
static inline uint16
trunk_leaf_rebundle_all_branches(trunk_handle *spl,
                                 trunk_node   *node,
                                 uint64        target_num_tuples,
                                 uint64        target_kv_bytes,
                                 bool32        is_space_rec)
{
   debug_assert(trunk_node_height(node) == 0);
   uint16 bundle_no = trunk_get_new_bundle(spl, node);
   if (trunk_branch_is_whole(spl, node, trunk_start_branch(spl, node))) {
      trunk_subbundle *sb = trunk_leaf_get_new_subbundle_at_head(spl, node);
      sb->start_branch    = trunk_start_branch(spl, node);
      sb->end_branch      = trunk_start_frac_branch(spl, node);
      routing_filter   *filter = trunk_subbundle_filter(spl, node, sb, 0);
      trunk_pivot_data *pdata  = trunk_get_pivot_data(spl, node, 0);
      *filter                  = pdata->filter;
      debug_assert(filter->addr != 0);
      ZERO_STRUCT(pdata->filter);
      debug_assert(trunk_subbundle_branch_count(spl, node, sb) != 0);
   }
   trunk_bundle *bundle    = trunk_get_bundle(spl, node, bundle_no);
   bundle->num_tuples      = target_num_tuples;
   bundle->num_kv_bytes    = target_kv_bytes;
   bundle->start_subbundle = trunk_start_subbundle(spl, node);
   bundle->end_subbundle   = trunk_end_subbundle(spl, node);
   trunk_leaf_remove_bundles_except(spl, node, bundle_no);
   trunk_set_start_frac_branch(spl, node, trunk_start_branch(spl, node));
   trunk_pivot_data *pdata = trunk_get_pivot_data(spl, node, 0);
   if (!is_space_rec && pdata->srq_idx != -1
       && spl->cfg.reclaim_threshold != UINT64_MAX)
   {
      // platform_default_log("Deleting %12lu-%lu (index %lu) from SRQ\n",
      //       node->disk_addr, pdata->generation, pdata->srq_idx);
      srq_delete(&spl->srq, pdata->srq_idx);
      srq_print(&spl->srq);
      pdata->srq_idx = -1;
   }
   pdata->generation        = trunk_inc_pivot_generation(spl, node);
   pdata->num_tuples_bundle = bundle->num_tuples;
   pdata->num_tuples_whole  = 0;
   return bundle_no;
}

/*
 * Returns the index of the first branch in the bundle.
 */
static inline uint16
trunk_bundle_start_branch(trunk_handle *spl,
                          trunk_node   *node,
                          trunk_bundle *bundle)
{
   trunk_subbundle *subbundle =
      trunk_get_subbundle(spl, node, bundle->start_subbundle);
   return subbundle->start_branch;
}

/*
 * Returns the index of the successor to the last branch in the bundle.
 */
static inline uint16
trunk_bundle_end_branch(trunk_handle *spl,
                        trunk_node   *node,
                        trunk_bundle *bundle)
{
   uint16 last_subbundle_no =
      trunk_subtract_subbundle_number(spl, bundle->end_subbundle, 1);
   trunk_subbundle *subbundle =
      trunk_get_subbundle(spl, node, last_subbundle_no);
   return subbundle->end_branch;
}

/*
 * Returns the number of (by definition fractional) branches in the bundle.
 */
static inline uint16
trunk_bundle_branch_count(trunk_handle *spl,
                          trunk_node   *node,
                          trunk_bundle *bundle)
{
   return trunk_subtract_branch_number(
      spl,
      trunk_bundle_end_branch(spl, node, bundle),
      trunk_bundle_start_branch(spl, node, bundle));
}

static inline uint16
trunk_bundle_subbundle_count(trunk_handle *spl,
                             trunk_node   *node,
                             trunk_bundle *bundle)
{
   return trunk_subtract_subbundle_number(
      spl, bundle->end_subbundle, bundle->start_subbundle);
}

/*
 * Returns the number of live bundles in the node.
 */
static inline uint16
trunk_bundle_count(trunk_handle *spl, trunk_node *node)
{
   return trunk_subtract_bundle_number(
      spl, node->hdr->end_bundle, node->hdr->start_bundle);
}

/*
 * Returns the number of live subbundles in the node.
 */
static inline uint16
trunk_subbundle_count(trunk_handle *spl, trunk_node *node)
{
   return trunk_subtract_subbundle_number(
      spl, node->hdr->end_subbundle, node->hdr->start_subbundle);
}

/*
 * Returns TRUE if the bundle is valid in the node (live or == end_bundle) and
 * FALSE otherwise.
 */
static inline bool32
trunk_bundle_valid(trunk_handle *spl, trunk_node *node, uint16 bundle_no)
{
   return trunk_subtract_bundle_number(spl, bundle_no, node->hdr->start_bundle)
          <= trunk_subtract_bundle_number(
             spl, node->hdr->end_bundle, node->hdr->start_bundle);
}

/*
 * Returns TRUE if the bundle is live for the pivot and FALSE otherwise
 */
static inline bool32
trunk_bundle_live_for_pivot(trunk_handle *spl,
                            trunk_node   *node,
                            uint16        bundle_no,
                            uint16        pivot_no)
{
   debug_assert(pivot_no < trunk_num_children(spl, node));
   return trunk_bundle_in_range(spl,
                                bundle_no,
                                trunk_pivot_start_bundle(spl, node, pivot_no),
                                trunk_end_bundle(spl, node));
}

static inline uint16
trunk_start_frac_branch(trunk_handle *spl, trunk_node *node)
{
   return node->hdr->start_frac_branch;
}

static inline void
trunk_set_start_frac_branch(trunk_handle *spl,
                            trunk_node   *node,
                            uint16        branch_no)
{
   node->hdr->start_frac_branch = branch_no;
}

static inline void
trunk_reset_start_frac_branch(trunk_handle *spl, trunk_node *node)
{
   if (trunk_bundle_count(spl, node) == 0) {
      trunk_set_start_frac_branch(spl, node, trunk_end_branch(spl, node));
   } else {
      uint16        start_bundle = trunk_start_bundle(spl, node);
      trunk_bundle *bundle       = trunk_get_bundle(spl, node, start_bundle);
      uint16 start_frac_branch   = trunk_bundle_start_branch(spl, node, bundle);
      trunk_set_start_frac_branch(spl, node, start_frac_branch);
   }
}

static inline void
trunk_clear_bundle(trunk_handle *spl, trunk_node *node, uint16 bundle_no)
{
   platform_assert(bundle_no == trunk_start_bundle(spl, node));

   trunk_bundle *bundle = trunk_get_bundle(spl, node, bundle_no);

   trunk_bundle_clear_subbundles(spl, node, bundle);
   trunk_inc_start_bundle(spl, node);

   // update the pivot start bundles
   for (uint16 pivot_no = 0; pivot_no < trunk_num_children(spl, node);
        pivot_no++) {
      trunk_pivot_data *pdata = trunk_get_pivot_data(spl, node, pivot_no);
      if (!trunk_bundle_valid(spl, node, pdata->start_bundle)) {
         pdata->start_bundle = trunk_start_bundle(spl, node);
      }
   }

   // update the fractional start branch
   trunk_reset_start_frac_branch(spl, node);
}

static inline void
trunk_tuples_in_bundle(trunk_handle *spl,
                       trunk_node   *node,
                       trunk_bundle *bundle,
                       uint64        pivot_tuple_count[static TRUNK_MAX_PIVOTS],
                       uint64 pivot_kv_byte_count[static TRUNK_MAX_PIVOTS])
{
   // Can't ZERO_ARRAY because degerates to a uint64 *
   ZERO_CONTENTS_N(pivot_tuple_count, TRUNK_MAX_PIVOTS);
   ZERO_CONTENTS_N(pivot_kv_byte_count, TRUNK_MAX_PIVOTS);

   uint16 num_children = trunk_num_children(spl, node);
   for (uint16 branch_no = trunk_bundle_start_branch(spl, node, bundle);
        branch_no != trunk_bundle_end_branch(spl, node, bundle);
        branch_no = trunk_add_branch_number(spl, branch_no, 1))
   {
      for (uint16 pivot_no = 0; pivot_no < num_children; pivot_no++) {
         uint64 local_tuple_count;
         uint64 local_kv_byte_count;
         trunk_pivot_branch_tuple_counts(spl,
                                         node,
                                         pivot_no,
                                         branch_no,
                                         &local_tuple_count,
                                         &local_kv_byte_count);
         pivot_tuple_count[pivot_no] += local_tuple_count;
         pivot_kv_byte_count[pivot_no] += local_kv_byte_count;
      }
   }
}

static inline void
trunk_pivot_add_bundle_tuple_counts(
   trunk_handle *spl,
   trunk_node   *node,
   trunk_bundle *bundle,
   uint64        pivot_tuple_count[TRUNK_MAX_PIVOTS],
   uint64        pivot_kv_byte_count[TRUNK_MAX_PIVOTS])

{
   bundle->num_tuples  = 0;
   uint16 num_children = trunk_num_children(spl, node);
   for (uint16 pivot_no = 0; pivot_no < num_children; pivot_no++) {
      trunk_pivot_data *pdata = trunk_get_pivot_data(spl, node, pivot_no);
      pdata->num_tuples_bundle += pivot_tuple_count[pivot_no];
      bundle->num_tuples += pivot_tuple_count[pivot_no];
      pdata->num_kv_bytes_bundle += pivot_kv_byte_count[pivot_no];
      bundle->num_kv_bytes += pivot_kv_byte_count[pivot_no];
   }
}

static inline void
trunk_bundle_inc_pivot_rc(trunk_handle *spl,
                          trunk_node   *node,
                          trunk_bundle *bundle)
{
   uint16        num_children = trunk_num_children(spl, node);
   cache        *cc           = spl->cc;
   btree_config *btree_cfg    = &spl->cfg.btree_cfg;
   // Skip the first pivot, because that has been inc'd in the parent
   for (uint16 branch_no = trunk_bundle_start_branch(spl, node, bundle);
        branch_no != trunk_bundle_end_branch(spl, node, bundle);
        branch_no = trunk_add_branch_number(spl, branch_no, 1))
   {
      trunk_branch *branch = trunk_get_branch(spl, node, branch_no);
      for (uint64 pivot_no = 1; pivot_no < num_children; pivot_no++) {
         key pivot = trunk_get_pivot(spl, node, pivot_no);
         btree_inc_ref_range(cc, btree_cfg, branch->root_addr, pivot, pivot);
      }
   }
}

/*
 *-----------------------------------------------------------------------------
 * Branch functions
 *-----------------------------------------------------------------------------
 */

/*
 * has_vacancy returns TRUE unless there is not enough physical space in the
 * node to add another branch
 */

/*
 * Returns the number of live branches (including fractional branches).
 */
static inline uint16
trunk_branch_count(trunk_handle *spl, trunk_node *node)
{
   return trunk_subtract_branch_number(
      spl, node->hdr->end_branch, node->hdr->start_branch);
}

static inline bool32
trunk_has_vacancy(trunk_handle *spl, trunk_node *node, uint16 num_new_branches)
{
   uint16 branch_count = trunk_branch_count(spl, node);
   uint16 max_branches = spl->cfg.hard_max_branches_per_node;
   return branch_count + num_new_branches + 1 < max_branches;
}

static inline trunk_branch *
trunk_get_branch(trunk_handle *spl, trunk_node *node, uint32 k)
{
   debug_assert(sizeof(trunk_hdr)
                   + spl->cfg.max_pivot_keys * trunk_pivot_size(spl)
                   + (k + 1) * sizeof(trunk_branch)
                < trunk_page_size(&spl->cfg));

   char *cursor = node->page->data;
   cursor += sizeof(trunk_hdr) + spl->cfg.max_pivot_keys * trunk_pivot_size(spl)
             + k * sizeof(trunk_branch);
   return (trunk_branch *)cursor;
}

/*
 * get_new_branch allocates a new branch in the node and returns a pointer to
 * it.
 */
static inline trunk_branch *
trunk_get_new_branch(trunk_handle *spl, trunk_node *node)
{
   trunk_branch *new_branch =
      trunk_get_branch(spl, node, node->hdr->end_branch);
   node->hdr->end_branch =
      trunk_add_branch_number(spl, node->hdr->end_branch, 1);
   debug_assert(node->hdr->end_branch != node->hdr->start_branch);
   return new_branch;
}

static inline uint16
trunk_branch_no(trunk_handle *spl, trunk_node *node, trunk_branch *branch)
{
   return branch - trunk_get_branch(spl, node, 0);
}

static inline uint16
trunk_start_branch(trunk_handle *spl, trunk_node *node)
{
   return node->hdr->start_branch;
}

static inline uint16
trunk_end_branch(trunk_handle *spl, trunk_node *node)
{
   return node->hdr->end_branch;
}

/*
 * branch_live checks if branch_no is live for any pivot in the node.
 */
static inline bool32
trunk_branch_live(trunk_handle *spl, trunk_node *node, uint64 branch_no)
{
   return trunk_branch_in_range(
      spl, branch_no, node->hdr->start_branch, node->hdr->end_branch);
}

/*
 * branch_valid checks if branch_no is being used by any pivot or is
 * end_branch. Used to verify if a given entry is valid.
 */
static inline bool32
trunk_branch_valid(trunk_handle *spl, trunk_node *node, uint64 branch_no)
{
   return trunk_subtract_branch_number(spl, branch_no, node->hdr->start_branch)
          <= trunk_subtract_branch_number(
             spl, node->hdr->end_branch, node->hdr->start_branch);
}

static inline uint64
trunk_process_generation_to_pos(trunk_handle             *spl,
                                trunk_compact_bundle_req *req,
                                uint64                    generation)
{
   uint64 pos = 0;
   while ((pos != TRUNK_MAX_PIVOTS)
          && (req->pivot_generation[pos] != generation)) {
      pos++;
   }
   return pos;
}

/*
 * trunk_garbage_collect_node_get fetches the node at the
 * given height containing the given key from the snapshot with root given by
 * old_root_addr. It performs hand-over-hand write-locking to drain readers
 * along the path.
 *
 * Returns the node with a write lock.
 */
static inline void
trunk_garbage_collect_node_get(trunk_handle             *spl,
                               uint64                    old_root_addr,
                               trunk_compact_bundle_req *req,
                               trunk_node               *out_node)
{
   uint16 height    = req->height;
   key    start_key = key_buffer_key(&req->start_key);
   /*
    * Note: don't need to acquire the trunk_root_lock here, since this is an
    * old snapshot
    */
   trunk_node node;
   trunk_node_get(spl->cc, old_root_addr, &node);
   uint16 root_height = trunk_node_height(&node);
   trunk_node_claim(spl->cc, &node);
   trunk_node_lock(spl->cc, &node);
   platform_assert(height <= root_height);

   for (uint16 h = root_height; h > height; h--) {
      debug_assert(trunk_node_height(&node) == h);
      uint16 pivot_no =
         trunk_find_pivot(spl, &node, start_key, less_than_or_equal);
      debug_assert(pivot_no < trunk_num_children(spl, &node));
      trunk_pivot_data *pdata = trunk_get_pivot_data(spl, &node, pivot_no);
      trunk_node        child;
      trunk_node_get(spl->cc, pdata->addr, &child);
      // Here is where we would deallocate the trunk node
      trunk_node_claim(spl->cc, &child);
      trunk_node_lock(spl->cc, &child);
      trunk_node_unlock(spl->cc, &node);
      trunk_node_unclaim(spl->cc, &node);
      trunk_node_unget(spl->cc, &node);
      node = child;
   }

   debug_assert(trunk_node_height(&node) == height);
   debug_assert(trunk_key_compare(spl, trunk_min_key(spl, &node), start_key)
                <= 0);
   debug_assert(trunk_key_compare(spl, start_key, trunk_max_key(spl, &node))
                < 0);

   *out_node = node;
}

/*
 * garbage_collect_bundle dereferences the branches for the specified bundle
 */
static inline void
trunk_garbage_collect_bundle(trunk_handle             *spl,
                             uint64                    old_root_addr,
                             trunk_compact_bundle_req *req)
{
   trunk_node node;
   trunk_garbage_collect_node_get(spl, old_root_addr, req, &node);

   uint16        bundle_no    = req->bundle_no;
   trunk_bundle *bundle       = trunk_get_bundle(spl, &node, bundle_no);
   uint16 bundle_start_branch = trunk_bundle_start_branch(spl, &node, bundle);
   uint16 bundle_end_branch   = trunk_bundle_end_branch(spl, &node, bundle);

   trunk_default_log_if_enabled(
      spl,
      "compact_bundle gc: addr %lu, range %s-%s, height %u, bundle %u\n",
      node.addr,
      key_string(trunk_data_config(spl), key_buffer_key(&req->start_key)),
      key_string(trunk_data_config(spl), key_buffer_key(&req->end_key)),
      req->height,
      req->bundle_no);

   uint16 num_children = trunk_num_children(spl, &node);
   for (uint16 branch_no = bundle_start_branch; branch_no != bundle_end_branch;
        branch_no        = trunk_add_branch_number(spl, branch_no, 1))
   {
      trunk_branch *branch = trunk_get_branch(spl, &node, branch_no);
      for (uint16 pivot_no = 0; pivot_no < num_children; pivot_no++) {
         if (trunk_bundle_live_for_pivot(spl, &node, bundle_no, pivot_no)) {
            key start_key = trunk_get_pivot(spl, &node, pivot_no);
            key end_key   = trunk_get_pivot(spl, &node, pivot_no + 1);
            trunk_zap_branch_range(
               spl, branch, start_key, end_key, PAGE_TYPE_BRANCH);
         }
      }
   }

   trunk_node_unlock(spl->cc, &node);
   trunk_node_unclaim(spl->cc, &node);
   trunk_node_unget(spl->cc, &node);
}

/*
 * replace_bundle_branches replaces the branches of an uncompacted bundle with
 * a newly compacted branch.
 *
 * This process is:
 * 1. add the new branch (unless replacement_branch == NULL)
 * 2. move any remaining branches to maintain a contiguous array
 * 3. adjust pivot start branches if necessary
 * 4. mark bundle as compacted and remove all by its first subbundle
 * 5. move any remaining subbundles to maintain a contiguous array (and adjust
 *    any remaining bundles to account)
 */
void
trunk_replace_bundle_branches(trunk_handle             *spl,
                              trunk_node               *node,
                              trunk_branch             *repl_branch,
                              trunk_compact_bundle_req *req)
{
   debug_assert(req->height == trunk_node_height(node));

   uint16        bundle_no    = req->bundle_no;
   trunk_bundle *bundle       = trunk_get_bundle(spl, node, bundle_no);
   uint16 bundle_start_branch = trunk_bundle_start_branch(spl, node, bundle);
   uint16 bundle_end_branch   = trunk_bundle_end_branch(spl, node, bundle);
   uint16 branch_diff         = trunk_bundle_branch_count(spl, node, bundle);
   uint16 num_children        = trunk_num_children(spl, node);

   // add new branch
   uint16 new_branch_no = UINT16_MAX;
   if (repl_branch != NULL) {
      trunk_branch *new_branch =
         trunk_get_branch(spl, node, bundle_start_branch);
      *new_branch = *repl_branch;
      branch_diff--;
      new_branch_no = trunk_branch_no(spl, node, new_branch);

      // increment the fringes of the new branch along the pivots
      uint16 num_pivot_keys = trunk_num_pivot_keys(spl, node);
      for (uint16 pivot_no = 1; pivot_no < num_pivot_keys; pivot_no++) {
         key start_key = trunk_get_pivot(spl, node, pivot_no);
         trunk_inc_intersection(spl, new_branch, start_key, FALSE);
      }

      // slice out the pivots ranges for which this branch is already dead
      for (uint16 pivot_no = 0; pivot_no < num_children; pivot_no++) {
         if (!trunk_bundle_live_for_pivot(spl, node, bundle_no, pivot_no)) {
            key start_key = trunk_get_pivot(spl, node, pivot_no);
            key end_key   = trunk_get_pivot(spl, node, pivot_no + 1);
            trunk_zap_branch_range(
               spl, new_branch, start_key, end_key, PAGE_TYPE_BRANCH);
         }
      }
   }

   // move any remaining branches to maintain a contiguous array
   for (uint16 branch_no = bundle_end_branch;
        branch_no != node->hdr->end_branch;
        branch_no = trunk_add_branch_number(spl, branch_no, 1))
   {
      uint16 dst_branch_no =
         trunk_subtract_branch_number(spl, branch_no, branch_diff);
      *trunk_get_branch(spl, node, dst_branch_no) =
         *trunk_get_branch(spl, node, branch_no);
   }

   /*
    * if the bundle has no keys, move the filters to form a contiguous array
    */
   if (repl_branch == NULL) {
      // decrement the ref counts of the old filters
      for (uint16 filter_no = trunk_bundle_start_filter(spl, node, bundle);
           filter_no != trunk_bundle_end_filter(spl, node, bundle);
           filter_no = trunk_add_subbundle_filter_number(spl, filter_no, 1))
      {
         routing_filter *old_filter = trunk_get_sb_filter(spl, node, filter_no);
         trunk_dec_filter(spl, old_filter);
      }

      // move any later filters
      uint16 filter_diff = trunk_bundle_filter_count(spl, node, bundle);
      for (uint16 filter_no = trunk_bundle_end_filter(spl, node, bundle);
           filter_no != trunk_end_sb_filter(spl, node);
           filter_no = trunk_add_subbundle_filter_number(spl, filter_no, 1))
      {
         uint16 dst_filter_no =
            trunk_subtract_subbundle_number(spl, filter_no, filter_diff);
         *trunk_get_sb_filter(spl, node, dst_filter_no) =
            *trunk_get_sb_filter(spl, node, filter_no);
      }

      // adjust the end filter
      node->hdr->end_sb_filter = trunk_subtract_subbundle_filter_number(
         spl, node->hdr->end_sb_filter, filter_diff);
   }

   /*
    * the compacted bundle will have a single branch in a single subbundle
    * containing all the filters.
    */
   uint16 sb_diff        = trunk_bundle_subbundle_count(spl, node, bundle);
   uint16 first_later_sb = bundle->end_subbundle;
   if (repl_branch != NULL) {
      uint16           sb_no = bundle->start_subbundle;
      trunk_subbundle *sb    = trunk_get_subbundle(spl, node, sb_no);
      sb->end_branch = trunk_add_branch_number(spl, bundle_start_branch, 1);
      sb->end_filter = trunk_bundle_end_filter(spl, node, bundle);
      sb->state      = SB_STATE_COMPACTED;
      sb_diff--;
      bundle->end_subbundle = trunk_add_subbundle_number(spl, sb_no, 1);
   }

   for (uint16 sb_no = first_later_sb; sb_no != node->hdr->end_subbundle;
        sb_no        = trunk_add_subbundle_number(spl, sb_no, 1))
   {
      trunk_subbundle *sb = trunk_get_subbundle(spl, node, sb_no);
      sb->start_branch =
         trunk_subtract_branch_number(spl, sb->start_branch, branch_diff);
      sb->end_branch =
         trunk_subtract_branch_number(spl, sb->end_branch, branch_diff);
      uint16 dst_sb_no = trunk_subtract_subbundle_number(spl, sb_no, sb_diff);
      *trunk_get_subbundle(spl, node, dst_sb_no) = *sb;
   }
   node->hdr->end_subbundle =
      trunk_subtract_subbundle_number(spl, node->hdr->end_subbundle, sb_diff);
   for (uint16 later_bundle_no = trunk_add_bundle_number(spl, bundle_no, 1);
        later_bundle_no != node->hdr->end_bundle;
        later_bundle_no = trunk_add_bundle_number(spl, later_bundle_no, 1))
   {
      trunk_bundle *bundle = trunk_get_bundle(spl, node, later_bundle_no);
      bundle->start_subbundle =
         trunk_subtract_subbundle_number(spl, bundle->start_subbundle, sb_diff);
      bundle->end_subbundle =
         trunk_subtract_subbundle_number(spl, bundle->end_subbundle, sb_diff);
   }
   debug_assert(trunk_bundle_start_branch(spl, node, bundle)
                == bundle_start_branch);

   // record the pivot tuples
   for (uint16 pivot_no = 0; pivot_no < num_children; pivot_no++) {
      if (trunk_bundle_live_for_pivot(spl, node, bundle_no, pivot_no)) {
         trunk_pivot_data *pdata = trunk_get_pivot_data(spl, node, pivot_no);
         uint64            pos =
            trunk_process_generation_to_pos(spl, req, pdata->generation);
         platform_assert((pos != TRUNK_MAX_PIVOTS),
                         "Pivot live for bundle not found in req, "
                         "pos=%lu != TRUNK_MAX_PIVOTS=%d",
                         pos,
                         TRUNK_MAX_PIVOTS);
         if (repl_branch != NULL) {
            trunk_pivot_branch_tuple_counts(
               spl,
               node,
               pivot_no,
               new_branch_no,
               &req->output_pivot_tuple_count[pos],
               &req->output_pivot_kv_byte_count[pos]);
         }

         uint64 tuples_reclaimed = req->input_pivot_tuple_count[pos]
                                   - req->output_pivot_tuple_count[pos];
         req->tuples_reclaimed += tuples_reclaimed;
         pdata->num_tuples_bundle -= tuples_reclaimed;

         uint64 kv_bytes_reclaimed = req->input_pivot_kv_byte_count[pos]
                                     - req->output_pivot_kv_byte_count[pos];
         req->kv_bytes_reclaimed += kv_bytes_reclaimed;
         pdata->num_kv_bytes_bundle -= kv_bytes_reclaimed;
      }
   }

   // if there is no replacement branch, vanish the bundle
   if (repl_branch == NULL) {
      for (uint16 later_bundle_no = bundle_no;
           later_bundle_no
           != trunk_subtract_bundle_number(spl, node->hdr->end_bundle, 1);
           later_bundle_no = trunk_add_bundle_number(spl, later_bundle_no, 1))
      {
         uint16 src_later_bundle_no =
            trunk_add_bundle_number(spl, later_bundle_no, 1);
         *trunk_get_bundle(spl, node, later_bundle_no) =
            *trunk_get_bundle(spl, node, src_later_bundle_no);
      }
      uint16 later_bundle_start = trunk_add_bundle_number(spl, bundle_no, 1);
      uint16 later_bundle_end =
         trunk_add_bundle_number(spl, trunk_end_bundle(spl, node), 1);
      for (uint16 pivot_no = 0; pivot_no < num_children; pivot_no++) {
         trunk_pivot_data *pdata = trunk_get_pivot_data(spl, node, pivot_no);
         if (trunk_bundle_in_range(
                spl, pdata->start_bundle, later_bundle_start, later_bundle_end))
         {
            pdata->start_bundle =
               trunk_subtract_bundle_number(spl, pdata->start_bundle, 1);
         }
      }
      node->hdr->end_bundle =
         trunk_subtract_bundle_number(spl, node->hdr->end_bundle, 1);
   }

   // fix the pivot start branches
   for (uint16 pivot_no = 0; pivot_no < num_children; pivot_no++) {
      trunk_pivot_data *pdata = trunk_get_pivot_data(spl, node, pivot_no);
      if (!trunk_branch_live_for_pivot(
             spl, node, bundle_start_branch, pivot_no)) {
         pdata->start_branch =
            trunk_subtract_branch_number(spl, pdata->start_branch, branch_diff);
         debug_assert(trunk_branch_valid(spl, node, pdata->start_branch));
      }
   }

   // update the end_branch
   node->hdr->end_branch =
      trunk_subtract_branch_number(spl, node->hdr->end_branch, branch_diff);
}

static inline void
trunk_inc_branch_range(trunk_handle *spl,
                       trunk_branch *branch,
                       key           start_key,
                       key           end_key)
{
   if (branch->root_addr) {
      btree_inc_ref_range(
         spl->cc, &spl->cfg.btree_cfg, branch->root_addr, start_key, end_key);
   }
}

static inline void
trunk_zap_branch_range(trunk_handle *spl,
                       trunk_branch *branch,
                       key           start_key,
                       key           end_key,
                       page_type     type)
{
   platform_assert(type == PAGE_TYPE_BRANCH);
   platform_assert((key_is_null(start_key) && key_is_null(end_key))
                   || (type != PAGE_TYPE_MEMTABLE && !key_is_null(start_key)));
   platform_assert(branch->root_addr != 0, "root_addr=%lu", branch->root_addr);
   btree_dec_ref_range(
      spl->cc, &spl->cfg.btree_cfg, branch->root_addr, start_key, end_key);
}

/*
 * Decrement the ref count for branch and destroy it and its filter if it
 * reaches 0.
 */
static inline void
trunk_dec_ref(trunk_handle *spl, trunk_branch *branch, bool32 is_memtable)
{
   page_type type = is_memtable ? PAGE_TYPE_MEMTABLE : PAGE_TYPE_BRANCH;
   trunk_zap_branch_range(
      spl, branch, NEGATIVE_INFINITY_KEY, POSITIVE_INFINITY_KEY, type);
}

/*
 * Increment the ref count for all extents whose key range intersects with key
 */
static inline void
trunk_inc_intersection(trunk_handle *spl,
                       trunk_branch *branch,
                       key           target,
                       bool32        is_memtable)
{
   platform_assert(IMPLIES(is_memtable, key_is_null(target)));
   trunk_inc_branch_range(spl, branch, target, target);
}

/*
 * trunk_btree_lookup performs a lookup for key in branch.
 *
 * Pre-conditions:
 *    If *data is not the null write_buffer, then
 *       `data` has the most recent answer.
 *       the current memtable is older than the most recent answer
 *
 * Post-conditions:
 *    if *local_found, then data can be found in `data`.
 */
static inline platform_status
trunk_btree_lookup_and_merge(trunk_handle      *spl,
                             trunk_branch      *branch,
                             key                target,
                             merge_accumulator *data,
                             bool32            *local_found)
{
   cache          *cc  = spl->cc;
   btree_config   *cfg = &spl->cfg.btree_cfg;
   platform_status rc;

   rc = btree_lookup_and_merge(
      cc, cfg, branch->root_addr, PAGE_TYPE_BRANCH, target, data, local_found);
   return rc;
}


/*
 *-----------------------------------------------------------------------------
 * trunk_btree_lookup_async
 *
 * Pre-conditions:
 *    The ctxt should've been initialized using
 *    btree_ctxt_init(). If *found `data` has the most
 *    recent answer. the current memtable is older than the most
 *    recent answer
 *
 *    The return value can be either of:
 *      async_locked: A page needed by lookup is locked. User should retry
 *      request.
 *      async_no_reqs: A page needed by lookup is not in cache and the IO
 *      subsystem is out of requests. User should throttle.
 *      async_io_started: Async IO was started to read a page needed by the
 *      lookup into the cache. When the read is done, caller will be notified
 *      using ctxt->cb, that won't run on the thread context. It can be used
 *      to requeue the async lookup request for dispatch in thread context.
 *      When it's requeued, it must use the same function params except found.
 *      success: *found is TRUE if found, FALSE otherwise, data is stored in
 *      *data_out
 *-----------------------------------------------------------------------------
 */
static cache_async_result
trunk_btree_lookup_and_merge_async(trunk_handle      *spl,    // IN
                                   trunk_branch      *branch, // IN
                                   key                target, // IN
                                   merge_accumulator *data,   // OUT
                                   btree_async_ctxt  *ctxt)    // IN
{
   cache             *cc  = spl->cc;
   btree_config      *cfg = &spl->cfg.btree_cfg;
   cache_async_result res;
   bool32             local_found;

   res = btree_lookup_and_merge_async(
      cc, cfg, branch->root_addr, target, data, &local_found, ctxt);
   return res;
}


/*
 *-----------------------------------------------------------------------------
 * Memtable Functions
 *-----------------------------------------------------------------------------
 */

memtable *
trunk_try_get_memtable(trunk_handle *spl, uint64 generation)
{
   uint64    memtable_idx = generation % TRUNK_NUM_MEMTABLES;
   memtable *mt           = &spl->mt_ctxt->mt[memtable_idx];
   if (mt->generation != generation) {
      mt = NULL;
   }
   return mt;
}

/*
 * returns the memtable with generation number generation. Caller must ensure
 * that there exists a memtable with the appropriate generation.
 */
memtable *
trunk_get_memtable(trunk_handle *spl, uint64 generation)
{
   uint64    memtable_idx = generation % TRUNK_NUM_MEMTABLES;
   memtable *mt           = &spl->mt_ctxt->mt[memtable_idx];
   platform_assert(mt->generation == generation,
                   "mt->generation=%lu, mt_ctxt->generation=%lu, "
                   "mt_ctxt->generation_retired=%lu, generation=%lu\n",
                   mt->generation,
                   spl->mt_ctxt->generation,
                   spl->mt_ctxt->generation_retired,
                   generation);
   return mt;
}

trunk_compacted_memtable *
trunk_get_compacted_memtable(trunk_handle *spl, uint64 generation)
{
   uint64 memtable_idx = generation % TRUNK_NUM_MEMTABLES;

   // this call asserts the generation is correct
   memtable *mt = trunk_get_memtable(spl, generation);
   platform_assert(mt->state != MEMTABLE_STATE_READY);

   return &spl->compacted_memtable[memtable_idx];
}

static inline void
trunk_memtable_inc_ref(trunk_handle *spl, uint64 mt_gen)
{
   memtable *mt = trunk_get_memtable(spl, mt_gen);
   allocator_inc_ref(spl->al, mt->root_addr);
}


void
trunk_memtable_dec_ref(trunk_handle *spl, uint64 generation)
{
   memtable *mt = trunk_get_memtable(spl, generation);
   memtable_dec_ref_maybe_recycle(spl->mt_ctxt, mt);

   // the branch in the compacted memtable is now in the tree, so don't zap it,
   // we don't try to zero out the cmt because that would introduce a race.
}


/*
 * Wrappers for creating/destroying memtable iterators. Increments/decrements
 * the memtable ref count and cleans up if ref count == 0
 */
static void
trunk_memtable_iterator_init(trunk_handle   *spl,
                             btree_iterator *itor,
                             uint64          root_addr,
                             key             min_key,
                             key             max_key,
                             bool32          is_live,
                             bool32          inc_ref)
{
   if (inc_ref) {
      allocator_inc_ref(spl->al, root_addr);
   }
   btree_iterator_init(spl->cc,
                       &spl->cfg.btree_cfg,
                       itor,
                       root_addr,
                       PAGE_TYPE_MEMTABLE,
                       min_key,
                       max_key,
                       FALSE,
                       0);
}

static void
trunk_memtable_iterator_deinit(trunk_handle   *spl,
                               btree_iterator *itor,
                               uint64          mt_gen,
                               bool32          dec_ref)
{
   btree_iterator_deinit(itor);
   if (dec_ref) {
      trunk_memtable_dec_ref(spl, mt_gen);
   }
}

/*
 * Attempts to insert (key, data) into the current memtable.
 *
 * Returns:
 *    success if succeeded
 *    locked if the current memtable is full
 *    lock_acquired if the current memtable is full and this thread is
 *       responsible for flushing it.
 */
platform_status
trunk_memtable_insert(trunk_handle *spl, key tuple_key, message msg)
{
   uint64 generation;

   platform_status rc =
      memtable_maybe_rotate_and_begin_insert(spl->mt_ctxt, &generation);
   while (STATUS_IS_EQ(rc, STATUS_BUSY)) {
      // Memtable isn't ready, do a task if available; may be required to
      // incorporate memtable that we're waiting on
      task_perform_one_if_needed(spl->ts, 0);
      rc = memtable_maybe_rotate_and_begin_insert(spl->mt_ctxt, &generation);
   }
   if (!SUCCESS(rc)) {
      goto out;
   }

   // this call is safe because we hold the insert lock
   memtable *mt = trunk_get_memtable(spl, generation);
   uint64    leaf_generation; // used for ordering the log
   rc = memtable_insert(
      spl->mt_ctxt, mt, spl->heap_id, tuple_key, msg, &leaf_generation);
   if (!SUCCESS(rc)) {
      goto unlock_insert_lock;
   }

   if (spl->cfg.use_log) {
      int crappy_rc = log_write(spl->log, tuple_key, msg, leaf_generation);
      if (crappy_rc != 0) {
         goto unlock_insert_lock;
      }
   }

unlock_insert_lock:
   memtable_end_insert(spl->mt_ctxt);
out:
   return rc;
}

/*
 * Compacts the memtable with generation generation and builds its filter.
 * Returns a pointer to the memtable.
 */
static memtable *
trunk_memtable_compact_and_build_filter(trunk_handle  *spl,
                                        uint64         generation,
                                        const threadid tid)
{
   timestamp comp_start = platform_get_timestamp();

   memtable *mt = trunk_get_memtable(spl, generation);

   memtable_transition(mt, MEMTABLE_STATE_FINALIZED, MEMTABLE_STATE_COMPACTING);
   mini_release(&mt->mini, NULL_KEY);

   trunk_compacted_memtable *cmt =
      trunk_get_compacted_memtable(spl, generation);
   trunk_branch *new_branch = &cmt->branch;
   ZERO_CONTENTS(new_branch);

   uint64         memtable_root_addr = mt->root_addr;
   btree_iterator btree_itor;
   iterator      *itor = &btree_itor.super;

   trunk_memtable_iterator_init(spl,
                                &btree_itor,
                                memtable_root_addr,
                                NEGATIVE_INFINITY_KEY,
                                POSITIVE_INFINITY_KEY,
                                FALSE,
                                FALSE);
   btree_pack_req req;
   btree_pack_req_init(&req,
                       spl->cc,
                       &spl->cfg.btree_cfg,
                       itor,
                       spl->cfg.max_tuples_per_node,
                       spl->cfg.filter_cfg.hash,
                       spl->cfg.filter_cfg.seed,
                       spl->heap_id);
   uint64 pack_start;
   if (spl->cfg.use_stats) {
      spl->stats[tid].root_compactions++;
      pack_start = platform_get_timestamp();
   }

   platform_status pack_status = btree_pack(&req);
   platform_assert(SUCCESS(pack_status),
                   "platform_status of btree_pack: %d\n",
                   pack_status.r);

   platform_assert(req.num_tuples <= spl->cfg.max_tuples_per_node);
   if (spl->cfg.use_stats) {
      spl->stats[tid].root_compaction_pack_time_ns +=
         platform_timestamp_elapsed(pack_start);
      spl->stats[tid].root_compaction_tuples += req.num_tuples;
      if (req.num_tuples > spl->stats[tid].root_compaction_max_tuples) {
         spl->stats[tid].root_compaction_max_tuples = req.num_tuples;
      }
   }
   trunk_memtable_iterator_deinit(spl, &btree_itor, FALSE, FALSE);

   new_branch->root_addr = req.root_addr;

   platform_assert(req.num_tuples > 0);
   uint64 filter_build_start;
   if (spl->cfg.use_stats) {
      filter_build_start = platform_get_timestamp();
   }

   cmt->req         = TYPED_ZALLOC(spl->heap_id, cmt->req);
   cmt->req->spl    = spl;
   cmt->req->fp_arr = req.fingerprint_arr;
   cmt->req->type   = TRUNK_COMPACTION_TYPE_MEMTABLE;
   uint32 *dup_fp_arr =
      TYPED_ARRAY_MALLOC(spl->heap_id, dup_fp_arr, req.num_tuples);
   memmove(dup_fp_arr, cmt->req->fp_arr, req.num_tuples * sizeof(uint32));
   routing_filter empty_filter = {0};

   platform_status rc = routing_filter_add(spl->cc,
                                           &spl->cfg.filter_cfg,
                                           spl->heap_id,
                                           &empty_filter,
                                           &cmt->filter,
                                           cmt->req->fp_arr,
                                           req.num_tuples,
                                           0);

   platform_assert(SUCCESS(rc));
   if (spl->cfg.use_stats) {
      spl->stats[tid].root_filter_time_ns +=
         platform_timestamp_elapsed(filter_build_start);
      spl->stats[tid].root_filters_built++;
      spl->stats[tid].root_filter_tuples += req.num_tuples;
   }

   btree_pack_req_deinit(&req, spl->heap_id);
   cmt->req->fp_arr = dup_fp_arr;
   if (spl->cfg.use_stats) {
      uint64 comp_time = platform_timestamp_elapsed(comp_start);
      spl->stats[tid].root_compaction_time_ns += comp_time;
      if (comp_start > spl->stats[tid].root_compaction_time_max_ns) {
         spl->stats[tid].root_compaction_time_max_ns = comp_time;
      }
      cmt->wait_start = platform_get_timestamp();
   }

   memtable_transition(mt, MEMTABLE_STATE_COMPACTING, MEMTABLE_STATE_COMPACTED);
   return mt;
}

/*
 * Cases:
 * 1. memtable set to COMP before try_continue tries to set it to incorp
 *       try_continue will successfully assign itself to incorp the memtable
 * 2. memtable set to COMP after try_continue tries to set it to incorp
 *       should_wait will be set to generation, so try_start will incorp
 */
static inline bool32
trunk_try_start_incorporate(trunk_handle *spl, uint64 generation)
{
   bool32 should_start = FALSE;

   memtable_lock_incorporation_lock(spl->mt_ctxt);
   memtable *mt = trunk_try_get_memtable(spl, generation);
   if ((mt == NULL)
       || (generation != memtable_generation_to_incorporate(spl->mt_ctxt)))
   {
      should_start = FALSE;
      goto unlock_incorp_lock;
   }
   should_start = memtable_try_transition(
      mt, MEMTABLE_STATE_COMPACTED, MEMTABLE_STATE_INCORPORATION_ASSIGNED);

unlock_incorp_lock:
   memtable_unlock_incorporation_lock(spl->mt_ctxt);
   return should_start;
}

static inline bool32
trunk_try_continue_incorporate(trunk_handle *spl, uint64 next_generation)
{
   bool32 should_continue = FALSE;

   memtable_lock_incorporation_lock(spl->mt_ctxt);
   memtable *mt = trunk_try_get_memtable(spl, next_generation);
   if (mt == NULL) {
      should_continue = FALSE;
      goto unlock_incorp_lock;
   }
   should_continue = memtable_try_transition(
      mt, MEMTABLE_STATE_COMPACTED, MEMTABLE_STATE_INCORPORATION_ASSIGNED);
   memtable_increment_to_generation_to_incorporate(spl->mt_ctxt,
                                                   next_generation);

unlock_incorp_lock:
   memtable_unlock_incorporation_lock(spl->mt_ctxt);
   return should_continue;
}

static inline void
trunk_install_new_compacted_subbundle(trunk_handle             *spl,
                                      trunk_node               *node,
                                      trunk_branch             *new_branch,
                                      routing_filter           *new_filter,
                                      trunk_compact_bundle_req *req)
{
   req->spl                  = spl;
   req->height               = trunk_node_height(node);
   req->max_pivot_generation = trunk_pivot_generation(spl, node);
   key_buffer_init_from_key(
      &req->start_key, spl->heap_id, trunk_min_key(spl, node));
   key_buffer_init_from_key(
      &req->end_key, spl->heap_id, trunk_max_key(spl, node));
   req->bundle_no = trunk_get_new_bundle(spl, node);

   trunk_bundle    *bundle = trunk_get_bundle(spl, node, req->bundle_no);
   trunk_subbundle *sb     = trunk_get_new_subbundle(spl, node, 1);
   trunk_branch    *branch = trunk_get_new_branch(spl, node);
   *branch                 = *new_branch;
   bundle->start_subbundle = trunk_subbundle_no(spl, node, sb);
   bundle->end_subbundle   = trunk_end_subbundle(spl, node);
   sb->start_branch        = trunk_branch_no(spl, node, branch);
   sb->end_branch          = trunk_end_branch(spl, node);
   sb->state               = SB_STATE_COMPACTED;
   routing_filter *filter  = trunk_subbundle_filter(spl, node, sb, 0);
   *filter                 = *new_filter;

   // count tuples for both the req and the pivot counts in the node
   trunk_tuples_in_bundle(spl,
                          node,
                          bundle,
                          req->output_pivot_tuple_count,
                          req->output_pivot_kv_byte_count);
   memmove(req->input_pivot_tuple_count,
           req->output_pivot_tuple_count,
           sizeof(req->input_pivot_tuple_count));
   memmove(req->input_pivot_kv_byte_count,
           req->output_pivot_kv_byte_count,
           sizeof(req->input_pivot_kv_byte_count));
   trunk_pivot_add_bundle_tuple_counts(spl,
                                       node,
                                       bundle,
                                       req->input_pivot_tuple_count,
                                       req->input_pivot_kv_byte_count);

   // record the pivot generations and increment the boundaries
   uint16 num_children = trunk_num_children(spl, node);
   for (uint16 pivot_no = 0; pivot_no < num_children; pivot_no++) {
      if (pivot_no != 0) {
         key pivot = trunk_get_pivot(spl, node, pivot_no);
         trunk_inc_intersection(spl, branch, pivot, FALSE);
      }
      trunk_pivot_data *pdata = trunk_get_pivot_data(spl, node, pivot_no);
      req->pivot_generation[pivot_no] = pdata->generation;
   }
   debug_assert(trunk_subbundle_branch_count(spl, node, sb) != 0);
}

/*
 * Function to incorporate the memtable to the root.
 * Carries out the following steps :
 *  1. Claim and copy the root.
 *  2. Add the memtable to the new root as a new compacted bundle.
 *  3. If the new root is full, flush until it is no longer full. Also flushes
 *     any full descendents.
 *  4. If necessary, split the new root.
 *  5. Lock lookup lock (blocks lookups, which must obtain a read lock on the
 *     lookup lock).
 *  6. Transition memtable state and increment generation_retired.
 *  7. Update root to new_root and unlock all locks (root lock, lookup lock,
 *     new root lock).
 *  8. Enqueue the filter building task.
 *  9. Decrement the now-incorporated memtable ref count and recycle if no
 *     references.
 *
 * This functions has some preconditions prior to being called.
 *  --> Trunk root node should be write locked.
 *  --> The memtable should have inserts blocked (can_insert == FALSE)
 */
static void
trunk_memtable_incorporate_and_flush(trunk_handle  *spl,
                                     uint64         generation,
                                     const threadid tid)
{
   trunk_node new_root;
   uint64     old_root_addr; // unused
   trunk_claim_and_copy_root(spl, &new_root, &old_root_addr);
   platform_assert(trunk_has_vacancy(spl, &new_root, 1));

   platform_stream_handle stream;
   platform_status        rc = trunk_open_log_stream_if_enabled(spl, &stream);
   platform_assert_status_ok(rc);
   trunk_log_stream_if_enabled(
      spl,
      &stream,
      "incorporate memtable gen %lu into new root %lu\n",
      generation,
      new_root.addr);
   trunk_log_node_if_enabled(&stream, spl, &new_root);
   trunk_log_stream_if_enabled(
      spl, &stream, "----------------------------------------\n");

   // Add the memtable to the new root as a new compacted bundle
   trunk_compacted_memtable *cmt =
      trunk_get_compacted_memtable(spl, generation);
   trunk_compact_bundle_req *req = cmt->req;
   trunk_install_new_compacted_subbundle(
      spl, &new_root, &cmt->branch, &cmt->filter, req);
   if (spl->cfg.use_stats) {
      spl->stats[tid].memtable_flush_wait_time_ns +=
         platform_timestamp_elapsed(cmt->wait_start);
   }

   trunk_log_node_if_enabled(&stream, spl, &new_root);
   trunk_log_stream_if_enabled(
      spl, &stream, "----------------------------------------\n");
   trunk_log_stream_if_enabled(spl, &stream, "\n");

   /*
    * If root is full, flush until it is no longer full. Also flushes any full
    * descendents.
    */
   uint64 flush_start;
   if (spl->cfg.use_stats) {
      flush_start = platform_get_timestamp();
   }
   while (trunk_node_is_full(spl, &new_root)) {
      trunk_flush_fullest(spl, &new_root);
   }

   // If necessary, split the root
   if (trunk_needs_split(spl, &new_root)) {
      trunk_split_root(spl, &new_root);
   }

   /*
    * Lock the lookup lock, blocking lookups.
    * Transition memtable state and increment memtable generation (blocks
    * lookups from accessing the memtable that's being incorporated).
    */
   memtable_block_lookups(spl->mt_ctxt);
   memtable *mt = trunk_get_memtable(spl, generation);
   // Normally need to hold incorp_mutex, but debug code and also guaranteed no
   // one is changing gen_to_incorp (we are the only thread that would try)
   debug_assert(generation == memtable_generation_to_incorporate(spl->mt_ctxt));
   memtable_transition(
      mt, MEMTABLE_STATE_INCORPORATION_ASSIGNED, MEMTABLE_STATE_INCORPORATING);
   memtable_transition(
      mt, MEMTABLE_STATE_INCORPORATING, MEMTABLE_STATE_INCORPORATED);
   memtable_increment_to_generation_retired(spl->mt_ctxt, generation);

   // Switch in the new root and release all locks
   trunk_update_claimed_root_and_unlock(spl, &new_root);
   memtable_unblock_lookups(spl->mt_ctxt);

   // Enqueue the filter building task.
   trunk_log_stream_if_enabled(
      spl,
      &stream,
      "enqueuing build filter: range %s-%s, height %u, bundle %u\n",
      key_string(trunk_data_config(spl), key_buffer_key(&req->start_key)),
      key_string(trunk_data_config(spl), key_buffer_key(&req->end_key)),
      req->height,
      req->bundle_no);
   trunk_close_log_stream_if_enabled(spl, &stream);
   task_enqueue(
      spl->ts, TASK_TYPE_NORMAL, trunk_bundle_build_filters, req, TRUE);

   /*
    * Decrement the now-incorporated memtable ref count and recycle if no
    * references
    */
   memtable_dec_ref_maybe_recycle(spl->mt_ctxt, mt);

   if (spl->cfg.use_stats) {
      const threadid tid = platform_get_tid();
      flush_start        = platform_timestamp_elapsed(flush_start);
      spl->stats[tid].memtable_flush_time_ns += flush_start;
      spl->stats[tid].memtable_flushes++;
      if (flush_start > spl->stats[tid].memtable_flush_time_max_ns) {
         spl->stats[tid].memtable_flush_time_max_ns = flush_start;
      }
   }
}

/*
 * Main wrapper function to carry out incorporation of a memtable.
 *
 * If background threads are disabled this function is called inline in the
 * context of the foreground thread.  If background threads are enabled, this
 * function is called in the context of the memtable worker thread.
 */
static void
trunk_memtable_flush_internal(trunk_handle *spl, uint64 generation)
{
   const threadid tid = platform_get_tid();
   // pack and build filter.
   trunk_memtable_compact_and_build_filter(spl, generation, tid);

   // If we are assigned to do so, incorporate the memtable onto the root node.
   if (!trunk_try_start_incorporate(spl, generation)) {
      goto out;
   }
   do {
      trunk_memtable_incorporate_and_flush(spl, generation, tid);
      generation++;
   } while (trunk_try_continue_incorporate(spl, generation));
out:
   return;
}

static void
trunk_memtable_flush_internal_virtual(void *arg, void *scratch)
{
   trunk_memtable_args *mt_args = arg;
   trunk_memtable_flush_internal(mt_args->spl, mt_args->generation);
}

/*
 * Function to trigger a memtable incorporation. Called in the context of
 * the foreground doing insertions.
 * If background threads are not enabled, this function does the entire memtable
 * incorporation inline.
 * If background threads are enabled, this function just queues up the task to
 * carry out the incorporation, swaps the curr_memtable pointer, claims the
 * root and returns.
 */
void
trunk_memtable_flush(trunk_handle *spl, uint64 generation)
{
   trunk_compacted_memtable *cmt =
      trunk_get_compacted_memtable(spl, generation);
   cmt->mt_args.spl        = spl;
   cmt->mt_args.generation = generation;
   task_enqueue(spl->ts,
                TASK_TYPE_MEMTABLE,
                trunk_memtable_flush_internal_virtual,
                &cmt->mt_args,
                FALSE);
}

void
trunk_memtable_flush_virtual(void *arg, uint64 generation)
{
   trunk_handle *spl = arg;
   trunk_memtable_flush(spl, generation);
}

static inline uint64
trunk_memtable_root_addr_for_lookup(trunk_handle *spl,
                                    uint64        generation,
                                    bool32       *is_compacted)
{
   memtable *mt = trunk_get_memtable(spl, generation);
   platform_assert(memtable_ok_to_lookup(mt));

   if (memtable_ok_to_lookup_compacted(mt)) {
      // lookup in packed tree
      *is_compacted = TRUE;
      trunk_compacted_memtable *cmt =
         trunk_get_compacted_memtable(spl, generation);
      return cmt->branch.root_addr;
   } else {
      *is_compacted = FALSE;
      return mt->root_addr;
   }
}

/*
 * trunk_memtable_lookup
 *
 * Pre-conditions:
 *    If *found
 *       `data` has the most recent answer.
 *       the current memtable is older than the most recent answer
 *
 * Post-conditions:
 *    if *found, the data can be found in `data`.
 */
static platform_status
trunk_memtable_lookup(trunk_handle      *spl,
                      uint64             generation,
                      key                target,
                      merge_accumulator *data)
{
   cache *const        cc  = spl->cc;
   btree_config *const cfg = &spl->cfg.btree_cfg;
   bool32              memtable_is_compacted;
   uint64              root_addr = trunk_memtable_root_addr_for_lookup(
      spl, generation, &memtable_is_compacted);
   page_type type =
      memtable_is_compacted ? PAGE_TYPE_BRANCH : PAGE_TYPE_MEMTABLE;
   platform_status rc;
   bool32          local_found;

   rc = btree_lookup_and_merge(
      cc, cfg, root_addr, type, target, data, &local_found);
   return rc;
}

/*
 *-----------------------------------------------------------------------------
 * Filter functions
 *-----------------------------------------------------------------------------
 */

static inline routing_config *
trunk_routing_cfg(trunk_handle *spl)
{
   return &spl->cfg.filter_cfg;
}

static inline void
trunk_inc_filter(trunk_handle *spl, routing_filter *filter)
{
   debug_assert(filter->addr != 0);
   mini_unkeyed_inc_ref(spl->cc, filter->meta_head);
}

static inline void
trunk_dec_filter(trunk_handle *spl, routing_filter *filter)
{
   if (filter->addr == 0) {
      return;
   }
   cache *cc = spl->cc;
   routing_filter_zap(cc, filter);
}

/*
 * Scratch space used for filter building.
 */
typedef struct trunk_filter_scratch {
   key_buffer     start_key;
   key_buffer     end_key;
   uint16         height;
   bool32         should_build[TRUNK_MAX_PIVOTS];
   routing_filter old_filter[TRUNK_MAX_PIVOTS];
   uint16         value[TRUNK_MAX_PIVOTS];
   routing_filter filter[TRUNK_MAX_PIVOTS];
   uint32        *fp_arr;
} trunk_filter_scratch;

static inline void
trunk_filter_scratch_init(trunk_compact_bundle_req *compact_req,
                          trunk_filter_scratch     *filter_scratch)
{
   ZERO_CONTENTS(filter_scratch);
   filter_scratch->fp_arr = compact_req->fp_arr;
}
static inline bool32
trunk_compact_bundle_node_has_split(trunk_handle             *spl,
                                    trunk_compact_bundle_req *req,
                                    trunk_node               *node)
{
   return trunk_key_compare(
      spl, key_buffer_key(&req->end_key), trunk_max_key(spl, node));
}

static inline platform_status
trunk_compact_bundle_node_get(trunk_handle             *spl,
                              trunk_compact_bundle_req *req,
                              trunk_node               *node)
{
   return trunk_node_get_by_key_and_height(
      spl, key_buffer_key(&req->start_key), req->height, node);
}

static inline void
trunk_compact_bundle_node_copy_path(trunk_handle             *spl,
                                    trunk_compact_bundle_req *req,
                                    trunk_node               *out_node,
                                    uint64                   *old_root_addr)
{
   key start_key = key_buffer_key(&req->start_key);
   trunk_copy_path_by_key_and_height(
      spl, start_key, req->height, out_node, old_root_addr);
}

static inline bool32
trunk_build_filter_should_abort(trunk_compact_bundle_req *req, trunk_node *node)
{
   trunk_handle *spl = req->spl;
   if (trunk_node_is_leaf(node)
       && trunk_compact_bundle_node_has_split(spl, req, node))
   {
      platform_stream_handle stream;
      platform_status rc = trunk_open_log_stream_if_enabled(spl, &stream);
      platform_assert_status_ok(rc);
      trunk_log_stream_if_enabled(
         spl,
         &stream,
         "build_filter leaf abort: range %s-%s, height %u, bundle %u\n",
         key_string(trunk_data_config(spl), key_buffer_key(&req->start_key)),
         key_string(trunk_data_config(spl), key_buffer_key(&req->end_key)),
         req->height,
         req->bundle_no);
      trunk_log_node_if_enabled(&stream, spl, node);
      trunk_close_log_stream_if_enabled(spl, &stream);
      return TRUE;
   }
   return FALSE;
}

static inline bool32
trunk_build_filter_should_skip(trunk_compact_bundle_req *req, trunk_node *node)
{
   trunk_handle *spl = req->spl;
   if (!trunk_bundle_live(spl, node, req->bundle_no)) {
      platform_stream_handle stream;
      platform_status rc = trunk_open_log_stream_if_enabled(spl, &stream);
      platform_assert_status_ok(rc);
      trunk_log_stream_if_enabled(
         spl,
         &stream,
         "build_filter flush abort: range %s-%s, height %u, bundle %u\n",
         key_string(trunk_data_config(spl), key_buffer_key(&req->start_key)),
         key_string(trunk_data_config(spl), key_buffer_key(&req->end_key)),
         req->height,
         req->bundle_no);
      trunk_log_node_if_enabled(&stream, spl, node);
      trunk_close_log_stream_if_enabled(spl, &stream);
      return TRUE;
   }
   return FALSE;
}

static inline bool32
trunk_build_filter_should_reenqueue(trunk_compact_bundle_req *req,
                                    trunk_node               *node)
{
   trunk_handle *spl = req->spl;
   if (req->bundle_no != trunk_start_bundle(spl, node)) {
      platform_stream_handle stream;
      platform_status rc = trunk_open_log_stream_if_enabled(spl, &stream);
      platform_assert_status_ok(rc);
      trunk_log_stream_if_enabled(
         spl,
         &stream,
         "build_filter reenqueuing: range %s-%s, height %u, bundle %u\n",
         key_string(trunk_data_config(spl), key_buffer_key(&req->start_key)),
         key_string(trunk_data_config(spl), key_buffer_key(&req->end_key)),
         req->height,
         req->bundle_no);
      trunk_log_node_if_enabled(&stream, spl, node);
      trunk_close_log_stream_if_enabled(spl, &stream);
      return TRUE;
   }
   return FALSE;
}

static inline void
trunk_prepare_build_filter(trunk_handle             *spl,
                           trunk_compact_bundle_req *compact_req,
                           trunk_filter_scratch     *filter_scratch,
                           trunk_node               *node)
{
   uint16 height = trunk_node_height(node);
   platform_assert(compact_req->height == height);
   platform_assert(compact_req->bundle_no == trunk_start_bundle(spl, node));

   trunk_filter_scratch_init(compact_req, filter_scratch);

   uint16 num_children = trunk_num_children(spl, node);
   for (uint16 pivot_no = 0; pivot_no < num_children; pivot_no++) {
      trunk_pivot_data *pdata = trunk_get_pivot_data(spl, node, pivot_no);
      if (trunk_bundle_live_for_pivot(
             spl, node, compact_req->bundle_no, pivot_no)) {
         uint64 pos = trunk_process_generation_to_pos(
            spl, compact_req, pdata->generation);
         platform_assert(pos != TRUNK_MAX_PIVOTS);
         filter_scratch->old_filter[pos] = pdata->filter;
         filter_scratch->value[pos] =
            trunk_pivot_whole_branch_count(spl, node, pdata);
         filter_scratch->should_build[pos] = TRUE;
      }
   }

   // copy the node's start and end key so that replacement can determine when
   // to stop
   key_buffer_init_from_key(
      &filter_scratch->start_key, spl->heap_id, trunk_min_key(spl, node));
   key_buffer_init_from_key(
      &filter_scratch->end_key, spl->heap_id, trunk_max_key(spl, node));
   filter_scratch->height = height;
}

static inline void
trunk_process_generation_to_fp_bounds(trunk_handle             *spl,
                                      trunk_compact_bundle_req *req,
                                      uint64                    generation,
                                      uint32                   *fp_start,
                                      uint32                   *fp_end)
{
   uint64 pos          = 0;
   uint64 fp_start_int = 0;
   while (pos != TRUNK_MAX_PIVOTS && req->pivot_generation[pos] != generation) {
      fp_start_int += req->output_pivot_tuple_count[pos];
      pos++;
   }
   platform_assert(pos + 1 != TRUNK_MAX_PIVOTS);
   uint64 fp_end_int = fp_start_int + req->output_pivot_tuple_count[pos];
   *fp_start         = fp_start_int;
   *fp_end           = fp_end_int;
}

static inline void
trunk_build_filters(trunk_handle             *spl,
                    trunk_compact_bundle_req *compact_req,
                    trunk_filter_scratch     *filter_scratch)
{
   threadid tid;
   uint64   filter_build_start;
   uint16   height;
   if (spl->cfg.use_stats) {
      tid                = platform_get_tid();
      height             = compact_req->height;
      filter_build_start = platform_get_timestamp();
   }

   for (uint64 pos = 0; pos < TRUNK_MAX_PIVOTS; pos++) {
      if (!filter_scratch->should_build[pos]) {
         continue;
      }
      routing_filter old_filter = filter_scratch->old_filter[pos];
      uint32         fp_start, fp_end;
      uint64         generation = compact_req->pivot_generation[pos];
      trunk_process_generation_to_fp_bounds(
         spl, compact_req, generation, &fp_start, &fp_end);
      uint32 *fp_arr           = filter_scratch->fp_arr + fp_start;
      uint32  num_fingerprints = fp_end - fp_start;
      if (num_fingerprints == 0) {
         if (old_filter.addr != 0) {
            trunk_inc_filter(spl, &old_filter);
         }
         filter_scratch->filter[pos] = old_filter;
         continue;
      }
      routing_filter  new_filter;
      routing_config *filter_cfg = &spl->cfg.filter_cfg;
      uint16          value      = filter_scratch->value[pos];
      platform_status rc         = routing_filter_add(spl->cc,
                                              filter_cfg,
                                              spl->heap_id,
                                              &old_filter,
                                              &new_filter,
                                              fp_arr,
                                              num_fingerprints,
                                              value);
      platform_assert(SUCCESS(rc));

      filter_scratch->filter[pos]       = new_filter;
      filter_scratch->should_build[pos] = FALSE;
      if (spl->cfg.use_stats) {
         spl->stats[tid].filters_built[height]++;
         spl->stats[tid].filter_tuples[height] += num_fingerprints;
      }
   }

   if (spl->cfg.use_stats) {
      spl->stats[tid].filter_time_ns[height] +=
         platform_timestamp_elapsed(filter_build_start);
   }
}

static inline void
trunk_replace_routing_filter(trunk_handle             *spl,
                             trunk_compact_bundle_req *compact_req,
                             trunk_filter_scratch     *filter_scratch,
                             trunk_node               *node)
{
   uint16 num_children = trunk_num_children(spl, node);
   for (uint16 pivot_no = 0; pivot_no < num_children; pivot_no++) {
      trunk_pivot_data *pdata = trunk_get_pivot_data(spl, node, pivot_no);
      uint64            pos =
         trunk_process_generation_to_pos(spl, compact_req, pdata->generation);
      if (!trunk_bundle_live_for_pivot(
             spl, node, compact_req->bundle_no, pivot_no)) {
         if (pos != TRUNK_MAX_PIVOTS && filter_scratch->filter[pos].addr != 0) {
            trunk_dec_filter(spl, &filter_scratch->filter[pos]);
            ZERO_CONTENTS(&filter_scratch->filter[pos]);
         }
         continue;
      }
      platform_assert(pos != TRUNK_MAX_PIVOTS);
      debug_assert(pdata->generation < compact_req->max_pivot_generation);
      pdata->filter = filter_scratch->filter[pos];
      ZERO_CONTENTS(&filter_scratch->filter[pos]);

      // Move the tuples count from the bundle to whole branch
      uint64 bundle_num_tuples = compact_req->output_pivot_tuple_count[pos];
      debug_assert(pdata->num_tuples_bundle >= bundle_num_tuples);
      debug_assert((bundle_num_tuples + pdata->num_tuples_whole == 0)
                   == (pdata->filter.addr == 0));
      pdata->num_tuples_bundle -= bundle_num_tuples;
      pdata->num_tuples_whole += bundle_num_tuples;

      // Move the kv_bytes count from the bundle to whole branch
      uint64 bundle_num_kv_bytes = compact_req->output_pivot_kv_byte_count[pos];
      debug_assert(pdata->num_kv_bytes_bundle >= bundle_num_kv_bytes);
      pdata->num_kv_bytes_bundle -= bundle_num_kv_bytes;
      pdata->num_kv_bytes_whole += bundle_num_kv_bytes;

      uint64 num_tuples_to_reclaim = trunk_pivot_tuples_to_reclaim(spl, pdata);
      if (pdata->srq_idx != -1 && spl->cfg.reclaim_threshold != UINT64_MAX) {
         srq_update(&spl->srq, pdata->srq_idx, num_tuples_to_reclaim);
         srq_print(&spl->srq);
      } else if ((num_tuples_to_reclaim > TRUNK_MIN_SPACE_RECL)
                 && (spl->cfg.reclaim_threshold != UINT64_MAX))
      {
         srq_data data  = {.addr             = node->addr,
                           .pivot_generation = pdata->generation,
                           .priority         = num_tuples_to_reclaim};
         pdata->srq_idx = srq_insert(&spl->srq, data);
         srq_print(&spl->srq);
      }
   }
}

static inline void
trunk_garbage_collect_filters(trunk_handle             *spl,
                              uint64                    old_root_addr,
                              trunk_compact_bundle_req *req)
{
   trunk_node node;
   trunk_garbage_collect_node_get(spl, old_root_addr, req, &node);

   uint16 num_children = trunk_num_children(spl, &node);
   for (uint16 pivot_no = 0; pivot_no < num_children; pivot_no++) {
      trunk_pivot_data *pdata = trunk_get_pivot_data(spl, &node, pivot_no);
      if (!trunk_bundle_live_for_pivot(spl, &node, req->bundle_no, pivot_no)) {
         continue;
      }
      debug_assert(pdata->generation < req->max_pivot_generation);
      trunk_dec_filter(spl, &pdata->filter);
   }
   trunk_node_unlock(spl->cc, &node);
   trunk_node_unclaim(spl->cc, &node);
   trunk_node_unget(spl->cc, &node);
}


/*
 * Asynchronous task function which builds routing filters for a compacted
 * bundle
 */
void
trunk_bundle_build_filters(void *arg, void *scratch)
{
   trunk_compact_bundle_req *compact_req = (trunk_compact_bundle_req *)arg;
   trunk_handle             *spl         = compact_req->spl;

   bool32 should_continue_build_filters = TRUE;
   while (should_continue_build_filters) {
      trunk_node      node;
      platform_status rc =
         trunk_compact_bundle_node_get(spl, compact_req, &node);
      platform_assert_status_ok(rc);

      platform_stream_handle stream;
      trunk_open_log_stream_if_enabled(spl, &stream);
      trunk_log_stream_if_enabled(
         spl,
         &stream,
         "build_filter: range %s-%s, height %u, bundle %u\n",
         key_string(trunk_data_config(spl),
                    key_buffer_key(&compact_req->start_key)),
         key_string(trunk_data_config(spl),
                    key_buffer_key(&compact_req->end_key)),
         compact_req->height,
         compact_req->bundle_no);
      trunk_log_node_if_enabled(&stream, spl, &node);
      if (trunk_build_filter_should_abort(compact_req, &node)) {
         trunk_log_stream_if_enabled(spl, &stream, "leaf split, aborting\n");
         trunk_node_unget(spl->cc, &node);
         goto out;
      }
      if (trunk_build_filter_should_skip(compact_req, &node)) {
         trunk_log_stream_if_enabled(
            spl, &stream, "bundle flushed, skipping\n");
         goto next_node;
      }

      if (trunk_build_filter_should_reenqueue(compact_req, &node)) {
         task_enqueue(spl->ts,
                      TASK_TYPE_NORMAL,
                      trunk_bundle_build_filters,
                      compact_req,
                      FALSE);
         trunk_log_stream_if_enabled(
            spl, &stream, "out of order, reequeuing\n");
         trunk_close_log_stream_if_enabled(spl, &stream);
         trunk_node_unget(spl->cc, &node);
         return;
      }

      debug_assert(trunk_verify_node(spl, &node));
      trunk_filter_scratch filter_scratch = {0};
      trunk_prepare_build_filter(spl, compact_req, &filter_scratch, &node);
      trunk_node_unget(spl->cc, &node);

      trunk_build_filters(spl, compact_req, &filter_scratch);

      trunk_log_stream_if_enabled(spl, &stream, "Filters built\n");

      bool32 should_continue_replacing_filters = TRUE;
      while (should_continue_replacing_filters) {
         uint64 old_root_addr;
         key    start_key = key_buffer_key(&filter_scratch.start_key);
         uint16 height    = filter_scratch.height;
         trunk_copy_path_by_key_and_height(
            spl, start_key, height, &node, &old_root_addr);
         platform_assert_status_ok(rc);

         if (trunk_build_filter_should_abort(compact_req, &node)) {
            trunk_log_stream_if_enabled(
               spl, &stream, "replace_filter abort leaf split\n");
            trunk_root_full_unclaim(spl);
            trunk_node_unlock(spl->cc, &node);
            trunk_node_unclaim(spl->cc, &node);
            trunk_node_unget(spl->cc, &node);
            for (uint64 pos = 0; pos < TRUNK_MAX_PIVOTS; pos++) {
               trunk_dec_filter(spl, &filter_scratch.filter[pos]);
            }
            // cleanup filter_scratch
            key_buffer_deinit(&filter_scratch.start_key);
            key_buffer_deinit(&filter_scratch.end_key);
            goto out;
         }

         trunk_replace_routing_filter(spl, compact_req, &filter_scratch, &node);

         if (trunk_bundle_live(spl, &node, compact_req->bundle_no)) {
            trunk_clear_bundle(spl, &node, compact_req->bundle_no);
         }

         trunk_node_unlock(spl->cc, &node);
         trunk_node_unclaim(spl->cc, &node);
         debug_assert(trunk_verify_node(spl, &node));

         trunk_log_node_if_enabled(&stream, spl, &node);
         trunk_log_stream_if_enabled(
            spl, &stream, "Filters replaced in &node:\n");
         trunk_log_stream_if_enabled(spl,
                                     &stream,
                                     "addr: %lu, height: %u\n",
                                     node.addr,
                                     trunk_node_height(&node));
         trunk_log_stream_if_enabled(
            spl,
            &stream,
            "range: %s-%s\n",
            key_string(trunk_data_config(spl),
                       key_buffer_key(&compact_req->start_key)),
            key_string(trunk_data_config(spl),
                       key_buffer_key(&compact_req->end_key)));

         key_buffer_copy_key(&filter_scratch.start_key,
                             trunk_max_key(spl, &node));
         should_continue_replacing_filters =
            trunk_key_compare(spl,
                              key_buffer_key(&filter_scratch.start_key),
                              key_buffer_key(&filter_scratch.end_key));

         trunk_garbage_collect_filters(spl, old_root_addr, compact_req);

         if (should_continue_replacing_filters) {
            trunk_log_stream_if_enabled(
               spl,
               &stream,
               "replace_filter split: range %s-%s, height %u, bundle %u\n",
               key_string(trunk_data_config(spl),
                          key_buffer_key(&compact_req->start_key)),
               key_string(trunk_data_config(spl),
                          key_buffer_key(&compact_req->end_key)),
               compact_req->height,
               compact_req->bundle_no);
            debug_assert(compact_req->height != 0);
            trunk_node_unget(spl->cc, &node);
         }
      }

      for (uint64 pos = 0; pos < TRUNK_MAX_PIVOTS; pos++) {
         trunk_dec_filter(spl, &filter_scratch.filter[pos]);
      }

      // cleanup filter_scratch
      key_buffer_deinit(&filter_scratch.start_key);
      key_buffer_deinit(&filter_scratch.end_key);

   next_node:
      debug_assert(trunk_verify_node(spl, &node));
      key_buffer_copy_key(&compact_req->start_key, trunk_max_key(spl, &node));
      trunk_node_unget(spl->cc, &node);
      should_continue_build_filters =
         trunk_key_compare(spl,
                           key_buffer_key(&compact_req->start_key),
                           key_buffer_key(&compact_req->end_key));
      if (should_continue_build_filters) {
         trunk_log_stream_if_enabled(
            spl,
            &stream,
            "build_filter split: range %s-%s, height %u, bundle %u\n",
            key_string(trunk_data_config(spl),
                       key_buffer_key(&compact_req->start_key)),
            key_string(trunk_data_config(spl),
                       key_buffer_key(&compact_req->end_key)),
            compact_req->height,
            compact_req->bundle_no);
         debug_assert(compact_req->height != 0);
      }
      trunk_close_log_stream_if_enabled(spl, &stream);
   }
   while (should_continue_build_filters)
      ;

out:
   platform_free(spl->heap_id, compact_req->fp_arr);
   key_buffer_deinit(&compact_req->start_key);
   key_buffer_deinit(&compact_req->end_key);
   platform_free(spl->heap_id, compact_req);
   trunk_maybe_reclaim_space(spl);
   return;
}

static cache_async_result
trunk_filter_lookup_async(trunk_handle       *spl,
                          routing_config     *cfg,
                          routing_filter     *filter,
                          key                 target,
                          uint64             *found_values,
                          routing_async_ctxt *ctxt)
{
   return routing_filter_lookup_async(
      spl->cc, cfg, filter, target, found_values, ctxt);
}

/*
 *-----------------------------------------------------------------------------
 * Flush Functions
 *-----------------------------------------------------------------------------
 */

/*
 * flush_into_bundle flushes all live branches (including fractional branches)
 * for the pivot from parent to a new bundle in child and initializes the
 * compact_bundle_req.
 *
 * NOTE: parent and child must be write locked.
 */
trunk_bundle *
trunk_flush_into_bundle(trunk_handle             *spl,    // IN
                        trunk_node               *parent, // IN (modified)
                        trunk_node               *child,  // IN (modified)
                        trunk_pivot_data         *pdata,  // IN
                        trunk_compact_bundle_req *req)    // IN/OUT
{
   platform_stream_handle stream;
   platform_status        rc = trunk_open_log_stream_if_enabled(spl, &stream);
   platform_assert_status_ok(rc);
   trunk_log_stream_if_enabled(
      spl, &stream, "flush from %lu to %lu\n", parent->addr, child->addr);
   trunk_log_node_if_enabled(&stream, spl, parent);
   trunk_log_node_if_enabled(&stream, spl, child);
   trunk_log_stream_if_enabled(
      spl, &stream, "----------------------------------------\n");

   req->spl    = spl;
   req->addr   = child->addr;
   req->height = trunk_node_height(child);
   debug_assert(req->addr != 0);
   req->bundle_no            = trunk_get_new_bundle(spl, child);
   req->max_pivot_generation = trunk_pivot_generation(spl, child);

   key_buffer_init_from_key(
      &req->start_key, spl->heap_id, trunk_min_key(spl, child));
   key_buffer_init_from_key(
      &req->end_key, spl->heap_id, trunk_max_key(spl, child));

   uint16 num_children = trunk_num_children(spl, child);
   for (uint16 pivot_no = 0; pivot_no < num_children; pivot_no++) {
      trunk_pivot_data *pdata = trunk_get_pivot_data(spl, child, pivot_no);
      req->pivot_generation[pivot_no] = pdata->generation;
   }

   trunk_bundle *bundle = trunk_get_bundle(spl, child, req->bundle_no);

   // if there are whole branches, flush them into a subbundle
   if (trunk_branch_is_whole(spl, parent, pdata->start_branch)) {
      trunk_subbundle *child_sb = trunk_get_new_subbundle(spl, child, 1);
      bundle->start_subbundle   = trunk_subbundle_no(spl, child, child_sb);
      child_sb->state           = SB_STATE_UNCOMPACTED_INDEX;

      // create a subbundle from the whole branches of the parent
      child_sb->start_branch = trunk_end_branch(spl, child);
      trunk_log_stream_if_enabled(
         spl, &stream, "subbundle %hu\n", bundle->start_subbundle);
      for (uint16 branch_no = pdata->start_branch;
           trunk_branch_is_whole(spl, parent, branch_no);
           branch_no = trunk_add_branch_number(spl, branch_no, 1))
      {
         trunk_branch *parent_branch = trunk_get_branch(spl, parent, branch_no);
         trunk_log_stream_if_enabled(
            spl, &stream, "%lu\n", parent_branch->root_addr);
         trunk_branch *new_branch = trunk_get_new_branch(spl, child);
         *new_branch              = *parent_branch;
      }
      child_sb->end_branch = trunk_end_branch(spl, child);
      routing_filter *child_filter =
         trunk_subbundle_filter(spl, child, child_sb, 0);
      *child_filter = pdata->filter;
      ZERO_STRUCT(pdata->filter);
      debug_assert(trunk_subbundle_branch_count(spl, child, child_sb) != 0);
   } else {
      bundle->start_subbundle = trunk_end_subbundle(spl, child);
   }

   // for each subbundle in the parent, create a subbundle in the child
   if (trunk_pivot_bundle_count(spl, parent, pdata) != 0) {
      uint16 pivot_start_sb_no =
         trunk_pivot_start_subbundle(spl, parent, pdata);
      for (uint16 parent_sb_no = pivot_start_sb_no;
           parent_sb_no != trunk_end_subbundle(spl, parent);
           parent_sb_no = trunk_add_subbundle_number(spl, parent_sb_no, 1))
      {
         trunk_subbundle *parent_sb =
            trunk_get_subbundle(spl, parent, parent_sb_no);
         uint16 filter_count =
            trunk_subbundle_filter_count(spl, parent, parent_sb);
         trunk_subbundle *child_sb =
            trunk_get_new_subbundle(spl, child, filter_count);
         child_sb->state        = parent_sb->state;
         child_sb->start_branch = trunk_end_branch(spl, child);
         trunk_log_stream_if_enabled(spl,
                                     &stream,
                                     "subbundle %hu from subbundle %hu\n",
                                     trunk_subbundle_no(spl, child, child_sb),
                                     parent_sb_no);
         for (uint16 branch_no = parent_sb->start_branch;
              branch_no != parent_sb->end_branch;
              branch_no = trunk_add_branch_number(spl, branch_no, 1))
         {
            trunk_branch *parent_branch =
               trunk_get_branch(spl, parent, branch_no);
            trunk_log_stream_if_enabled(
               spl, &stream, "%lu\n", parent_branch->root_addr);
            trunk_branch *new_branch = trunk_get_new_branch(spl, child);
            *new_branch              = *parent_branch;
         }
         child_sb->end_branch = trunk_end_branch(spl, child);
         for (uint16 i = 0; i < filter_count; i++) {
            routing_filter *child_filter =
               trunk_subbundle_filter(spl, child, child_sb, i);
            routing_filter *parent_filter =
               trunk_subbundle_filter(spl, parent, parent_sb, i);
            *child_filter = *parent_filter;
            trunk_inc_filter(spl, child_filter);
         }
         debug_assert(trunk_subbundle_branch_count(spl, child, child_sb) != 0);
      }
   }
   bundle->end_subbundle = trunk_end_subbundle(spl, child);

   // clear the branches in the parent's pivot
   trunk_pivot_clear(spl, parent, pdata);

   trunk_log_stream_if_enabled(
      spl, &stream, "----------------------------------------\n");
   trunk_log_node_if_enabled(&stream, spl, parent);
   trunk_log_node_if_enabled(&stream, spl, child);
   trunk_log_stream_if_enabled(spl, &stream, "flush done\n");
   trunk_log_stream_if_enabled(spl, &stream, "\n");
   trunk_close_log_stream_if_enabled(spl, &stream);

   platform_assert(bundle->start_subbundle != bundle->end_subbundle,
                   "Flush into empty bundle.\n");

   return bundle;
}

/*
 * room_to_flush checks that there is enough physical space in child to flush
 * from parent.
 *
 * NOTE: parent and child must have at least read locks
 */
static inline bool32
trunk_room_to_flush(trunk_handle     *spl,
                    trunk_node       *parent,
                    trunk_node       *child,
                    trunk_pivot_data *pdata)
{
   uint16 child_branches   = trunk_branch_count(spl, child);
   uint16 flush_branches   = trunk_pivot_branch_count(spl, parent, pdata);
   uint16 child_bundles    = trunk_bundle_count(spl, child);
   uint16 child_subbundles = trunk_subbundle_count(spl, child);
   uint16 flush_subbundles =
      trunk_pivot_subbundle_count(spl, parent, pdata) + 1;
   return child_branches + flush_branches < spl->cfg.hard_max_branches_per_node
          && child_bundles + 2 <= TRUNK_MAX_BUNDLES
          && child_subbundles + flush_subbundles + 1 < TRUNK_MAX_SUBBUNDLES;
}

/*
 * trunk_compact_bundle_enqueue enqueues a compact bundle task
 */

static inline platform_status
trunk_compact_bundle_enqueue(trunk_handle             *spl,
                             const char               *msg,
                             trunk_compact_bundle_req *req)
{
   trunk_default_log_if_enabled(
      spl,
      "compact_bundle %s: addr %lu, height %u, bundle %u\n"
      "range %s-%s\n",
      msg,
      req->addr,
      req->height,
      req->bundle_no,
      key_string(trunk_data_config(spl), key_buffer_key(&req->start_key)),
      key_string(trunk_data_config(spl), key_buffer_key(&req->end_key)));
   key start_key = key_buffer_key(&req->start_key);
   key end_key   = key_buffer_key(&req->end_key);
   platform_assert(trunk_key_compare(spl, start_key, end_key) < 0);
   return task_enqueue(
      spl->ts, TASK_TYPE_NORMAL, trunk_compact_bundle, req, FALSE);
}

/*
 * flush flushes from parent to the child indicated by pdata.
 *
 * FLUSH FAILURE DISABLED TEMPORARILY (WILL ASSERT)
 * Failure can occur if there is not enough space in the child.
 *
 * NOTE: parent must be write locked and a claim on the trunk root lock must be
 * held.
 */
platform_status
trunk_flush(trunk_handle     *spl,
            trunk_node       *parent,
            trunk_pivot_data *pdata,
            bool32            is_space_rec)
{
   platform_status rc;

   uint64   wait_start, flush_start;
   threadid tid;
   if (spl->cfg.use_stats) {
      tid        = platform_get_tid();
      wait_start = platform_get_timestamp();
   }

   trunk_node new_child;
   trunk_copy_node_and_add_to_parent(spl, parent, pdata, &new_child);

   platform_assert(trunk_room_to_flush(spl, parent, &new_child, pdata),
                   "Flush failed: %lu %lu\n",
                   parent->addr,
                   new_child.addr);

   if ((!is_space_rec && pdata->srq_idx != -1)
       && spl->cfg.reclaim_threshold != UINT64_MAX)
   {
      // platform_default_log("Deleting %12lu-%lu (index %lu) from SRQ\n",
      //       parent->disk_addr, pdata->generation, pdata->srq_idx);
      srq_delete(&spl->srq, pdata->srq_idx);
      srq_print(&spl->srq);
      pdata->srq_idx = -1;
   }

   if (spl->cfg.use_stats) {
      if (parent->addr == spl->root_addr) {
         spl->stats[tid].root_flush_wait_time_ns +=
            platform_timestamp_elapsed(wait_start);
      } else {
         spl->stats[tid].flush_wait_time_ns[trunk_node_height(parent)] +=
            platform_timestamp_elapsed(wait_start);
      }
      flush_start = platform_get_timestamp();
   }

   // flush the branch references into a new bundle in the child
   trunk_compact_bundle_req *req = TYPED_ZALLOC(spl->heap_id, req);
   trunk_bundle             *bundle =
      trunk_flush_into_bundle(spl, parent, &new_child, pdata, req);
   trunk_tuples_in_bundle(spl,
                          &new_child,
                          bundle,
                          req->input_pivot_tuple_count,
                          req->input_pivot_kv_byte_count);
   trunk_pivot_add_bundle_tuple_counts(spl,
                                       &new_child,
                                       bundle,
                                       req->input_pivot_tuple_count,
                                       req->input_pivot_kv_byte_count);
   trunk_bundle_inc_pivot_rc(spl, &new_child, bundle);
   debug_assert(allocator_page_valid(spl->al, req->addr));
   req->type = is_space_rec ? TRUNK_COMPACTION_TYPE_FLUSH
                            : TRUNK_COMPACTION_TYPE_SPACE_REC;

   // split child if necessary
   if (trunk_needs_split(spl, &new_child)) {
      if (trunk_node_is_leaf(&new_child)) {
         platform_free(spl->heap_id, req);
         uint16 child_idx = trunk_pdata_to_pivot_index(spl, parent, pdata);
         trunk_split_leaf(spl, parent, &new_child, child_idx);
         return STATUS_OK;
      } else {
         uint64 child_idx = trunk_pdata_to_pivot_index(spl, parent, pdata);
         trunk_split_index(spl, parent, &new_child, child_idx, req);
      }
   }

   debug_assert(trunk_verify_node(spl, &new_child));

   // flush the child if full
   while (trunk_node_is_full(spl, &new_child)) {
      platform_assert(!trunk_node_is_leaf(&new_child),
                      "Full leaf after leaf split\n");
      trunk_flush_fullest(spl, &new_child);
   }

   trunk_node_unlock(spl->cc, &new_child);
   trunk_node_unclaim(spl->cc, &new_child);
   trunk_node_unget(spl->cc, &new_child);

   rc = trunk_compact_bundle_enqueue(spl, "enqueue", req);
   platform_assert_status_ok(rc);
   if (spl->cfg.use_stats) {
      flush_start = platform_timestamp_elapsed(flush_start);
      if (parent->addr == spl->root_addr) {
         spl->stats[tid].root_flush_time_ns += flush_start;
         if (flush_start > spl->stats[tid].root_flush_time_max_ns) {
            spl->stats[tid].root_flush_time_max_ns = flush_start;
         }
      } else {
         const uint32 h = trunk_node_height(parent);
         spl->stats[tid].flush_time_ns[h] += flush_start;
         if (flush_start > spl->stats[tid].flush_time_max_ns[h]) {
            spl->stats[tid].flush_time_max_ns[h] = flush_start;
         }
      }
   }
   return rc;
}

/*
 * flush_fullest first flushes any pivots with too many live logical branches.
 * If the node is still full, it then flushes the pivot with the most tuples.
 */
platform_status
trunk_flush_fullest(trunk_handle *spl, trunk_node *node)
{
   platform_status rc               = STATUS_OK;
   uint16          fullest_pivot_no = TRUNK_INVALID_PIVOT_NO;

   threadid tid;
   if (spl->cfg.use_stats) {
      tid = platform_get_tid();
   }
   /*
    * Note that trunk_num_children *must* be called at every loop iteration,
    * since flushes may cause splits, which in turn will change the number of
    * children
    */
   for (uint16 pivot_no = 0; pivot_no < trunk_num_children(spl, node);
        pivot_no++) {
      trunk_pivot_data *pdata = trunk_get_pivot_data(spl, node, pivot_no);
      // if a pivot has too many branches, just flush it here
      if (trunk_pivot_needs_flush(spl, node, pdata)) {
         rc = trunk_flush(spl, node, pdata, FALSE);
         if (!SUCCESS(rc)) {
            return rc;
         }
         if (spl->cfg.use_stats) {
            if (node->addr == spl->root_addr) {
               spl->stats[tid].root_count_flushes++;
            } else {
               spl->stats[tid].count_flushes[trunk_node_height(node)]++;
            }
         }
      } else if (fullest_pivot_no == TRUNK_INVALID_PIVOT_NO
                 || (trunk_pivot_num_tuples(spl, node, pivot_no)
                     > trunk_pivot_num_tuples(spl, node, fullest_pivot_no)))
      {
         fullest_pivot_no = pivot_no;
      }
   }
   if (trunk_node_is_full(spl, node)) {
      if (spl->cfg.use_stats) {
         if (node->addr == spl->root_addr) {
            spl->stats[tid].root_full_flushes++;
         } else {
            spl->stats[tid].full_flushes[trunk_node_height(node)]++;
         }
      }
      platform_assert(fullest_pivot_no != TRUNK_INVALID_PIVOT_NO);
      trunk_pivot_data *pdata =
         trunk_get_pivot_data(spl, node, fullest_pivot_no);
      return trunk_flush(spl, node, pdata, FALSE);
   }
   return rc;
}

static void
save_pivots_to_compact_bundle_scratch(trunk_handle           *spl,     // IN
                                      trunk_node             *node,    // IN
                                      compact_bundle_scratch *scratch) // IN/OUT
{
   platform_status rc;
   uint32          num_pivot_keys = trunk_num_pivot_keys(spl, node);

   debug_assert(num_pivot_keys < ARRAY_SIZE(scratch->saved_pivot_keys));

   // Save all num_pivots regular pivots and the upper bound pivot
   for (uint32 i = 0; i < num_pivot_keys; i++) {
      key pivot = trunk_get_pivot(spl, node, i);
      rc        = key_buffer_init_from_key(
         &scratch->saved_pivot_keys[i], spl->heap_id, pivot);
      platform_assert_status_ok(rc);
   }
   scratch->num_saved_pivot_keys = num_pivot_keys;
}

static void
deinit_saved_pivots_in_scratch(compact_bundle_scratch *scratch)
{
   for (uint32 i = 0; i < scratch->num_saved_pivot_keys; i++) {
      key_buffer_deinit(&scratch->saved_pivot_keys[i]);
   }
}

/*
 * Branch iterator wrapper functions
 */

void
trunk_branch_iterator_init(trunk_handle   *spl,
                           btree_iterator *itor,
                           trunk_branch   *branch,
                           key             min_key,
                           key             max_key,
                           bool32          do_prefetch,
                           bool32          should_inc_ref)
{
   cache        *cc        = spl->cc;
   btree_config *btree_cfg = &spl->cfg.btree_cfg;
   uint64        root_addr = branch->root_addr;
   if (root_addr != 0 && should_inc_ref) {
      btree_inc_ref_range(cc, btree_cfg, root_addr, min_key, max_key);
   }
   btree_iterator_init(cc,
                       btree_cfg,
                       itor,
                       root_addr,
                       PAGE_TYPE_BRANCH,
                       min_key,
                       max_key,
                       do_prefetch,
                       0);
}

void
trunk_branch_iterator_deinit(trunk_handle   *spl,
                             btree_iterator *itor,
                             bool32          should_dec_ref)
{
   if (itor->root_addr == 0) {
      return;
   }
   cache        *cc        = spl->cc;
   btree_config *btree_cfg = &spl->cfg.btree_cfg;
   key           min_key   = itor->min_key;
   key           max_key   = itor->max_key;
   btree_iterator_deinit(itor);
   if (should_dec_ref) {
      btree_dec_ref_range(cc, btree_cfg, itor->root_addr, min_key, max_key);
   }
}

/*
 *-----------------------------------------------------------------------------
 * btree skiperator
 *
 *       an iterator which can skip over tuples in branches which aren't live
 *-----------------------------------------------------------------------------
 */
static void
trunk_btree_skiperator_init(trunk_handle           *spl,
                            trunk_btree_skiperator *skip_itor,
                            trunk_node             *node,
                            uint16                  branch_idx,
                            key_buffer pivots[static TRUNK_MAX_PIVOTS])
{
   ZERO_CONTENTS(skip_itor);
   skip_itor->super.ops = &trunk_btree_skiperator_ops;
   uint16 min_pivot_no  = 0;
   uint16 max_pivot_no  = trunk_num_children(spl, node);
   debug_assert(
      (max_pivot_no < TRUNK_MAX_PIVOTS), "max_pivot_no = %d", max_pivot_no);

   key min_key       = key_buffer_key(&pivots[min_pivot_no]);
   key max_key       = key_buffer_key(&pivots[max_pivot_no]);
   skip_itor->branch = *trunk_get_branch(spl, node, branch_idx);

   uint16 first_pivot      = 0;
   bool32 iterator_started = FALSE;

   for (uint16 i = min_pivot_no; i < max_pivot_no + 1; i++) {
      bool32 branch_valid =
         i == max_pivot_no
            ? FALSE
            : trunk_branch_live_for_pivot(spl, node, branch_idx, i);
      if (branch_valid && !iterator_started) {
         first_pivot      = i;
         iterator_started = TRUE;
      }
      if (!branch_valid && iterator_started) {
         // create a new btree iterator
         key pivot_min_key = first_pivot == min_pivot_no
                                ? min_key
                                : key_buffer_key(&pivots[first_pivot]);
         key pivot_max_key =
            i == max_pivot_no ? max_key : key_buffer_key(&pivots[i]);
         btree_iterator *btree_itor = &skip_itor->itor[skip_itor->end++];
         trunk_branch_iterator_init(spl,
                                    btree_itor,
                                    &skip_itor->branch,
                                    pivot_min_key,
                                    pivot_max_key,
                                    TRUE,
                                    TRUE);
         iterator_started = FALSE;
      }
   }

   bool32 at_end;
   if (skip_itor->curr != skip_itor->end) {
      iterator_at_end(&skip_itor->itor[skip_itor->curr].super, &at_end);
   } else {
      at_end = TRUE;
   }

   while (skip_itor->curr != skip_itor->end && at_end) {
      iterator_at_end(&skip_itor->itor[skip_itor->curr].super, &at_end);
      if (!at_end) {
         break;
      }
      skip_itor->curr++;
   }
}

void
trunk_btree_skiperator_get_curr(iterator *itor, key *curr_key, message *data)
{
   debug_assert(itor != NULL);
   trunk_btree_skiperator *skip_itor = (trunk_btree_skiperator *)itor;
   iterator_get_curr(&skip_itor->itor[skip_itor->curr].super, curr_key, data);
}

platform_status
trunk_btree_skiperator_advance(iterator *itor)
{
   debug_assert(itor != NULL);
   trunk_btree_skiperator *skip_itor = (trunk_btree_skiperator *)itor;
   platform_status         rc =
      iterator_advance(&skip_itor->itor[skip_itor->curr].super);
   if (!SUCCESS(rc)) {
      return rc;
   }

   bool32 at_end;
   iterator_at_end(&skip_itor->itor[skip_itor->curr].super, &at_end);
   while (skip_itor->curr != skip_itor->end && at_end) {
      iterator_at_end(&skip_itor->itor[skip_itor->curr].super, &at_end);
      if (!at_end)
         break;
      skip_itor->curr++;
   }

   return STATUS_OK;
}

platform_status
trunk_btree_skiperator_at_end(iterator *itor, bool32 *at_end)
{
   trunk_btree_skiperator *skip_itor = (trunk_btree_skiperator *)itor;
   if (skip_itor->curr == skip_itor->end) {
      *at_end = TRUE;
      return STATUS_OK;
   }

   iterator_at_end(&skip_itor->itor[skip_itor->curr].super, at_end);
   return STATUS_OK;
}

void
trunk_btree_skiperator_print(iterator *itor)
{
   trunk_btree_skiperator *skip_itor = (trunk_btree_skiperator *)itor;
   platform_default_log("$$$$$$$$$$$$$$$$$$$$$$$$$$$$$$$$$$$$$$$$\n");
   platform_default_log("$$ skiperator: %p\n", skip_itor);
   platform_default_log("$$ curr: %lu\n", skip_itor->curr);
   iterator_print(&skip_itor->itor[skip_itor->curr].super);
}

void
trunk_btree_skiperator_deinit(trunk_handle           *spl,
                              trunk_btree_skiperator *skip_itor)
{
   for (uint64 i = 0; i < skip_itor->end; i++) {
      trunk_branch_iterator_deinit(spl, &skip_itor->itor[i], TRUE);
   }
}

/*
 *-----------------------------------------------------------------------------
 * Compaction Functions
 *-----------------------------------------------------------------------------
 */

static inline void
trunk_btree_pack_req_init(trunk_handle   *spl,
                          iterator       *itor,
                          btree_pack_req *req)
{
   btree_pack_req_init(req,
                       spl->cc,
                       &spl->cfg.btree_cfg,
                       itor,
                       spl->cfg.max_tuples_per_node,
                       spl->cfg.filter_cfg.hash,
                       spl->cfg.filter_cfg.seed,
                       spl->heap_id);
}

static void
trunk_compact_bundle_cleanup_iterators(trunk_handle           *spl,
                                       merge_iterator        **merge_itor,
                                       uint64                  num_branches,
                                       trunk_btree_skiperator *skip_itor_arr)
{
   platform_status rc = merge_iterator_destroy(spl->heap_id, merge_itor);
   platform_assert_status_ok(rc);
   for (uint64 i = 0; i < num_branches; i++) {
      trunk_btree_skiperator_deinit(spl, &skip_itor_arr[i]);
   }
   debug_code(memset(skip_itor_arr, 0, num_branches * sizeof(*skip_itor_arr)));
}

/*
 * compact_bundle compacts a bundle of flushed branches into a single branch
 *
 * See "Interactions between Concurrent Processes"
 * (numbering here mirrors that section)
 *
 * Interacts with splitting in two ways:
 * 4. Internal node split occurs between job issue and this compact_bundle call:
 *    the bundle was split too, issue compact_bundle on the new siblings
 * 6. Leaf split occurs before this call or during compaction:
 *    the bundle will be compacted as part of the split, so this compaction is
 *    aborted if split occurred before this call or discarded if it occurred
 *    during compaction.
 *
 * Node splits are determined using generation numbers (in trunk_hdr)
 *   internal: generation number of left node is incremented on split
 *      -- given generation number g of a node, all the nodes it split
 *         into can be found by searching right until a node with
 *         generation number g is found
 *   leaf: generation numbers of all leaves affected by split are
 *         incremented
 *      -- can tell if a leaf has split by checking if generation number
 *         has changed
 *
 * Algorithm:
 * 1.  Acquire node read lock
 * 2.  If the node has split before this call (interaction 4), this
 *     bundle exists in the new split siblings, so issue compact_bundles
 *     for those nodes
 * 3.  Abort if node is a leaf and started splitting (interaction 6)
 * 4.  The bundle may have been completely flushed by step 2, if so abort
 * 5.  Build iterators
 * 6.  Release read lock
 * 7.  Perform compaction
 * 8.  Build filter
 * 9. Clean up
 * 10. Reacquire read lock
 * 11. For each newly split sibling replace bundle with new branch unless
 *        a. node if leaf which has split, in which case discard (interaction 6)
 *        b. node is internal and bundle has been flushed
 */
void
trunk_compact_bundle(void *arg, void *scratch_buf)
{
   platform_status           rc;
   trunk_compact_bundle_req *req          = arg;
   trunk_task_scratch       *task_scratch = scratch_buf;
   compact_bundle_scratch   *scratch      = &task_scratch->compact_bundle;
   trunk_handle             *spl          = req->spl;
   threadid                  tid;

   /*
    * 1. Acquire node read lock
    */
   trunk_node node;
   trunk_node_get(spl->cc, req->addr, &node);

   // timers for stats if enabled
   uint64 compaction_start, pack_start;
   uint16 height = trunk_node_height(&node);
   if (spl->cfg.use_stats) {
      tid              = platform_get_tid();
      compaction_start = platform_get_timestamp();
      spl->stats[tid].compactions[height]++;
   }

   platform_assert(
      !trunk_compact_bundle_node_has_split(spl, req, &node),
      "compact_bundle unexpected node split\n"
      "addr: %lu\n"
      "node range: %s-%s\n"
      "req range:  %s-%s\n"
      "key compare: %d\n",
      node.addr,
      key_string(trunk_data_config(spl), trunk_min_key(spl, &node)),
      key_string(trunk_data_config(spl), trunk_max_key(spl, &node)),
      key_string(trunk_data_config(spl), key_buffer_key(&req->start_key)),
      key_string(trunk_data_config(spl), key_buffer_key(&req->end_key)),
      trunk_key_compare(
         spl, trunk_max_key(spl, &node), key_buffer_key(&req->end_key)));

   /*
    * 2. The bundle may have been completely flushed, if so abort
    */
   if (!trunk_bundle_live(spl, &node, req->bundle_no)) {
      debug_assert(height != 0);
      trunk_node_unget(spl->cc, &node);
      trunk_default_log_if_enabled(
         spl,
         "compact_bundle abort flushed: range %s-%s, height %u, bundle %u\n",
         key_string(trunk_data_config(spl), key_buffer_key(&req->start_key)),
         key_string(trunk_data_config(spl), key_buffer_key(&req->end_key)),
         req->height,
         req->bundle_no);
      platform_free(spl->heap_id, req);
      if (spl->cfg.use_stats) {
         spl->stats[tid].compactions_aborted_flushed[height]++;
         spl->stats[tid].compaction_time_wasted_ns[height] +=
            platform_timestamp_elapsed(compaction_start);
      }
      return;
   }

   trunk_bundle *bundle       = trunk_get_bundle(spl, &node, req->bundle_no);
   uint16 bundle_start_branch = trunk_bundle_start_branch(spl, &node, bundle);
   uint16 bundle_end_branch   = trunk_bundle_end_branch(spl, &node, bundle);
   uint16 num_branches        = trunk_bundle_branch_count(spl, &node, bundle);

   /*
    * Update and delete messages need to be kept around until/unless they have
    * been applied all the way down to the very last branch tree.  Even once it
    * reaches the leaf, it isn't going to be applied to the last branch tree
    * unless the compaction includes the oldest B-tree in the leaf (the start
    * branch).
    */
   merge_behavior merge_mode;
   if (height == 0 && bundle_start_branch == trunk_start_branch(spl, &node)) {
      merge_mode = MERGE_FULL;
   } else {
      merge_mode = MERGE_INTERMEDIATE;
   }

   platform_stream_handle stream;
   rc = trunk_open_log_stream_if_enabled(spl, &stream);
   platform_assert_status_ok(rc);
   trunk_log_stream_if_enabled(
      spl,
      &stream,
      "compact_bundle starting: addr %lu, range %s-%s, height %u, bundle %u\n",
      node.addr,
      key_string(trunk_data_config(spl), key_buffer_key(&req->start_key)),
      key_string(trunk_data_config(spl), key_buffer_key(&req->end_key)),
      req->height,
      req->bundle_no);

   /*
    * 5. Build iterators
    */
   platform_assert(num_branches <= ARRAY_SIZE(scratch->skip_itor));
   trunk_btree_skiperator *skip_itor_arr = scratch->skip_itor;
   iterator              **itor_arr      = scratch->itor_arr;

   save_pivots_to_compact_bundle_scratch(spl, &node, scratch);

   uint16 tree_offset = 0;
   for (uint16 branch_no = bundle_start_branch; branch_no != bundle_end_branch;
        branch_no        = trunk_add_branch_number(spl, branch_no, 1))
   {
      /*
       * We are iterating from oldest to newest branch
       */
      trunk_btree_skiperator_init(spl,
                                  &skip_itor_arr[tree_offset],
                                  &node,
                                  branch_no,
                                  scratch->saved_pivot_keys);
      itor_arr[tree_offset] = &skip_itor_arr[tree_offset].super;
      tree_offset++;
   }
   trunk_log_node_if_enabled(&stream, spl, &node);

   /*
    * 6. Release read lock
    */
   trunk_node_unget(spl->cc, &node);

   /*
    * 7. Perform compaction
    */
   merge_iterator *merge_itor;
   rc = merge_iterator_create(spl->heap_id,
                              spl->cfg.data_cfg,
                              num_branches,
                              itor_arr,
                              merge_mode,
                              &merge_itor);
   platform_assert_status_ok(rc);
   btree_pack_req pack_req;
   trunk_btree_pack_req_init(spl, &merge_itor->super, &pack_req);
   req->fp_arr = pack_req.fingerprint_arr;
   if (spl->cfg.use_stats) {
      pack_start = platform_get_timestamp();
   }

   platform_status pack_status = btree_pack(&pack_req);
   if (!SUCCESS(pack_status)) {
      platform_default_log("btree_pack failed: %s\n",
                           platform_status_to_string(pack_status));
      trunk_compact_bundle_cleanup_iterators(
         spl, &merge_itor, num_branches, skip_itor_arr);
      btree_pack_req_deinit(&pack_req, spl->heap_id);
      platform_free(spl->heap_id, req);
      goto out;
   }

   if (spl->cfg.use_stats) {
      spl->stats[tid].compaction_pack_time_ns[height] +=
         platform_timestamp_elapsed(pack_start);
   }

   trunk_branch new_branch;
   new_branch.root_addr     = pack_req.root_addr;
   uint64 num_tuples        = pack_req.num_tuples;
   req->fp_arr              = pack_req.fingerprint_arr;
   pack_req.fingerprint_arr = NULL;
   btree_pack_req_deinit(&pack_req, spl->heap_id);

   trunk_log_stream_if_enabled(
      spl, &stream, "output: %lu\n", new_branch.root_addr);

   if (spl->cfg.use_stats) {
      if (num_tuples == 0) {
         spl->stats[tid].compactions_empty[height]++;
      }
      spl->stats[tid].compaction_tuples[height] += num_tuples;
      if (num_tuples > spl->stats[tid].compaction_max_tuples[height]) {
         spl->stats[tid].compaction_max_tuples[height] = num_tuples;
      }
   }

   /*
    * 9. Clean up
    */
   trunk_compact_bundle_cleanup_iterators(
      spl, &merge_itor, num_branches, skip_itor_arr);

   deinit_saved_pivots_in_scratch(scratch);

   /*
    * 11. For each newly split sibling replace bundle with new branch
    */
   uint64 num_replacements = 0;
   bool32 should_continue  = TRUE;
   while (should_continue) {
      uint64 old_root_addr;
      trunk_compact_bundle_node_copy_path(spl, req, &node, &old_root_addr);
      trunk_log_node_if_enabled(&stream, spl, &node);

      /*
       * 11a. ...unless node is a leaf which has split, in which case discard
       *      (interaction 6)
       *
       *      For leaves, the split will cover the compaction and we do not
       *      need to look for the bundle in the split siblings, so simply
       *      exit.
       */
      if (trunk_node_is_leaf(&node)
          && trunk_compact_bundle_node_has_split(spl, req, &node))
      {
         trunk_log_stream_if_enabled(
            spl,
            &stream,
            "compact_bundle discard split: range %s-%s, height %u, bundle %u\n",
            key_string(trunk_data_config(spl), key_buffer_key(&req->start_key)),
            key_string(trunk_data_config(spl), key_buffer_key(&req->end_key)),
            req->height,
            req->bundle_no);
         if (spl->cfg.use_stats) {
            spl->stats[tid].compactions_discarded_leaf_split[height]++;
            spl->stats[tid].compaction_time_wasted_ns[height] +=
               platform_timestamp_elapsed(compaction_start);
         }
         trunk_node_unlock(spl->cc, &node);
         trunk_node_unclaim(spl->cc, &node);
         trunk_node_unget(spl->cc, &node);

         // Here is where we would garbage collect the old path

         if (num_tuples != 0) {
            trunk_dec_ref(spl, &new_branch, FALSE);
         }
         platform_free(spl->heap_id, req->fp_arr);
         platform_free(spl->heap_id, req);
         goto out;
      }

      if (trunk_bundle_live(spl, &node, req->bundle_no)) {
         if (num_tuples != 0) {
            trunk_replace_bundle_branches(spl, &node, &new_branch, req);
            num_replacements++;
            trunk_log_stream_if_enabled(spl,
                                        &stream,
                                        "inserted %lu into %lu\n",
                                        new_branch.root_addr,
                                        node.addr);
         } else {
            trunk_replace_bundle_branches(spl, &node, NULL, req);
            trunk_log_stream_if_enabled(
               spl, &stream, "compact_bundle empty %lu\n", node.addr);
         }

      } else {
         /*
          * 11b. ...unless node is internal and bundle has been flushed
          */
         platform_assert(height != 0);
         trunk_log_stream_if_enabled(
            spl, &stream, "compact_bundle discarded flushed %lu\n", node.addr);
      }
      trunk_log_node_if_enabled(&stream, spl, &node);

      should_continue = trunk_compact_bundle_node_has_split(spl, req, &node);
      if (!should_continue && num_replacements != 0 && pack_req.num_tuples != 0)
      {
         key max_key = trunk_max_key(spl, &node);
         trunk_zap_branch_range(
            spl, &new_branch, max_key, max_key, PAGE_TYPE_BRANCH);
      }

      debug_assert(trunk_verify_node(spl, &node));

      if (should_continue) {
         debug_assert(height != 0);
         key_buffer_copy_key(&req->start_key, trunk_max_key(spl, &node));
      }

      // garbage collect the old path and bundle
      trunk_garbage_collect_bundle(spl, old_root_addr, req);

      // only release locks on node after the garbage collection is complete
      trunk_node_unlock(spl->cc, &node);
      trunk_node_unclaim(spl->cc, &node);
      trunk_node_unget(spl->cc, &node);

      if (should_continue) {
         rc = trunk_compact_bundle_node_get(spl, req, &node);
         platform_assert_status_ok(rc);
      }
   }

   if (spl->cfg.use_stats) {
      if (req->type == TRUNK_COMPACTION_TYPE_SPACE_REC) {
         spl->stats[tid].space_rec_tuples_reclaimed[height] +=
            req->tuples_reclaimed;
      }
      if (req->type == TRUNK_COMPACTION_TYPE_SINGLE_LEAF_SPLIT) {
         spl->stats[tid].single_leaf_tuples += num_tuples;
         if (num_tuples > spl->stats[tid].single_leaf_max_tuples) {
            spl->stats[tid].single_leaf_max_tuples = num_tuples;
         }
      }
   }
   if (num_replacements == 0) {
      if (num_tuples != 0) {
         trunk_dec_ref(spl, &new_branch, FALSE);
      }
      if (spl->cfg.use_stats) {
         spl->stats[tid].compactions_discarded_flushed[height]++;
         spl->stats[tid].compaction_time_wasted_ns[height] +=
            platform_timestamp_elapsed(compaction_start);
      }
      platform_free(spl->heap_id, req->fp_arr);
      platform_free(spl->heap_id, req);
   } else {
      if (spl->cfg.use_stats) {
         compaction_start = platform_timestamp_elapsed(compaction_start);
         spl->stats[tid].compaction_time_ns[height] += compaction_start;
         if (compaction_start > spl->stats[tid].compaction_time_max_ns[height])
         {
            spl->stats[tid].compaction_time_max_ns[height] = compaction_start;
         }
      }
      trunk_log_stream_if_enabled(
         spl,
         &stream,
         "build_filter enqueue: range %s-%s, height %u, bundle %u\n",
         key_string(trunk_data_config(spl), key_buffer_key(&req->start_key)),
         key_string(trunk_data_config(spl), key_buffer_key(&req->end_key)),
         req->height,
         req->bundle_no);
      task_enqueue(
         spl->ts, TASK_TYPE_NORMAL, trunk_bundle_build_filters, req, TRUE);
   }
out:
   trunk_log_stream_if_enabled(spl, &stream, "\n");
   trunk_close_log_stream_if_enabled(spl, &stream);
}

/*
 *-----------------------------------------------------------------------------
 * Splitting functions
 *-----------------------------------------------------------------------------
 */

static inline bool32
trunk_needs_split(trunk_handle *spl, trunk_node *node)
{
   if (trunk_node_is_leaf(node)) {
      uint64 num_tuples = trunk_pivot_num_tuples(spl, node, 0);
      uint64 kv_bytes   = trunk_pivot_kv_bytes(spl, node, 0);
      return num_tuples > spl->cfg.max_tuples_per_node
             || kv_bytes > spl->cfg.max_kv_bytes_per_node
             || trunk_logical_branch_count(spl, node)
                   > spl->cfg.max_branches_per_node;
   }
   return trunk_num_children(spl, node) > spl->cfg.fanout;
}

void
trunk_split_index(trunk_handle             *spl,
                  trunk_node               *parent,
                  trunk_node               *child,
                  uint16                    pivot_no,
                  trunk_compact_bundle_req *req)
{
   platform_stream_handle stream;
   platform_status        rc = trunk_open_log_stream_if_enabled(spl, &stream);
   platform_assert_status_ok(rc);
   trunk_log_stream_if_enabled(spl,
                               &stream,
                               "split index %lu with parent %lu\n",
                               child->addr,
                               parent->addr);
   trunk_log_node_if_enabled(&stream, spl, parent);
   trunk_log_node_if_enabled(&stream, spl, child);
   trunk_node *left_node           = child;
   uint16      target_num_children = trunk_num_children(spl, left_node) / 2;
   uint16      height              = trunk_node_height(left_node);

   if (spl->cfg.use_stats)
      spl->stats[platform_get_tid()].index_splits++;

   // allocate right node
   trunk_node right_node;
   trunk_alloc(spl->cc, &spl->mini, height, &right_node);
   uint64 right_addr = right_node.addr;

   // ALEX: Maybe worth figuring out the real page size
   memmove(right_node.hdr, left_node->hdr, trunk_page_size(&spl->cfg));
   trunk_pivot_data *right_start_pivot =
      trunk_get_pivot_data(spl, &right_node, 0);
   trunk_pivot_data *left_split_pivot =
      trunk_get_pivot_data(spl, left_node, target_num_children);
   uint16 pivots_to_copy =
      trunk_num_pivot_keys(spl, left_node) - target_num_children;
   size_t bytes_to_copy = pivots_to_copy * trunk_pivot_size(spl);
   memmove(right_start_pivot, left_split_pivot, bytes_to_copy);

   uint16 start_filter = trunk_start_sb_filter(spl, left_node);
   uint16 end_filter   = trunk_end_sb_filter(spl, left_node);
   for (uint16 filter_no = start_filter; filter_no != end_filter;
        filter_no        = trunk_add_subbundle_filter_number(spl, filter_no, 1))
   {
      routing_filter *filter = trunk_get_sb_filter(spl, left_node, filter_no);
      trunk_inc_filter(spl, filter);
   }

   // set the headers appropriately
   right_node.hdr->num_pivot_keys =
      left_node->hdr->num_pivot_keys - target_num_children;
   left_node->hdr->num_pivot_keys = target_num_children + 1;

   trunk_reset_start_branch(spl, &right_node);
   trunk_reset_start_branch(spl, left_node);

   // fix the entries in the reclamation queue
   uint16 right_num_children = trunk_num_children(spl, &right_node);
   for (uint16 pivot_no = 0; pivot_no < right_num_children; pivot_no++) {
      trunk_pivot_data *pdata =
         trunk_get_pivot_data(spl, &right_node, pivot_no);
      if (pdata->srq_idx != -1 && spl->cfg.reclaim_threshold != UINT64_MAX) {
         // platform_default_log("Deleting %12lu-%lu (index %lu) from SRQ\n",
         //       left_node->disk_addr, pdata->generation, pdata->srq_idx);
         srq_data data_to_reinsert = srq_delete(&spl->srq, pdata->srq_idx);
         data_to_reinsert.addr     = right_addr;
         // platform_default_log("Reinserting %12lu-%lu into SRQ\n",
         //       right_addr, pdata->generation);
         pdata->srq_idx = srq_insert(&spl->srq, data_to_reinsert);
      }
   }

   // add right child to parent
   rc = trunk_add_pivot(spl, parent, &right_node, pivot_no + 1);
   platform_assert(SUCCESS(rc));
   trunk_pivot_recount_num_tuples_and_kv_bytes(spl, parent, pivot_no);
   trunk_pivot_recount_num_tuples_and_kv_bytes(spl, parent, pivot_no + 1);

   trunk_log_stream_if_enabled(
      spl, &stream, "----------------------------------------\n");
   trunk_log_node_if_enabled(&stream, spl, parent);
   trunk_log_node_if_enabled(&stream, spl, left_node);
   trunk_log_node_if_enabled(&stream, spl, &right_node);
   trunk_close_log_stream_if_enabled(spl, &stream);

   if (req != NULL) {
      trunk_compact_bundle_req *next_req = TYPED_MALLOC(spl->heap_id, next_req);
      memmove(next_req, req, sizeof(trunk_compact_bundle_req));
      next_req->addr = right_node.addr;
      key_buffer_init_from_key(
         &next_req->start_key, spl->heap_id, trunk_min_key(spl, &right_node));
      key_buffer_init_from_key(
         &next_req->end_key, spl->heap_id, trunk_max_key(spl, &right_node));

      platform_assert(!trunk_key_compare(
         spl, key_buffer_key(&req->start_key), trunk_min_key(spl, left_node)));
      key_buffer_copy_key(&req->end_key, trunk_max_key(spl, left_node));

      rc = trunk_compact_bundle_enqueue(spl, "split to", next_req);
      platform_assert_status_ok(rc);
   }

   trunk_node_unlock(spl->cc, &right_node);
   trunk_node_unclaim(spl->cc, &right_node);
   trunk_node_unget(spl->cc, &right_node);
}

/*
 * Estimate the number of unique keys in the pivot
 */
static inline uint64
trunk_pivot_estimate_unique_keys(trunk_handle     *spl,
                                 trunk_node       *node,
                                 trunk_pivot_data *pdata)
{
   routing_filter filter[MAX_FILTERS];
   uint64         filter_no = 0;
   filter[filter_no++]      = pdata->filter;

   uint64 num_sb_fp     = 0;
   uint64 num_sb_unique = 0;
   for (uint16 sb_filter_no = trunk_start_sb_filter(spl, node);
        sb_filter_no != trunk_end_sb_filter(spl, node);
        sb_filter_no = trunk_add_subbundle_filter_number(spl, sb_filter_no, 1))
   {
      routing_filter *sb_filter = trunk_get_sb_filter(spl, node, sb_filter_no);
      num_sb_fp += sb_filter->num_fingerprints;
      num_sb_unique += sb_filter->num_unique;
      filter[filter_no++] = *sb_filter;
   }

   uint32 num_unique = routing_filter_estimate_unique_fp(
      spl->cc, &spl->cfg.filter_cfg, spl->heap_id, filter, filter_no);

   num_unique = routing_filter_estimate_unique_keys_from_count(
      &spl->cfg.filter_cfg, num_unique);

   uint64 num_leaf_sb_fp = 0;
   for (uint16 bundle_no = pdata->start_bundle;
        bundle_no != trunk_end_bundle(spl, node);
        bundle_no = trunk_add_bundle_number(spl, bundle_no, 1))
   {
      trunk_bundle *bundle = trunk_get_bundle(spl, node, bundle_no);
      num_leaf_sb_fp += bundle->num_tuples;
   }
   uint64 est_num_leaf_sb_unique = num_sb_unique * num_leaf_sb_fp / num_sb_fp;
   uint64 est_num_non_leaf_sb_unique = num_sb_fp - est_num_leaf_sb_unique;

   // platform_error_log("num_unique %u sb_fp %lu sb_unique %lu num_leaf_sb_fp
   // %lu\n",
   //       num_unique, num_sb_fp, num_sb_unique, num_leaf_sb_fp);
   // platform_error_log("est_leaf_sb_fp %lu est_non_leaf_sb_unique %lu\n",
   //       est_num_leaf_sb_unique, est_num_non_leaf_sb_unique);
   uint64 est_leaf_unique = num_unique - est_num_non_leaf_sb_unique;
   return est_leaf_unique;
}

/*
 *----------------------------------------------------------------------
 * trunk_single_leaf_threshold --
 *
 *      Returns an upper bound for the number of estimated tuples for which a
 *      leaf split can output a single leaf.
 *----------------------------------------------------------------------
 */
static inline uint64
trunk_single_leaf_threshold(trunk_handle *spl)
{
   return TRUNK_SINGLE_LEAF_THRESHOLD_PCT * spl->cfg.max_tuples_per_node / 100;
}

/*
 *----------------------------------------------------------------------
 * split_leaf splits a trunk leaf logically. It determines pivots to split
 * on, uses them to split the leaf and adds them to its parent. It then
 * issues compact_bundle jobs on each leaf to perform the actual compaction.
 *
 * Must be called with a lock on both the parent and child
 * Returns with lock on parent and releases child and all new leaves
 * The algorithm tries to downgrade to a claim as much as possible throughout
 *
 * The main loop starts with the current leaf (initially the original leaf),
 * then uses the rough iterator to find the next pivot. It copies the current
 * leaf to a new leaf, and sets the end key of the current leaf and start key
 * of the new leaf to the pivot. It then issues a compact_bundle job on the
 * current leaf and releases it. Finally, the loop continues with the new
 * leaf as current.
 *
 * Algorithm:
 * 1. Create a rough merge iterator on all the branches
 * 2. Use rough merge iterator to determine pivots for new leaves
 * 3. Clear old bundles from leaf and put all branches in a new bundle
 * 4. Create new leaf, adjust min/max keys and other metadata
 * 5. Add new leaf to parent
 * 6. Issue compact_bundle for last_leaf and release
 * 7. Repeat 4-6 on new leaf
 * 8. Clean up
 *----------------------------------------------------------------------
 */
void
trunk_split_leaf(trunk_handle *spl,
                 trunk_node   *parent,
                 trunk_node   *leaf,
                 uint16        child_idx)
{
   const threadid      tid = platform_get_tid();
   trunk_task_scratch *task_scratch =
      task_system_get_thread_scratch(spl->ts, tid);
   split_leaf_scratch *scratch      = &task_scratch->split_leaf;
   uint64              num_branches = trunk_branch_count(spl, leaf);
   uint64              start_branch = trunk_start_branch(spl, leaf);

   trunk_node_unlock(spl->cc, parent);
   trunk_node_unlock(spl->cc, leaf);

   platform_stream_handle stream;
   platform_status        rc = trunk_open_log_stream_if_enabled(spl, &stream);
   platform_assert_status_ok(rc);
   trunk_log_stream_if_enabled(
      spl, &stream, "split_leaf addr %lu\n", leaf->addr);

   uint64 split_start;
   if (spl->cfg.use_stats) {
      spl->stats[tid].leaf_splits++;
      split_start = platform_get_timestamp();
   }

   trunk_pivot_data *pdata = trunk_get_pivot_data(spl, leaf, 0);
   uint64            estimated_unique_keys =
      trunk_pivot_estimate_unique_keys(spl, leaf, pdata);
   uint64 num_tuples = trunk_pivot_num_tuples(spl, leaf, 0);
   if (estimated_unique_keys > num_tuples * 19 / 20) {
      estimated_unique_keys = num_tuples;
   }
   trunk_compaction_type comp_type = TRUNK_COMPACTION_TYPE_LEAF_SPLIT;
   uint64                kv_bytes  = trunk_pivot_kv_bytes(spl, leaf, 0);
   uint64                estimated_unique_kv_bytes =
      estimated_unique_keys * kv_bytes / num_tuples;
   uint64 target_num_leaves =
      estimated_unique_kv_bytes / spl->cfg.target_leaf_kv_bytes;
   if (target_num_leaves <= 1) {
      if (estimated_unique_keys > trunk_single_leaf_threshold(spl)) {
         target_num_leaves = 2;
      } else {
         target_num_leaves = 1;
         comp_type         = TRUNK_COMPACTION_TYPE_SINGLE_LEAF_SPLIT;
         if (spl->cfg.use_stats) {
            spl->stats[tid].single_leaf_splits++;
         }
      }
   }
   uint64 target_leaf_kv_bytes = kv_bytes / target_num_leaves;
   uint16 num_leaves;

   // copy pivot (in parent) of leaf
   key_buffer_init_from_key(
      &scratch->pivot[0], spl->heap_id, trunk_min_key(spl, leaf));

   uint64 leaf0_num_tuples = estimated_unique_keys;
   uint64 leaf0_kv_bytes   = estimated_unique_kv_bytes;

   if (target_num_leaves != 1) {
      /*
       * 1. Create a rough merge iterator on all the branches
       *
       *    A rough merge iterator is a merge iterator on height 1
       * btree iterators. It uses height 1 pivots as a proxy for
       * a count of tuples.
       *
       *    This count is an estimate with multiple sources of error:
       *       -- Last leaves in each btree are not counted
       *          (there is no upper bound pivot)
       *       -- A selected pivot from a branch may be between pivots for other
       *          branches
       *       -- min_key may be between pivots
       *       -- updates and deletes may be resolved resulting in fewer output
       *          tuples
       */
      platform_assert(num_branches <= ARRAY_SIZE(scratch->btree_itor));
      btree_iterator *rough_btree_itor = scratch->btree_itor;
      iterator      **rough_itor       = scratch->rough_itor;

      key             pivot0 = trunk_get_pivot(spl, leaf, 0);
      key             pivot1 = trunk_get_pivot(spl, leaf, 1);
      platform_status rc1, rc2;
      KEY_CREATE_LOCAL_COPY(rc1, min_key, spl->heap_id, pivot0);
      KEY_CREATE_LOCAL_COPY(rc2, max_key, spl->heap_id, pivot1);
      platform_assert_status_ok(rc1);
      platform_assert_status_ok(rc2);

      for (uint64 branch_offset = 0; branch_offset < num_branches;
           branch_offset++) {
         uint64 branch_no =
            trunk_add_branch_number(spl, start_branch, branch_offset);
         debug_assert(branch_no != trunk_end_branch(spl, leaf));
         trunk_branch *branch = trunk_get_branch(spl, leaf, branch_no);
         btree_iterator_init(spl->cc,
                             &spl->cfg.btree_cfg,
                             &rough_btree_itor[branch_offset],
                             branch->root_addr,
                             PAGE_TYPE_BRANCH,
                             min_key,
                             max_key,
                             TRUE,
                             1);
         rough_itor[branch_offset] = &rough_btree_itor[branch_offset].super;
      }

      merge_iterator *rough_merge_itor;
      platform_status rc = merge_iterator_create(spl->heap_id,
                                                 spl->cfg.data_cfg,
                                                 num_branches,
                                                 rough_itor,
                                                 MERGE_RAW,
                                                 &rough_merge_itor);
      platform_assert_status_ok(rc);

      /*
       * 2. Use rough merge iterator to determine pivots for new leaves
       */
      bool32 at_end;
      rc = iterator_at_end(&rough_merge_itor->super, &at_end);
      platform_assert_status_ok(rc);

      uint64 rough_count_kv_bytes;
      uint64 rough_count_num_tuples;
      for (num_leaves = 0; !at_end; num_leaves++) {
         rough_count_num_tuples = 0;
         rough_count_kv_bytes   = 0;
         while (!at_end
                && (rough_count_kv_bytes < target_leaf_kv_bytes
                    || num_leaves == target_num_leaves - 1))
         {
            key     curr_key;
            message pivot_data_message;
            iterator_get_curr(
               &rough_merge_itor->super, &curr_key, &pivot_data_message);

            const btree_pivot_data *pivot_data =
               message_data(pivot_data_message);
            rough_count_num_tuples += pivot_data->stats.num_kvs;
            rough_count_kv_bytes +=
               pivot_data->stats.key_bytes + pivot_data->stats.message_bytes;
            iterator_advance(&rough_merge_itor->super);
            iterator_at_end(&rough_merge_itor->super, &at_end);
         }

         if (num_leaves == 0) {
            leaf0_num_tuples = rough_count_num_tuples;
            leaf0_kv_bytes   = rough_count_kv_bytes;
         }

         if (!at_end) {
            key     curr_key;
            message dummy_data;
            iterator_get_curr(&rough_merge_itor->super, &curr_key, &dummy_data);
            debug_assert(key_length(curr_key) <= trunk_max_key_size(spl));
            // copy new pivot (in parent) of new leaf
            key_buffer_init_from_key(
               &scratch->pivot[num_leaves + 1], spl->heap_id, curr_key);
         }
      }

      // clean up the iterators
      rc = merge_iterator_destroy(spl->heap_id, &rough_merge_itor);
      platform_assert_status_ok(rc);
      for (uint64 i = 0; i < num_branches; i++) {
         btree_iterator_deinit(&rough_btree_itor[i]);
      }
   } else {
      num_leaves = 1;
   }

   // copy max key of last new leaf (max key of leaf)
   key_buffer_init_from_key(
      &scratch->pivot[num_leaves], spl->heap_id, trunk_max_key(spl, leaf));

   platform_assert(num_leaves + trunk_num_pivot_keys(spl, parent)
                   <= spl->cfg.max_pivot_keys);

   /*
    * 3. Clear old bundles from leaf and put all branches in a new bundle
    */
   trunk_node_lock(spl->cc, parent);
   trunk_log_node_if_enabled(&stream, spl, parent);
   trunk_node_lock(spl->cc, leaf);
   trunk_log_node_if_enabled(&stream, spl, leaf);

   uint16 bundle_no = trunk_leaf_rebundle_all_branches(
      spl, leaf, leaf0_num_tuples, leaf0_kv_bytes, FALSE);

   for (uint16 leaf_no = 0; leaf_no < num_leaves; leaf_no++) {
      /*
       * 4. Create new leaf, adjust min/max keys and other metadata
       *
       *    Have lock on leaf (original leaf or last iteration) and parent
       *    This loop :
       *    1. allocates new_leaf
       *    2. copies leaf to new_leaf
       *    3. sets min_key and max_key on new_leaf
       *    4. sets next_addr on leaf
       *    5. incs all branches ref counts
       *    6. sets new_leaf tuple_count
       *    7. adds new_leaf to parent
       */

      trunk_node new_leaf;
      if (leaf_no != 0) {
         // allocate a new leaf
         trunk_alloc(spl->cc, &spl->mini, 0, &new_leaf);

         // copy leaf to new leaf
         memmove(
            new_leaf.page->data, leaf->page->data, trunk_page_size(&spl->cfg));
      } else {
         // just going to edit the min/max keys, etc. of original leaf
         new_leaf = *leaf;
      }

      /* Adjust max key first so that we always have ordered pivots (enforced by
       * trunk_set_pivot in debug mode) */
      // adjust max key
      trunk_set_pivot(
         spl, &new_leaf, 1, key_buffer_key(&scratch->pivot[leaf_no + 1]));
      // adjust min key
      trunk_set_pivot(
         spl, &new_leaf, 0, key_buffer_key(&scratch->pivot[leaf_no]));

      // set &new_leaf tuple_count
      trunk_bundle *bundle = trunk_get_bundle(spl, &new_leaf, bundle_no);
      uint64        new_leaf_num_tuples[TRUNK_MAX_PIVOTS];
      uint64        new_leaf_kv_bytes[TRUNK_MAX_PIVOTS];
      trunk_tuples_in_bundle(
         spl, &new_leaf, bundle, new_leaf_num_tuples, new_leaf_kv_bytes);
      trunk_pivot_clear_counts(spl, &new_leaf, 0);
      trunk_pivot_set_bundle_counts(
         spl, &new_leaf, 0, new_leaf_num_tuples[0], new_leaf_kv_bytes[0]);

      if (leaf_no != 0) {
         // inc the refs of all the branches
         for (uint16 branch_no = trunk_start_branch(spl, &new_leaf);
              branch_no != trunk_end_branch(spl, &new_leaf);
              branch_no = trunk_add_branch_number(spl, branch_no, 1))
         {
            trunk_branch *branch  = trunk_get_branch(spl, &new_leaf, branch_no);
            key           min_key = trunk_min_key(spl, &new_leaf);
            trunk_inc_intersection(spl, branch, min_key, FALSE);
         }

         // inc the refs of all the filters
         trunk_bundle *bundle = trunk_get_bundle(spl, &new_leaf, bundle_no);
         uint16        start_filter =
            trunk_bundle_start_filter(spl, &new_leaf, bundle);
         uint16 end_filter = trunk_bundle_end_filter(spl, &new_leaf, bundle);
         for (uint16 filter_no = start_filter; filter_no != end_filter;
              filter_no = trunk_add_subbundle_filter_number(spl, filter_no, 1))
         {
            routing_filter *filter =
               trunk_get_sb_filter(spl, &new_leaf, filter_no);
            trunk_inc_filter(spl, filter);
         }

         /*
          * 5. Add new leaf to parent
          */
         platform_status rc =
            trunk_add_pivot(spl, parent, &new_leaf, child_idx + leaf_no);
         platform_assert(SUCCESS(rc));

         /*
          * 6. Issue compact_bundle for leaf and release
          */
         trunk_compact_bundle_req *req = TYPED_ZALLOC(spl->heap_id, req);
         req->spl                      = spl;
         req->addr                     = leaf->addr;
         req->type                     = comp_type;
         req->bundle_no                = bundle_no;
         req->max_pivot_generation     = trunk_pivot_generation(spl, leaf);
         req->pivot_generation[0]      = trunk_pivot_generation(spl, leaf) - 1;
         req->input_pivot_tuple_count[0] = trunk_pivot_num_tuples(spl, leaf, 0);
         req->input_pivot_kv_byte_count[0] = trunk_pivot_kv_bytes(spl, leaf, 0);
         key_buffer_init_from_key(
            &req->start_key, spl->heap_id, trunk_min_key(spl, leaf));
         key_buffer_init_from_key(
            &req->end_key, spl->heap_id, trunk_max_key(spl, leaf));

         rc = trunk_compact_bundle_enqueue(spl, "enqueue", req);
         platform_assert_status_ok(rc);

         trunk_log_node_if_enabled(&stream, spl, leaf);

         debug_assert(trunk_verify_node(spl, leaf));
         trunk_node_unlock(spl->cc, leaf);
         trunk_node_unclaim(spl->cc, leaf);
         trunk_node_unget(spl->cc, leaf);
      }

      *leaf = new_leaf;
   }

   for (uint16 leaf_no = 0; leaf_no <= num_leaves; leaf_no++) {
      key_buffer_deinit(&scratch->pivot[leaf_no]);
   }

   // set next_addr of leaf (from last iteration)
   trunk_compact_bundle_req *req = TYPED_ZALLOC(spl->heap_id, req);
   req->spl                      = spl;
   req->addr                     = leaf->addr;
   // req->height already 0
   req->bundle_no                    = bundle_no;
   req->max_pivot_generation         = trunk_pivot_generation(spl, leaf);
   req->pivot_generation[0]          = trunk_pivot_generation(spl, leaf) - 1;
   req->input_pivot_tuple_count[0]   = trunk_pivot_num_tuples(spl, leaf, 0);
   req->input_pivot_kv_byte_count[0] = trunk_pivot_kv_bytes(spl, leaf, 0);
   req->type                         = comp_type;
   key_buffer_init_from_key(
      &req->start_key, spl->heap_id, trunk_min_key(spl, leaf));
   key_buffer_init_from_key(
      &req->end_key, spl->heap_id, trunk_max_key(spl, leaf));

   // issue compact_bundle for leaf and release
   rc = trunk_compact_bundle_enqueue(spl, "enqueue", req);
   platform_assert_status_ok(rc);

   trunk_log_node_if_enabled(&stream, spl, parent);
   trunk_log_node_if_enabled(&stream, spl, leaf);

   debug_assert(trunk_verify_node(spl, leaf));
   trunk_node_unlock(spl->cc, leaf);
   trunk_node_unclaim(spl->cc, leaf);
   trunk_node_unget(spl->cc, leaf);

   /*
    * 8. Clean up
    */
   trunk_close_log_stream_if_enabled(spl, &stream);

   if (spl->cfg.use_stats) {
      // Doesn't include the original leaf
      spl->stats[tid].leaf_splits_leaves_created += num_leaves - 1;
      uint64 split_time = platform_timestamp_elapsed(split_start);
      spl->stats[tid].leaf_split_time_ns += split_time;
      platform_timestamp_elapsed(split_start);
      if (split_time > spl->stats[tid].leaf_split_max_time_ns) {
         spl->stats[tid].leaf_split_max_time_ns = split_time;
      }
   }
}


int
trunk_split_root(trunk_handle *spl, trunk_node *root)
{
   // allocate a new child node
   trunk_node child;
   trunk_alloc(spl->cc, &spl->mini, root->hdr->height, &child);

   // copy root to child, fix up root, then split
   memmove(child.hdr, root->hdr, trunk_page_size(&spl->cfg));
   // num_pivot_keys is changed by add_pivot_new_root below
   root->hdr->height++;
   // leave generation and pivot_generation
   root->hdr->start_branch      = 0;
   root->hdr->start_frac_branch = 0;
   root->hdr->end_branch        = 0;
   root->hdr->start_bundle      = 0;
   root->hdr->end_bundle        = 0;
   root->hdr->start_subbundle   = 0;
   root->hdr->end_subbundle     = 0;
   root->hdr->start_sb_filter   = 0;
   root->hdr->end_sb_filter     = 0;

   trunk_add_pivot_new_root(spl, root, &child);

   trunk_split_index(spl, root, &child, 0, NULL);

   trunk_node_unlock(spl->cc, &child);
   trunk_node_unclaim(spl->cc, &child);
   trunk_node_unget(spl->cc, &child);

   return 0;
}


/*
 *-----------------------------------------------------------------------------
 * Range functions and iterators
 *
 *      trunk_node_iterator
 *      trunk_iterator
 *-----------------------------------------------------------------------------
 */
void
trunk_range_iterator_get_curr(iterator *itor, key *curr_key, message *data);
platform_status
trunk_range_iterator_at_end(iterator *itor, bool32 *at_end);
platform_status
trunk_range_iterator_advance(iterator *itor);
void
trunk_range_iterator_deinit(trunk_range_iterator *range_itor);

const static iterator_ops trunk_range_iterator_ops = {
   .get_curr = trunk_range_iterator_get_curr,
   .at_end   = trunk_range_iterator_at_end,
   .advance  = trunk_range_iterator_advance,
};

platform_status
trunk_range_iterator_init(trunk_handle         *spl,
                          trunk_range_iterator *range_itor,
                          key                   min_key,
                          key                   max_key,
                          uint64                num_tuples)
{
   debug_assert(!key_is_null(min_key));
   debug_assert(!key_is_null(max_key));

   range_itor->spl          = spl;
   range_itor->super.ops    = &trunk_range_iterator_ops;
   range_itor->num_branches = 0;
   range_itor->num_tuples   = num_tuples;
   key_buffer_init_from_key(&range_itor->min_key, spl->heap_id, min_key);
   key_buffer_init_from_key(&range_itor->max_key, spl->heap_id, max_key);

   if (trunk_key_compare(spl, max_key, min_key) <= 0) {
      range_itor->at_end = TRUE;
      return STATUS_OK;
   }

   range_itor->at_end = FALSE;

   ZERO_ARRAY(range_itor->compacted);

   // grab the lookup lock
   memtable_begin_lookup(spl->mt_ctxt);

   // memtables
   ZERO_ARRAY(range_itor->branch);
   // Note this iteration is in descending generation order
   range_itor->memtable_start_gen = memtable_generation(spl->mt_ctxt);
   range_itor->memtable_end_gen   = memtable_generation_retired(spl->mt_ctxt);
   range_itor->num_memtable_branches =
      range_itor->memtable_start_gen - range_itor->memtable_end_gen;
   for (uint64 mt_gen = range_itor->memtable_start_gen;
        mt_gen != range_itor->memtable_end_gen;
        mt_gen--)
   {
      platform_assert(
         (range_itor->num_branches < TRUNK_RANGE_ITOR_MAX_BRANCHES),
         "range_itor->num_branches=%lu should be < "
         " TRUNK_RANGE_ITOR_MAX_BRANCHES (%d).",
         range_itor->num_branches,
         TRUNK_RANGE_ITOR_MAX_BRANCHES);
      debug_assert(range_itor->num_branches < ARRAY_SIZE(range_itor->branch));

      bool32 compacted;
      uint64 root_addr =
         trunk_memtable_root_addr_for_lookup(spl, mt_gen, &compacted);
      range_itor->compacted[range_itor->num_branches] = compacted;
      if (compacted) {
         btree_block_dec_ref(spl->cc, &spl->cfg.btree_cfg, root_addr);
      } else {
         trunk_memtable_inc_ref(spl, mt_gen);
      }

      range_itor->branch[range_itor->num_branches].root_addr = root_addr;

      range_itor->num_branches++;
   }

   trunk_node node;
   trunk_node_get(spl->cc, spl->root_addr, &node);
   memtable_end_lookup(spl->mt_ctxt);

   // index btrees
   uint16 height = trunk_node_height(&node);
   for (uint16 h = height; h > 0; h--) {
      uint16 pivot_no = trunk_find_pivot(
         spl, &node, key_buffer_key(&range_itor->min_key), less_than_or_equal);
      debug_assert(pivot_no < trunk_num_children(spl, &node));
      trunk_pivot_data *pdata = trunk_get_pivot_data(spl, &node, pivot_no);

      for (uint16 branch_offset = 0;
           branch_offset != trunk_pivot_branch_count(spl, &node, pdata);
           branch_offset++)
      {
         platform_assert(
            (range_itor->num_branches < TRUNK_RANGE_ITOR_MAX_BRANCHES),
            "range_itor->num_branches=%lu should be < "
            " TRUNK_RANGE_ITOR_MAX_BRANCHES (%d).",
            range_itor->num_branches,
            TRUNK_RANGE_ITOR_MAX_BRANCHES);

         debug_assert(range_itor->num_branches
                      < ARRAY_SIZE(range_itor->branch));
         uint16 branch_no = trunk_subtract_branch_number(
            spl, trunk_end_branch(spl, &node), branch_offset + 1);
         range_itor->branch[range_itor->num_branches] =
            *trunk_get_branch(spl, &node, branch_no);
         range_itor->compacted[range_itor->num_branches] = TRUE;
         uint64 root_addr =
            range_itor->branch[range_itor->num_branches].root_addr;
         btree_block_dec_ref(spl->cc, &spl->cfg.btree_cfg, root_addr);
         range_itor->num_branches++;
      }

      trunk_node child;
      trunk_node_get(spl->cc, pdata->addr, &child);
      trunk_node_unget(spl->cc, &node);
      node = child;
   }

   // leaf btrees
   for (uint16 branch_offset = 0;
        branch_offset != trunk_branch_count(spl, &node);
        branch_offset++)
   {
      uint16 branch_no = trunk_subtract_branch_number(
         spl, trunk_end_branch(spl, &node), branch_offset + 1);
      range_itor->branch[range_itor->num_branches] =
         *trunk_get_branch(spl, &node, branch_no);
      uint64 root_addr = range_itor->branch[range_itor->num_branches].root_addr;
      btree_block_dec_ref(spl->cc, &spl->cfg.btree_cfg, root_addr);
      range_itor->compacted[range_itor->num_branches] = TRUE;
      range_itor->num_branches++;
   }

   // have a leaf, use to get rebuild key
   key rebuild_key =
      trunk_key_compare(spl, trunk_max_key(spl, &node), max_key) < 0
         ? trunk_max_key(spl, &node)
         : max_key;
   key_buffer_init_from_key(
      &range_itor->rebuild_key, spl->heap_id, rebuild_key);
   key_buffer local_max_key;
   if (trunk_key_compare(spl, max_key, rebuild_key) < 0) {
      key_buffer_init_from_key(&local_max_key, spl->heap_id, max_key);
   } else {
      key_buffer_init_from_key(&local_max_key, spl->heap_id, rebuild_key);
   }

   trunk_node_unget(spl->cc, &node);

   for (uint64 i = 0; i < range_itor->num_branches; i++) {
      uint64          branch_no  = range_itor->num_branches - i - 1;
      btree_iterator *btree_itor = &range_itor->btree_itor[branch_no];
      trunk_branch   *branch     = &range_itor->branch[branch_no];
      if (range_itor->compacted[branch_no]) {
         bool32 do_prefetch =
            range_itor->compacted[branch_no] && num_tuples > TRUNK_PREFETCH_MIN
               ? TRUE
               : FALSE;
         trunk_branch_iterator_init(spl,
                                    btree_itor,
                                    branch,
                                    key_buffer_key(&range_itor->min_key),
                                    key_buffer_key(&local_max_key),
                                    do_prefetch,
                                    FALSE);
      } else {
         uint64 mt_root_addr = branch->root_addr;
<<<<<<< HEAD
         bool32 is_live      = branch_no == 0;
         trunk_memtable_iterator_init(
            spl,
            btree_itor,
            mt_root_addr,
            key_buffer_key(&range_itor->min_key),
            key_buffer_key(&range_itor->local_max_key),
            is_live,
            FALSE);
=======
         bool   is_live      = branch_no == 0;
         trunk_memtable_iterator_init(spl,
                                      btree_itor,
                                      mt_root_addr,
                                      key_buffer_key(&range_itor->min_key),
                                      key_buffer_key(&local_max_key),
                                      is_live,
                                      FALSE);
>>>>>>> 3cec3423
      }
      range_itor->itor[i] = &btree_itor->super;
   }
   key_buffer_deinit(&local_max_key);

   platform_status rc = merge_iterator_create(spl->heap_id,
                                              spl->cfg.data_cfg,
                                              range_itor->num_branches,
                                              range_itor->itor,
                                              MERGE_FULL,
                                              &range_itor->merge_itor);
   if (!SUCCESS(rc)) {
      return rc;
   }

   bool32 at_end;
   iterator_at_end(&range_itor->merge_itor->super, &at_end);

   /*
    * if the merge itor is already exhausted, and there are more keys in the
    * db/range, move to next leaf
    */
   if (at_end) {
      KEY_CREATE_LOCAL_COPY(rc,
                            rebuild_key,
                            spl->heap_id,
                            key_buffer_key(&range_itor->rebuild_key));
      if (!SUCCESS(rc)) {
         return rc;
      }
      uint64 temp_tuples = range_itor->num_tuples;
      trunk_range_iterator_deinit(range_itor);
      if (trunk_key_compare(spl, rebuild_key, max_key) < 0) {
         rc = trunk_range_iterator_init(
            spl, range_itor, rebuild_key, max_key, temp_tuples);
         if (!SUCCESS(rc)) {
            return rc;
         }
         at_end = range_itor->at_end;
      }
   }

   range_itor->at_end = at_end;

   return rc;
}

void
trunk_range_iterator_get_curr(iterator *itor, key *curr_key, message *data)
{
   debug_assert(itor != NULL);
   trunk_range_iterator *range_itor = (trunk_range_iterator *)itor;
   iterator_get_curr(&range_itor->merge_itor->super, curr_key, data);
}

platform_status
trunk_range_iterator_advance(iterator *itor)
{
   debug_assert(itor != NULL);
   trunk_range_iterator *range_itor = (trunk_range_iterator *)itor;
   iterator_advance(&range_itor->merge_itor->super);
   range_itor->num_tuples++;
   bool32 at_end;
   iterator_at_end(&range_itor->merge_itor->super, &at_end);
   platform_status rc;
   // robj: shouldn't this be a while loop, like in the init function?
   if (at_end) {
      KEY_CREATE_LOCAL_COPY(rc,
                            rebuild_key,
                            range_itor->spl->heap_id,
                            key_buffer_key(&range_itor->rebuild_key));
      if (!SUCCESS(rc)) {
         return rc;
      }
      KEY_CREATE_LOCAL_COPY(rc,
                            max_key,
                            range_itor->spl->heap_id,
                            key_buffer_key(&range_itor->max_key));
      if (!SUCCESS(rc)) {
         return rc;
      }
      trunk_range_iterator_deinit(range_itor);
      rc = trunk_range_iterator_init(range_itor->spl,
                                     range_itor,
                                     rebuild_key,
                                     max_key,
                                     range_itor->num_tuples);
      if (!SUCCESS(rc)) {
         return rc;
      }
      if (!range_itor->at_end) {
         iterator_at_end(&range_itor->merge_itor->super, &at_end);
         platform_assert(!at_end);
      }
   }

   return STATUS_OK;
}

platform_status
trunk_range_iterator_at_end(iterator *itor, bool32 *at_end)
{
   debug_assert(itor != NULL);
   trunk_range_iterator *range_itor = (trunk_range_iterator *)itor;

   *at_end = range_itor->at_end;
   return STATUS_OK;
}

void
trunk_range_iterator_deinit(trunk_range_iterator *range_itor)
{
   // If the iterator is at end, then it has already been deinitialized
   if (range_itor->at_end) {
      return;
   }
   trunk_handle *spl = range_itor->spl;
   merge_iterator_destroy(range_itor->spl->heap_id, &range_itor->merge_itor);
   for (uint64 i = 0; i < range_itor->num_branches; i++) {
      btree_iterator *btree_itor = &range_itor->btree_itor[i];
      if (range_itor->compacted[i]) {
         uint64 root_addr = btree_itor->root_addr;
         trunk_branch_iterator_deinit(spl, btree_itor, FALSE);
         btree_unblock_dec_ref(spl->cc, &spl->cfg.btree_cfg, root_addr);
      } else {
         uint64 mt_gen = range_itor->memtable_start_gen - i;
         trunk_memtable_iterator_deinit(spl, btree_itor, mt_gen, FALSE);
         trunk_memtable_dec_ref(spl, mt_gen);
      }
   }

   key_buffer_deinit(&range_itor->min_key);
   key_buffer_deinit(&range_itor->max_key);
   key_buffer_deinit(&range_itor->rebuild_key);
}

/*
 * Given a node addr and pivot generation, find the pivot with that generation
 * among the node and its split descendents
 *
 * Returns node with a write lock
 */
trunk_pivot_data *
trunk_find_pivot_from_generation(trunk_handle *spl,
                                 trunk_node   *leaf,
                                 uint64        pivot_generation)
{
   uint16 num_children = trunk_num_children(spl, leaf);
   for (uint16 pivot_no = 0; pivot_no < num_children; pivot_no++) {
      trunk_pivot_data *pdata = trunk_get_pivot_data(spl, leaf, pivot_no);
      if (pivot_generation == pdata->generation) {
         return pdata;
      }
   }
   return NULL;
}

platform_status
trunk_compact_leaf(trunk_handle *spl, trunk_node *leaf)
{
   const threadid tid = platform_get_tid();

   platform_stream_handle stream;
   platform_status        rc = trunk_open_log_stream_if_enabled(spl, &stream);
   platform_assert_status_ok(rc);
   trunk_log_stream_if_enabled(
      spl, &stream, "compact_leaf addr %lu\n", leaf->addr);
   trunk_log_node_if_enabled(&stream, spl, leaf);

   uint64 sr_start;
   if (spl->cfg.use_stats) {
      spl->stats[tid].space_recs[0]++;
      sr_start = platform_get_timestamp();
   }

   // Clear old bundles from leaf and put all branches in a new bundle
   uint64 num_tuples = trunk_pivot_num_tuples(spl, leaf, 0);
   uint64 kv_bytes   = trunk_pivot_kv_bytes(spl, leaf, 0);
   uint16 bundle_no =
      trunk_leaf_rebundle_all_branches(spl, leaf, num_tuples, kv_bytes, TRUE);

   // Issue compact_bundle for leaf and release
   trunk_compact_bundle_req *req = TYPED_ZALLOC(spl->heap_id, req);
   req->spl                      = spl;
   req->addr                     = leaf->addr;
   // req->height already 0
   req->bundle_no                    = bundle_no;
   req->max_pivot_generation         = trunk_pivot_generation(spl, leaf);
   req->pivot_generation[0]          = trunk_pivot_generation(spl, leaf) - 1;
   req->input_pivot_tuple_count[0]   = trunk_pivot_num_tuples(spl, leaf, 0);
   req->input_pivot_kv_byte_count[0] = trunk_pivot_kv_bytes(spl, leaf, 0);
   req->type                         = TRUNK_COMPACTION_TYPE_SPACE_REC;
   key_buffer_init_from_key(
      &req->start_key, spl->heap_id, trunk_min_key(spl, leaf));
   key_buffer_init_from_key(
      &req->end_key, spl->heap_id, trunk_max_key(spl, leaf));

   rc = trunk_compact_bundle_enqueue(spl, "enqueue", req);
   platform_assert_status_ok(rc);

   trunk_log_node_if_enabled(&stream, spl, leaf);

   debug_assert(trunk_verify_node(spl, leaf));

   /*
    * 8. Clean up
    */
   trunk_close_log_stream_if_enabled(spl, &stream);

   if (spl->cfg.use_stats) {
      // Doesn't include the original leaf
      uint64 sr_time = platform_timestamp_elapsed(sr_start);
      spl->stats[tid].space_rec_time_ns[0] += sr_time;
   }

   return STATUS_OK;
}

/*
 *-----------------------------------------------------------------------------
 * Space reclamation
 *-----------------------------------------------------------------------------
 */
bool32
trunk_should_reclaim_space(trunk_handle *spl)
{
   if (spl->cfg.reclaim_threshold == UINT64_MAX) {
      return FALSE;
   }
   if (spl->cfg.reclaim_threshold == 0) {
      return TRUE;
   }
   uint64 in_use         = allocator_in_use(spl->al);
   bool32 should_reclaim = in_use > spl->cfg.reclaim_threshold;
   return should_reclaim;
}

platform_status
trunk_reclaim_space(trunk_handle *spl)
{
   platform_assert(spl->cfg.reclaim_threshold != UINT64_MAX);
   while (TRUE) {
      srq_data space_rec = srq_extract_max(&spl->srq);
      if (!srq_data_found(&space_rec)) {
         return STATUS_NOT_FOUND;
      }
      trunk_node node;
      trunk_node_get(spl->cc, space_rec.addr, &node);
      trunk_node_claim(spl->cc, &node);
      trunk_pivot_data *pdata = trunk_find_pivot_from_generation(
         spl, &node, space_rec.pivot_generation);
      if (pdata == NULL) {
         trunk_node_unclaim(spl->cc, &node);
         trunk_node_unget(spl->cc, &node);
         continue;
      }
      pdata->srq_idx = -1;

      trunk_node_lock(spl->cc, &node);
      if (trunk_node_is_leaf(&node)) {
         trunk_compact_leaf(spl, &node);
      } else {
         uint64 sr_start;
         if (spl->cfg.use_stats) {
            sr_start = platform_get_timestamp();
         }
         platform_status rc = trunk_flush(spl, &node, pdata, TRUE);
         if (spl->cfg.use_stats) {
            const threadid tid    = platform_get_tid();
            uint16         height = trunk_node_height(&node);
            spl->stats[tid].space_recs[height]++;
            spl->stats[tid].space_rec_time_ns[height] +=
               platform_timestamp_elapsed(sr_start);
         }
         if (!SUCCESS(rc)) {
            trunk_node_unlock(spl->cc, &node);
            trunk_node_unclaim(spl->cc, &node);
            trunk_node_unget(spl->cc, &node);
            continue;
         }
      }
      trunk_node_unlock(spl->cc, &node);
      trunk_node_unclaim(spl->cc, &node);
      trunk_node_unget(spl->cc, &node);
      return STATUS_OK;
   }
}

void
trunk_maybe_reclaim_space(trunk_handle *spl)
{
   while (trunk_should_reclaim_space(spl)) {
      platform_status rc = trunk_reclaim_space(spl);
      if (STATUS_IS_EQ(rc, STATUS_NOT_FOUND)) {
         break;
      }
   }
}

/*
 *-----------------------------------------------------------------------------
 * Main Splinter API functions
 *
 *      insert
 *      lookup
 *      range
 *-----------------------------------------------------------------------------
 */

platform_status
trunk_insert(trunk_handle *spl, key tuple_key, message data)
{
   timestamp      ts;
   const threadid tid = platform_get_tid();
   if (spl->cfg.use_stats) {
      ts = platform_get_timestamp();
   }

   if (trunk_max_key_size(spl) < key_length(tuple_key)) {
      return STATUS_BAD_PARAM;
   }

   if (message_class(data) == MESSAGE_TYPE_DELETE) {
      data = DELETE_MESSAGE;
   }

   platform_status rc = trunk_memtable_insert(spl, tuple_key, data);
   if (!SUCCESS(rc)) {
      goto out;
   }

   task_perform_one_if_needed(spl->ts, spl->cfg.queue_scale_percent);

   if (spl->cfg.use_stats) {
      switch (message_class(data)) {
         case MESSAGE_TYPE_INSERT:
            spl->stats[tid].insertions++;
            platform_histo_insert(spl->stats[tid].insert_latency_histo,
                                  platform_timestamp_elapsed(ts));
            break;
         case MESSAGE_TYPE_UPDATE:
            spl->stats[tid].updates++;
            platform_histo_insert(spl->stats[tid].update_latency_histo,
                                  platform_timestamp_elapsed(ts));
            break;
         case MESSAGE_TYPE_DELETE:
            spl->stats[tid].deletions++;
            platform_histo_insert(spl->stats[tid].delete_latency_histo,
                                  platform_timestamp_elapsed(ts));
            break;
         default:
            platform_assert(0);
      }
   }

out:
   return rc;
}

bool32
trunk_filter_lookup(trunk_handle      *spl,
                    trunk_node        *node,
                    routing_filter    *filter,
                    routing_config    *cfg,
                    uint16             start_branch,
                    key                target,
                    merge_accumulator *data)
{
   uint16   height;
   threadid tid;
   if (spl->cfg.use_stats) {
      tid    = platform_get_tid();
      height = trunk_node_height(node);
   }

   uint64          found_values;
   platform_status rc =
      routing_filter_lookup(spl->cc, cfg, filter, target, &found_values);
   platform_assert_status_ok(rc);
   if (spl->cfg.use_stats) {
      spl->stats[tid].filter_lookups[height]++;
   }
   uint16 next_value =
      routing_filter_get_next_value(found_values, ROUTING_NOT_FOUND);
   while (next_value != ROUTING_NOT_FOUND) {
      uint16 branch_no = trunk_add_branch_number(spl, start_branch, next_value);
      trunk_branch   *branch = trunk_get_branch(spl, node, branch_no);
      bool32          local_found;
      platform_status rc;
      rc =
         trunk_btree_lookup_and_merge(spl, branch, target, data, &local_found);
      platform_assert_status_ok(rc);
      if (spl->cfg.use_stats) {
         spl->stats[tid].branch_lookups[height]++;
      }
      if (local_found) {
         message msg = merge_accumulator_to_message(data);
         if (message_is_definitive(msg)) {
            return FALSE;
         }
      } else if (spl->cfg.use_stats) {
         spl->stats[tid].filter_false_positives[height]++;
      }
      next_value = routing_filter_get_next_value(found_values, next_value);
   }
   return TRUE;
}

bool32
trunk_compacted_subbundle_lookup(trunk_handle      *spl,
                                 trunk_node        *node,
                                 trunk_subbundle   *sb,
                                 key                target,
                                 merge_accumulator *data)
{
   debug_assert(sb->state == SB_STATE_COMPACTED);
   debug_assert(trunk_subbundle_branch_count(spl, node, sb) == 1);
   uint16   height;
   threadid tid;
   if (spl->cfg.use_stats) {
      tid    = platform_get_tid();
      height = trunk_node_height(node);
   }

   uint16 filter_count = trunk_subbundle_filter_count(spl, node, sb);
   for (uint16 filter_no = 0; filter_no != filter_count; filter_no++) {
      if (spl->cfg.use_stats) {
         spl->stats[tid].filter_lookups[height]++;
      }
      uint64          found_values;
      routing_filter *filter = trunk_subbundle_filter(spl, node, sb, filter_no);
      debug_assert(filter->addr != 0);
      platform_status rc = routing_filter_lookup(
         spl->cc, &spl->cfg.filter_cfg, filter, target, &found_values);
      platform_assert_status_ok(rc);
      if (found_values) {
         uint16          branch_no = sb->start_branch;
         trunk_branch   *branch    = trunk_get_branch(spl, node, branch_no);
         bool32          local_found;
         platform_status rc;
         rc = trunk_btree_lookup_and_merge(
            spl, branch, target, data, &local_found);
         platform_assert_status_ok(rc);
         if (spl->cfg.use_stats) {
            spl->stats[tid].branch_lookups[height]++;
         }
         if (local_found) {
            message msg = merge_accumulator_to_message(data);
            if (message_is_definitive(msg)) {
               return FALSE;
            }
         } else if (spl->cfg.use_stats) {
            spl->stats[tid].filter_false_positives[height]++;
         }
         return TRUE;
      }
   }
   return TRUE;
}

bool32
trunk_bundle_lookup(trunk_handle      *spl,
                    trunk_node        *node,
                    trunk_bundle      *bundle,
                    key                target,
                    merge_accumulator *data)
{
   uint16 sb_count = trunk_bundle_subbundle_count(spl, node, bundle);
   for (uint16 sb_off = 0; sb_off != sb_count; sb_off++) {
      uint16 sb_no = trunk_subtract_subbundle_number(
         spl, bundle->end_subbundle, sb_off + 1);
      trunk_subbundle *sb = trunk_get_subbundle(spl, node, sb_no);
      bool32           should_continue;
      if (sb->state == SB_STATE_COMPACTED) {
         should_continue =
            trunk_compacted_subbundle_lookup(spl, node, sb, target, data);
      } else {
         routing_filter *filter = trunk_subbundle_filter(spl, node, sb, 0);
         routing_config *cfg    = &spl->cfg.filter_cfg;
         debug_assert(filter->addr != 0);
         should_continue = trunk_filter_lookup(
            spl, node, filter, cfg, sb->start_branch, target, data);
      }
      if (!should_continue) {
         return should_continue;
      }
   }
   return TRUE;
}

bool32
trunk_pivot_lookup(trunk_handle      *spl,
                   trunk_node        *node,
                   trunk_pivot_data  *pdata,
                   key                target,
                   merge_accumulator *data)
{
   // first check in bundles
   uint16 num_bundles = trunk_pivot_bundle_count(spl, node, pdata);
   for (uint16 bundle_off = 0; bundle_off != num_bundles; bundle_off++) {
      uint16 bundle_no = trunk_subtract_bundle_number(
         spl, trunk_end_bundle(spl, node), bundle_off + 1);
      debug_assert(trunk_bundle_live(spl, node, bundle_no));
      trunk_bundle *bundle = trunk_get_bundle(spl, node, bundle_no);
      bool32        should_continue =
         trunk_bundle_lookup(spl, node, bundle, target, data);
      if (!should_continue) {
         return should_continue;
      }
   }

   routing_config *cfg = &spl->cfg.filter_cfg;
   return trunk_filter_lookup(
      spl, node, &pdata->filter, cfg, pdata->start_branch, target, data);
}

// If any change is made in here, please make similar change in
// trunk_lookup_async
platform_status
trunk_lookup(trunk_handle *spl, key target, merge_accumulator *result)
{
   // look in memtables

   // 1. get read lock on lookup lock
   //     --- 2. for [mt_no = mt->generation..mt->gen_to_incorp]
   // 2. for gen = mt->generation; mt[gen % ...].gen == gen; gen --;
   //                also handles switch to READY ^^^^^

   merge_accumulator_set_to_null(result);

   memtable_begin_lookup(spl->mt_ctxt);
   bool32 found_in_memtable = FALSE;
   uint64 mt_gen_start      = memtable_generation(spl->mt_ctxt);
   uint64 mt_gen_end        = memtable_generation_retired(spl->mt_ctxt);
   platform_assert(mt_gen_start - mt_gen_end <= TRUNK_NUM_MEMTABLES);

   for (uint64 mt_gen = mt_gen_start; mt_gen != mt_gen_end; mt_gen--) {
      platform_status rc;
      rc = trunk_memtable_lookup(spl, mt_gen, target, result);
      platform_assert_status_ok(rc);
      if (merge_accumulator_is_definitive(result)) {
         found_in_memtable = TRUE;
         goto found_final_answer_early;
      }
   }

   trunk_node node;
   trunk_root_get(spl, &node);

   // release memtable lookup lock
   memtable_end_lookup(spl->mt_ctxt);

   // look in index nodes
   uint16 height = trunk_node_height(&node);
   for (uint16 h = height; h > 0; h--) {
      uint16 pivot_no =
         trunk_find_pivot(spl, &node, target, less_than_or_equal);
      debug_assert(pivot_no < trunk_num_children(spl, &node));
      trunk_pivot_data *pdata = trunk_get_pivot_data(spl, &node, pivot_no);
      bool32            should_continue =
         trunk_pivot_lookup(spl, &node, pdata, target, result);
      if (!should_continue) {
         goto found_final_answer_early;
      }
      trunk_node child;
      trunk_node_get(spl->cc, pdata->addr, &child);
      trunk_node_unget(spl->cc, &node);
      node = child;
   }

   // look in leaf
   trunk_pivot_data *pdata = trunk_get_pivot_data(spl, &node, 0);
   bool32            should_continue =
      trunk_pivot_lookup(spl, &node, pdata, target, result);
   if (!should_continue) {
      goto found_final_answer_early;
   }

   debug_assert(merge_accumulator_is_null(result)
                || merge_accumulator_message_class(result)
                      == MESSAGE_TYPE_UPDATE);
   if (!merge_accumulator_is_null(result)) {
      data_merge_tuples_final(spl->cfg.data_cfg, target, result);
   }
found_final_answer_early:

   if (found_in_memtable) {
      // release memtable lookup lock
      memtable_end_lookup(spl->mt_ctxt);
   } else {
      trunk_node_unget(spl->cc, &node);
   }
   if (spl->cfg.use_stats) {
      threadid tid = platform_get_tid();
      if (!merge_accumulator_is_null(result)) {
         spl->stats[tid].lookups_found++;
      } else {
         spl->stats[tid].lookups_not_found++;
      }
   }

   /* Normalize DELETE messages to return a null merge_accumulator */
   if (!merge_accumulator_is_null(result)
       && merge_accumulator_message_class(result) == MESSAGE_TYPE_DELETE)
   {
      merge_accumulator_set_to_null(result);
   }

   return STATUS_OK;
}

/*
 * trunk_async_set_state sets the state of the async splinter
 * lookup state machine.
 */
static inline void
trunk_async_set_state(trunk_async_ctxt *ctxt, trunk_async_state new_state)
{
   ctxt->prev_state = ctxt->state;
   ctxt->state      = new_state;
}


/*
 * trunk_async_callback
 *
 *      Callback that's called when the async cache get for a trunk
 *      node loads a page for the child into the cache. This function
 *      moves the async splinter lookup state machine's state ahead,
 *      and calls the upper layer callback that'll re-enqueue the
 *      spinter lookup for dispatch.
 */
static void
trunk_async_callback(cache_async_ctxt *cache_ctxt)
{
   trunk_async_ctxt *ctxt =
      container_of(cache_ctxt, trunk_async_ctxt, cache_ctxt);
   platform_assert(SUCCESS(cache_ctxt->status));
   platform_assert(cache_ctxt->page);
   //   platform_default_log("%s:%d tid %2lu: ctxt %p is callback with page
   //   %p\n",
   //                __FILE__, __LINE__, platform_get_tid(), ctxt,
   //                cache_ctxt->page);
   ctxt->was_async = TRUE;
   // Move state machine ahead and requeue for dispatch
   if (UNLIKELY(ctxt->state == async_state_get_root_reentrant)) {
      trunk_async_set_state(ctxt, async_state_trunk_node_lookup);
   } else {
      debug_assert((ctxt->state == async_state_get_child_trunk_node_reentrant),
                   "ctxt->state=%d != expected state=%d",
                   ctxt->state,
                   async_state_get_child_trunk_node_reentrant);
      trunk_async_set_state(ctxt, async_state_unget_parent_trunk_node);
   }
   ctxt->cb(ctxt);
}


/*
 * trunk_filter_async_callback
 *
 *      Callback that's called when the async filter get api has loaded
 *      a page into cache. This just requeues the splinter lookup for
 *      dispatch at the same state, so that async filter get can be
 *      called again.
 */
static void
trunk_filter_async_callback(routing_async_ctxt *filter_ctxt)
{
   trunk_async_ctxt *ctxt =
      container_of(filter_ctxt, trunk_async_ctxt, filter_ctxt);
   //   platform_default_log("%s:%d tid %2lu: ctxt %p is callback\n",
   //                __FILE__, __LINE__, platform_get_tid(), ctxt);
   // Requeue for dispatch
   ctxt->cb(ctxt);
}

/*
 * trunk_btree_async_callback
 *
 *      Callback that's called when the async btree
 *      lookup api has loaded a page into cache. This just requeues
 *      the splinter lookup for dispatch at the same state, so that
 *      async btree lookup can be called again.
 */
static void
trunk_btree_async_callback(btree_async_ctxt *btree_ctxt)
{
   trunk_async_ctxt *ctxt =
      container_of(btree_ctxt, trunk_async_ctxt, btree_ctxt);
   //   platform_default_log("%s:%d tid %2lu: ctxt %p is callback\n",
   //                __FILE__, __LINE__, platform_get_tid(), ctxt);
   // Requeue for dispatch
   ctxt->cb(ctxt);
}


/*
 * Async splinter lookup. Caller must have called trunk_async_ctxt_init()
 * on the context before the first invocation.
 *
 * This uses hand over hand locking to descend the trunk tree and
 * every time a child node needs to be looked up from the cache, it
 * uses the async get api. A reference to the parent node is held in
 * trunk_async_ctxt->trunk_node while a reference to the child page
 * is obtained by the cache_get_async() into
 * trunk_async_ctxt->cache_ctxt->page
 *
 * Returns:
 *    async_success: results are available in *found and *result
 *    async_locked: caller needs to retry
 *    async_no_reqs: caller needs to retry but may want to throttle
 *    async_io_started: async IO was started; the caller will be informed
 *      via callback when it's done. After callback is called, the caller
 *      must call this again from thread context with the same key and result
 *      as the first invocation.
 *
 * Side-effects:
 *    Maintains state in *result. This helps avoid copying data between
 *    invocations. Caller must use the same pointers to key, result and
 *    found in different invocations of a lookup until it returns
 *    async_success. Caller must not modify the contents of those
 *    pointers.
 */
cache_async_result
trunk_lookup_async(trunk_handle      *spl,    // IN
                   key                target, // IN
                   merge_accumulator *result, // OUT
                   trunk_async_ctxt  *ctxt)    // IN/OUT
{
   cache_async_result res = 0;
   threadid           tid;

#if TRUNK_DEBUG
   cache_enable_sync_get(spl->cc, FALSE);
#endif
   if (spl->cfg.use_stats) {
      tid = platform_get_tid();
   }
   trunk_node *node = &ctxt->trunk_node;
   bool32      done = FALSE;

   do {
      switch (ctxt->state) {
         case async_state_start:
         {
            merge_accumulator_set_to_null(result);
            trunk_async_set_state(ctxt, async_state_lookup_memtable);
            // fallthrough
         }
         case async_state_lookup_memtable:
         {
            memtable_begin_lookup(spl->mt_ctxt);
            uint64 mt_gen_start = memtable_generation(spl->mt_ctxt);
            uint64 mt_gen_end   = memtable_generation_retired(spl->mt_ctxt);
            for (uint64 mt_gen = mt_gen_start; mt_gen != mt_gen_end; mt_gen--) {
               platform_status rc;
               rc = trunk_memtable_lookup(spl, mt_gen, target, result);
               platform_assert_status_ok(rc);
               if (merge_accumulator_is_definitive(result)) {
                  trunk_async_set_state(ctxt,
                                        async_state_found_final_answer_early);
                  memtable_end_lookup(spl->mt_ctxt);
                  break;
               }
            }
            if (ctxt->state == async_state_found_final_answer_early) {
               break;
            }
            // fallthrough
         }
         case async_state_get_root_reentrant:
         {
            cache_ctxt_init(
               spl->cc, trunk_async_callback, NULL, &ctxt->cache_ctxt);
            res = trunk_node_get_async(spl->cc, spl->root_addr, ctxt);
            switch (res) {
               case async_locked:
               case async_no_reqs:
                  //            platform_default_log("%s:%d tid %2lu: ctxt %p is
                  //            retry\n",
                  //                         __FILE__, __LINE__,
                  //                         platform_get_tid(), ctxt);
                  /*
                   * Ctxt remains at same state. The invocation is done, but
                   * the request isn't; and caller will re-invoke me.
                   */
                  done = TRUE;
                  break;
               case async_io_started:
                  //            platform_default_log("%s:%d tid %2lu: ctxt %p is
                  //            io_started\n",
                  //                         __FILE__, __LINE__,
                  //                         platform_get_tid(), ctxt);
                  // Invocation is done; request isn't. Callback will move
                  // state.
                  done = TRUE;
                  break;
               case async_success:
                  ctxt->was_async = FALSE;
                  trunk_async_set_state(ctxt, async_state_trunk_node_lookup);
                  ctxt->trunk_node.page = ctxt->cache_ctxt.page;
                  ctxt->trunk_node.hdr =
                     (trunk_hdr *)(ctxt->cache_ctxt.page->data);
                  memtable_end_lookup(spl->mt_ctxt);
                  break;
               default:
                  platform_assert(0);
            }
            break;
         }
         case async_state_trunk_node_lookup:
         {
            ctxt->height = trunk_node_height(node);
            uint16 pivot_no =
               trunk_find_pivot(spl, node, target, less_than_or_equal);
            debug_assert(pivot_no < trunk_num_children(spl, node));
            ctxt->pdata = trunk_get_pivot_data(spl, node, pivot_no);
            ctxt->sb_no = trunk_start_subbundle_for_lookup(spl, node);
            ctxt->end_sb_no =
               trunk_pivot_end_subbundle_for_lookup(spl, node, ctxt->pdata);
            ctxt->filter_no = 0;
            char key_str[128];
            trunk_key_to_string(spl, target, key_str);
            trunk_async_set_state(ctxt, async_state_subbundle_lookup);
            // fallthrough
         }
         case async_state_subbundle_lookup:
         {
            if (ctxt->sb_no == ctxt->end_sb_no) {
               debug_assert(ctxt->filter_no == 0);
               ctxt->lookup_state = async_lookup_state_pivot;
               trunk_async_set_state(ctxt, async_state_pivot_lookup);
               break;
            }
            ctxt->sb = trunk_get_subbundle(spl, node, ctxt->sb_no);
            if (ctxt->sb->state == SB_STATE_COMPACTED) {
               ctxt->lookup_state = async_lookup_state_compacted_subbundle;
            } else {
               ctxt->lookup_state = async_lookup_state_subbundle;
            }
            debug_assert(ctxt->filter_no
                         < trunk_subbundle_filter_count(spl, node, ctxt->sb));
            ctxt->filter =
               trunk_subbundle_filter(spl, node, ctxt->sb, ctxt->filter_no);
            trunk_async_set_state(ctxt, async_state_filter_lookup_start);
            break;
         }
         case async_state_pivot_lookup:
         {
            ctxt->sb     = NULL;
            ctxt->filter = &ctxt->pdata->filter;
            trunk_async_set_state(ctxt, async_state_filter_lookup_start);
            // fall through
         }
         case async_state_filter_lookup_start:
         {
            ctxt->value = ROUTING_NOT_FOUND;
            if (ctxt->filter->addr == 0) {
               platform_assert(ctxt->lookup_state == async_lookup_state_pivot);
               trunk_async_set_state(ctxt, async_state_next_in_node);
               break;
            }
            if (spl->cfg.use_stats) {
               spl->stats[tid].filter_lookups[ctxt->height]++;
            }
            routing_filter_ctxt_init(&ctxt->filter_ctxt,
                                     &ctxt->cache_ctxt,
                                     trunk_filter_async_callback);
            trunk_async_set_state(ctxt, async_state_filter_lookup_reentrant);
            break;
         }
         case async_state_filter_lookup_reentrant:
         {
            // bool32 is_leaf;
            // switch (ctxt->lookup_state) {
            //    case async_lookup_state_pivot:
            //       is_leaf = ctxt->height == 0;
            //       break;
            //    case async_lookup_state_subbundle:
            //       debug_assert(ctxt->sb != NULL);
            //       is_leaf = ctxt->sb->state == SB_STATE_UNCOMPACTED_LEAF;
            //       break;
            //    case async_lookup_state_compacted_subbundle:
            //       is_leaf = FALSE;
            //       break;
            // }

            routing_config *filter_cfg = trunk_routing_cfg(spl);

            res = trunk_filter_lookup_async(spl,
                                            filter_cfg,
                                            ctxt->filter,
                                            target,
                                            &ctxt->found_values,
                                            &ctxt->filter_ctxt);
            switch (res) {
               case async_locked:
               case async_no_reqs:
                  //            platform_default_log("%s:%d tid %2lu: ctxt %p is
                  //            retry\n",
                  //                         __FILE__, __LINE__,
                  //                         platform_get_tid(), ctxt);
                  /*
                   * Ctxt remains at same state. The invocation is done, but
                   * the request isn't; and caller will re-invoke me.
                   */
                  done = TRUE;
                  break;
               case async_io_started:
                  //            platform_default_log("%s:%d tid %2lu: ctxt %p is
                  //            io_started\n",
                  //                         __FILE__, __LINE__,
                  //                         platform_get_tid(), ctxt);
                  // Invocation is done; request isn't. Callback will move
                  // state.
                  done = TRUE;
                  break;
               case async_success:
                  // I don't own the cache context, filter does
                  trunk_async_set_state(ctxt, async_state_btree_lookup_start);
                  break;
               default:
                  platform_assert(0);
            }
            break;
         }
         case async_state_btree_lookup_start:
         {
            uint16 branch_no;
            switch (ctxt->lookup_state) {
               case async_lookup_state_pivot:
                  debug_assert(ctxt->pdata != NULL);
                  ctxt->value = routing_filter_get_next_value(
                     ctxt->found_values, ctxt->value);
                  if (ctxt->value == ROUTING_NOT_FOUND) {
                     trunk_async_set_state(ctxt, async_state_next_in_node);
                     continue;
                  }
                  branch_no = trunk_add_branch_number(
                     spl, ctxt->pdata->start_branch, ctxt->value);
                  break;
               case async_lookup_state_subbundle:
                  debug_assert(ctxt->sb != NULL);
                  ctxt->value = routing_filter_get_next_value(
                     ctxt->found_values, ctxt->value);
                  if (ctxt->value == ROUTING_NOT_FOUND) {
                     trunk_async_set_state(ctxt, async_state_next_in_node);
                     continue;
                  }
                  branch_no = trunk_add_branch_number(
                     spl, ctxt->sb->start_branch, ctxt->value);
                  branch_no = ctxt->sb->start_branch + ctxt->value;
                  break;
               case async_lookup_state_compacted_subbundle:
                  debug_assert(ctxt->sb != NULL);
                  if (ctxt->found_values == 0) {
                     ctxt->value = ROUTING_NOT_FOUND;
                     trunk_async_set_state(ctxt, async_state_next_in_node);
                     continue;
                  }
                  branch_no = ctxt->sb->start_branch;
                  break;
               default:
                  platform_error_log("Invalid async_lookup_state=%d\n",
                                     ctxt->lookup_state);
                  platform_assert(0);
            }
            ctxt->branch = trunk_get_branch(spl, node, branch_no);
            btree_ctxt_init(&ctxt->btree_ctxt,
                            &ctxt->cache_ctxt,
                            trunk_btree_async_callback);
            trunk_async_set_state(ctxt, async_state_btree_lookup_reentrant);
            break;
         }
         case async_state_btree_lookup_reentrant:
         {
            res = trunk_btree_lookup_and_merge_async(
               spl, ctxt->branch, target, result, &ctxt->btree_ctxt);
            switch (res) {
               case async_locked:
               case async_no_reqs:
                  //            platform_default_log("%s:%d tid %2lu: ctxt %p is
                  //            retry\n",
                  //                         __FILE__, __LINE__,
                  //                         platform_get_tid(), ctxt);
                  /*
                   * Ctxt remains at same state. The invocation is done, but
                   * the request isn't; and caller will re-invoke me.
                   */
                  done = TRUE;
                  break;
               case async_io_started:
                  //            platform_default_log("%s:%d tid %2lu: ctxt %p is
                  //            io_started\n",
                  //                         __FILE__, __LINE__,
                  //                         platform_get_tid(), ctxt);
                  // Invocation is done; request isn't. Callback will move
                  // state.
                  done = TRUE;
                  break;
               case async_success:
                  // I don't own the cache context, btree does
                  if (merge_accumulator_is_definitive(result)) {
                     trunk_async_set_state(
                        ctxt, async_state_found_final_answer_early);
                     trunk_node_unget(spl->cc, &ctxt->trunk_node);
                     ZERO_CONTENTS(&ctxt->trunk_node);
                     break;
                  } else if (spl->cfg.use_stats) {
                     const uint16 height = trunk_node_height(node);
                     spl->stats[tid].filter_false_positives[height]++;
                  }
                  trunk_async_set_state(ctxt, async_state_next_in_node);
                  break;
               default:
                  platform_assert(0);
            }
            break;
         }
         case async_state_next_in_node:
         {
            switch (ctxt->lookup_state) {
               case async_lookup_state_pivot:
                  debug_assert(ctxt->filter_no == 0);
                  if (ctxt->value == ROUTING_NOT_FOUND) {
                     trunk_async_set_state(ctxt, async_state_trunk_node_done);
                  } else {
                     trunk_async_set_state(ctxt,
                                           async_state_btree_lookup_start);
                  }
                  continue;
               case async_lookup_state_subbundle:
                  debug_assert(ctxt->filter_no == 0);
                  if (ctxt->value == ROUTING_NOT_FOUND) {
                     ctxt->sb_no =
                        trunk_subtract_subbundle_number(spl, ctxt->sb_no, 1);
                     trunk_async_set_state(ctxt, async_state_subbundle_lookup);
                     break;
                  } else {
                     trunk_async_set_state(ctxt,
                                           async_state_btree_lookup_start);
                  }
                  continue;
               case async_lookup_state_compacted_subbundle:
                  if (ctxt->found_values != 0) {
                     ctxt->sb_no =
                        trunk_subtract_subbundle_number(spl, ctxt->sb_no, 1);
                     ctxt->filter_no = 0;
                  } else {
                     ctxt->filter_no++;
                     uint16 sb_filter_count =
                        trunk_subbundle_filter_count(spl, node, ctxt->sb);
                     if (ctxt->filter_no >= sb_filter_count) {
                        debug_assert(ctxt->filter_no == sb_filter_count);
                        ctxt->sb_no =
                           trunk_subtract_subbundle_number(spl, ctxt->sb_no, 1);
                        ctxt->filter_no = 0;
                     }
                  }
                  trunk_async_set_state(ctxt, async_state_subbundle_lookup);
                  continue;
               default:
                  platform_error_log("Invalid async_lookup_state=%d\n",
                                     ctxt->lookup_state);
                  platform_assert(0);
            }
            break;
         }
         case async_state_trunk_node_done:
         {
            if (ctxt->height == 0) {
               if (!merge_accumulator_is_null(result)
                   && merge_accumulator_message_class(result)
                         != MESSAGE_TYPE_INSERT)
               {
                  data_merge_tuples_final(spl->cfg.data_cfg, target, result);
               }
               trunk_async_set_state(ctxt, async_state_end);
               trunk_node_unget(spl->cc, &ctxt->trunk_node);
               ZERO_CONTENTS(&ctxt->trunk_node);
               break;
            } else {
               trunk_async_set_state(
                  ctxt, async_state_get_child_trunk_node_reentrant);
               break;
            }
         }
         case async_state_get_child_trunk_node_reentrant:
         {
            cache_ctxt_init(
               spl->cc, trunk_async_callback, NULL, &ctxt->cache_ctxt);
            debug_assert(ctxt->pdata != NULL);
            res = trunk_node_get_async(spl->cc, ctxt->pdata->addr, ctxt);
            switch (res) {
               case async_locked:
               case async_no_reqs:
                  //            platform_default_log("%s:%d tid %2lu: ctxt %p is
                  //            retry\n",
                  //                         __FILE__, __LINE__,
                  //                         platform_get_tid(), ctxt);
                  /*
                   * Ctxt remains at same state. The invocation is done, but
                   * the request isn't; and caller will re-invoke me.
                   */
                  done = TRUE;
                  break;
               case async_io_started:
                  //            platform_default_log("%s:%d tid %2lu: ctxt %p is
                  //            io_started\n",
                  //                         __FILE__, __LINE__,
                  //                         platform_get_tid(), ctxt);
                  // Invocation is done; request isn't. Callback will move
                  // state.
                  done = TRUE;
                  break;
               case async_success:
                  ctxt->was_async = FALSE;
                  trunk_async_set_state(ctxt,
                                        async_state_unget_parent_trunk_node);
                  break;
               default:
                  platform_assert(0);
            }
            break;
         }
         case async_state_unget_parent_trunk_node:
         {
            if (ctxt->was_async) {
               trunk_node_async_done(spl, ctxt);
            }
            trunk_node_unget(spl->cc, node);
            ctxt->pdata           = NULL;
            ctxt->trunk_node.page = ctxt->cache_ctxt.page;
            ctxt->trunk_node.hdr  = (trunk_hdr *)(ctxt->cache_ctxt.page->data);
            trunk_async_set_state(ctxt, async_state_trunk_node_lookup);
            break;
         }
         case async_state_found_final_answer_early:
         {
            trunk_async_set_state(ctxt, async_state_end);
            break;
         }
         case async_state_end:
         {
            if (spl->cfg.use_stats) {
               if (!merge_accumulator_is_null(result)) {
                  spl->stats[tid].lookups_found++;
               } else {
                  spl->stats[tid].lookups_not_found++;
               }
            }

            if (!merge_accumulator_is_null(result)) {
               message_type type = merge_accumulator_message_class(result);
               debug_assert(type == MESSAGE_TYPE_DELETE
                            || type == MESSAGE_TYPE_INSERT);
               if (type == MESSAGE_TYPE_DELETE) {
                  merge_accumulator_set_to_null(result);
               }
            }

            res  = async_success;
            done = TRUE;
            break;
         }
         default:
            platform_assert(0);
      }
   } while (!done);
#if TRUNK_DEBUG
   cache_enable_sync_get(spl->cc, TRUE);
#endif

   return res;
}


platform_status
trunk_range(trunk_handle  *spl,
            key            start_key,
            uint64         num_tuples,
            tuple_function func,
            void          *arg)
{
   trunk_range_iterator *range_itor = TYPED_MALLOC(spl->heap_id, range_itor);
   platform_status       rc         = trunk_range_iterator_init(
      spl, range_itor, start_key, POSITIVE_INFINITY_KEY, num_tuples);
   if (!SUCCESS(rc)) {
      goto destroy_range_itor;
   }

   bool32 at_end;
   iterator_at_end(&range_itor->super, &at_end);

   for (int i = 0; i < num_tuples && !at_end; i++) {
      key     curr_key;
      message data;
      iterator_get_curr(&range_itor->super, &curr_key, &data);
      func(curr_key, data, arg);
      iterator_advance(&range_itor->super);
      iterator_at_end(&range_itor->super, &at_end);
   }

destroy_range_itor:
   trunk_range_iterator_deinit(range_itor);
   platform_free(spl->heap_id, range_itor);
   return rc;
}


/*
 *-----------------------------------------------------------------------------
 * Create/destroy
 * XXX Fix this api to return platform_status
 *-----------------------------------------------------------------------------
 */
trunk_handle *
trunk_create(trunk_config     *cfg,
             allocator        *al,
             cache            *cc,
             task_system      *ts,
             allocator_root_id id,
             platform_heap_id  hid)
{
   trunk_handle *spl = TYPED_FLEXIBLE_STRUCT_ZALLOC(
      hid, spl, compacted_memtable, TRUNK_NUM_MEMTABLES);
   memmove(&spl->cfg, cfg, sizeof(*cfg));

   // Validate configured key-size is within limits.
   spl->al = al;
   spl->cc = cc;
   debug_assert(id != INVALID_ALLOCATOR_ROOT_ID);
   spl->id      = id;
   spl->heap_id = hid;
   spl->ts      = ts;

   platform_batch_rwlock_init(&spl->trunk_root_lock);

   srq_init(&spl->srq, platform_get_module_id(), hid);

   // get a free node for the root
   //    we don't use the mini allocator for this, since the root doesn't
   //    maintain constant height
   uint64          root_addr;
   platform_status rc = allocator_alloc(spl->al, &root_addr, PAGE_TYPE_TRUNK);
   spl->root_addr     = root_addr;
   platform_assert_status_ok(rc);
   trunk_node root;
   root.addr = spl->root_addr;
   root.page = cache_alloc(spl->cc, root.addr, PAGE_TYPE_TRUNK);
   root.hdr  = (trunk_hdr *)root.page->data;

   ZERO_CONTENTS(root.hdr);

   // set up the mini allocator
   //    we use the root extent as the initial mini_allocator head
   uint64 meta_addr = spl->root_addr + trunk_page_size(cfg);
   // The trunk uses an unkeyed mini allocator
   mini_init(&spl->mini,
             cc,
             spl->cfg.data_cfg,
             meta_addr,
             0,
             TRUNK_MAX_HEIGHT,
             PAGE_TYPE_TRUNK,
             FALSE);

   // set up the memtable context
   memtable_config *mt_cfg = &spl->cfg.mt_cfg;
   spl->mt_ctxt            = memtable_context_create(
      spl->heap_id, cc, mt_cfg, trunk_memtable_flush_virtual, spl);

   // set up the log
   if (spl->cfg.use_log) {
      spl->log = log_create(cc, spl->cfg.log_cfg, spl->heap_id);
   }

   // ALEX: For now we assume an init means destroying any present super blocks
   trunk_set_super_block(spl, FALSE, FALSE, TRUE);

   // set up the initial leaf
   trunk_node leaf;
   trunk_alloc(spl->cc, &spl->mini, 0, &leaf);
   memset(leaf.hdr, 0, trunk_page_size(&spl->cfg));
   trunk_set_initial_pivots(spl, &leaf);
   trunk_inc_pivot_generation(spl, &leaf);

   // add leaf to root and fix up root
   root.hdr->height = 1;
   trunk_add_pivot_new_root(spl, &root, &leaf);
   trunk_inc_pivot_generation(spl, &root);

   trunk_node_unlock(spl->cc, &leaf);
   trunk_node_unclaim(spl->cc, &leaf);
   trunk_node_unget(spl->cc, &leaf);

   trunk_node_unlock(spl->cc, &root);
   trunk_node_unclaim(spl->cc, &root);
   trunk_node_unget(spl->cc, &root);

   if (spl->cfg.use_stats) {
      spl->stats = TYPED_ARRAY_ZALLOC(spl->heap_id, spl->stats, MAX_THREADS);
      platform_assert(spl->stats);
      for (uint64 i = 0; i < MAX_THREADS; i++) {
         platform_status rc;
         rc = platform_histo_create(spl->heap_id,
                                    LATENCYHISTO_SIZE + 1,
                                    latency_histo_buckets,
                                    &spl->stats[i].insert_latency_histo);
         platform_assert_status_ok(rc);
         rc = platform_histo_create(spl->heap_id,
                                    LATENCYHISTO_SIZE + 1,
                                    latency_histo_buckets,
                                    &spl->stats[i].update_latency_histo);
         platform_assert_status_ok(rc);
         rc = platform_histo_create(spl->heap_id,
                                    LATENCYHISTO_SIZE + 1,
                                    latency_histo_buckets,
                                    &spl->stats[i].delete_latency_histo);
         platform_assert_status_ok(rc);
      }
   }

   return spl;
}

/*
 * Open (mount) an existing splinter database
 */
trunk_handle *
trunk_mount(trunk_config     *cfg,
            allocator        *al,
            cache            *cc,
            task_system      *ts,
            allocator_root_id id,
            platform_heap_id  hid)
{
   trunk_handle *spl = TYPED_FLEXIBLE_STRUCT_ZALLOC(
      hid, spl, compacted_memtable, TRUNK_NUM_MEMTABLES);
   memmove(&spl->cfg, cfg, sizeof(*cfg));

   spl->al = al;
   spl->cc = cc;
   debug_assert(id != INVALID_ALLOCATOR_ROOT_ID);
   spl->id      = id;
   spl->heap_id = hid;
   spl->ts      = ts;

   srq_init(&spl->srq, platform_get_module_id(), hid);

   platform_batch_rwlock_init(&spl->trunk_root_lock);

   // find the unmounted super block
   spl->root_addr                      = 0;
   uint64             meta_tail        = 0;
   uint64             latest_timestamp = 0;
   page_handle       *super_page;
   trunk_super_block *super = trunk_get_super_block_if_valid(spl, &super_page);
   if (super != NULL) {
      if (super->unmounted && super->timestamp > latest_timestamp) {
         spl->root_addr   = super->root_addr;
         meta_tail        = super->meta_tail;
         latest_timestamp = super->timestamp;
      }
      trunk_release_super_block(spl, super_page);
   }
   if (spl->root_addr == 0) {
      platform_free(hid, spl);
      return (trunk_handle *)NULL;
   }
   uint64 meta_head = spl->root_addr + trunk_page_size(&spl->cfg);

   memtable_config *mt_cfg = &spl->cfg.mt_cfg;
   spl->mt_ctxt            = memtable_context_create(
      spl->heap_id, cc, mt_cfg, trunk_memtable_flush_virtual, spl);

   // The trunk uses an unkeyed mini allocator
   mini_init(&spl->mini,
             cc,
             spl->cfg.data_cfg,
             meta_head,
             meta_tail,
             TRUNK_MAX_HEIGHT,
             PAGE_TYPE_TRUNK,
             FALSE);
   if (spl->cfg.use_log) {
      spl->log = log_create(cc, spl->cfg.log_cfg, spl->heap_id);
   }

   trunk_set_super_block(spl, FALSE, FALSE, FALSE);

   if (spl->cfg.use_stats) {
      spl->stats = TYPED_ARRAY_ZALLOC(spl->heap_id, spl->stats, MAX_THREADS);
      platform_assert(spl->stats);
      for (uint64 i = 0; i < MAX_THREADS; i++) {
         platform_status rc;
         rc = platform_histo_create(spl->heap_id,
                                    LATENCYHISTO_SIZE + 1,
                                    latency_histo_buckets,
                                    &spl->stats[i].insert_latency_histo);
         platform_assert_status_ok(rc);
         rc = platform_histo_create(spl->heap_id,
                                    LATENCYHISTO_SIZE + 1,
                                    latency_histo_buckets,
                                    &spl->stats[i].update_latency_histo);
         platform_assert_status_ok(rc);
         rc = platform_histo_create(spl->heap_id,
                                    LATENCYHISTO_SIZE + 1,
                                    latency_histo_buckets,
                                    &spl->stats[i].delete_latency_histo);
         platform_assert_status_ok(rc);
      }
   }
   return spl;
}

/*
 * This function is only safe to call when all other calls to spl have returned
 * and all tasks have been complete.
 */
void
trunk_prepare_for_shutdown(trunk_handle *spl)
{
   // write current memtable to disk
   // (any others must already be flushing/flushed)

   if (!memtable_is_empty(spl->mt_ctxt)) {
      /*
       * memtable_force_finalize is not thread safe. Note also, we do not hold
       * the insert lock or rotate while flushing the memtable.
       */

      uint64 generation = memtable_force_finalize(spl->mt_ctxt);
      trunk_memtable_flush(spl, generation);
   }

   // finish any outstanding tasks and destroy task system for this table.
   platform_status rc = task_perform_until_quiescent(spl->ts);
   platform_assert_status_ok(rc);

   // destroy memtable context (and its memtables)
   memtable_context_destroy(spl->heap_id, spl->mt_ctxt);

   // release the log
   if (spl->cfg.use_log) {
      platform_free(spl->heap_id, spl->log);
   }

   // release the trunk mini allocator
   mini_release(&spl->mini, NULL_KEY);

   // flush all dirty pages in the cache
   cache_flush(spl->cc);
}

bool32
trunk_node_destroy(trunk_handle *spl, uint64 addr, void *arg)
{
   trunk_node node;
   trunk_node_get(spl->cc, addr, &node);
   trunk_node_claim(spl->cc, &node);
   trunk_node_lock(spl->cc, &node);
   uint16 num_children = trunk_num_children(spl, &node);
   for (uint16 pivot_no = 0; pivot_no < num_children; pivot_no++) {
      trunk_pivot_data *pdata = trunk_get_pivot_data(spl, &node, pivot_no);
      if (pdata->filter.addr != 0) {
         trunk_dec_filter(spl, &pdata->filter);
      }
      for (uint16 branch_no = pdata->start_branch;
           branch_no != trunk_end_branch(spl, &node);
           branch_no = trunk_add_branch_number(spl, branch_no, 1))
      {
         trunk_branch *branch    = trunk_get_branch(spl, &node, branch_no);
         key           start_key = trunk_get_pivot(spl, &node, pivot_no);
         key           end_key   = trunk_get_pivot(spl, &node, pivot_no + 1);

         trunk_zap_branch_range(
            spl, branch, start_key, end_key, PAGE_TYPE_BRANCH);
      }
   }
   uint16 start_filter = trunk_start_sb_filter(spl, &node);
   uint16 end_filter   = trunk_end_sb_filter(spl, &node);
   for (uint16 filter_no = start_filter; filter_no != end_filter; filter_no++) {
      routing_filter *filter = trunk_get_sb_filter(spl, &node, filter_no);
      trunk_dec_filter(spl, filter);
   }

   trunk_node_unlock(spl->cc, &node);
   trunk_node_unclaim(spl->cc, &node);
   trunk_node_unget(spl->cc, &node);
   return TRUE;
}

/*
 * Destroy a database such that it cannot be re-opened later
 */
void
trunk_destroy(trunk_handle *spl)
{
   srq_deinit(&spl->srq);
   trunk_prepare_for_shutdown(spl);
   trunk_for_each_node(spl, trunk_node_destroy, NULL);
   mini_unkeyed_dec_ref(spl->cc, spl->mini.meta_head, PAGE_TYPE_TRUNK, FALSE);
   // clear out this splinter table from the meta page.
   allocator_remove_super_addr(spl->al, spl->id);

   if (spl->cfg.use_stats) {
      for (uint64 i = 0; i < MAX_THREADS; i++) {
         platform_histo_destroy(spl->heap_id,
                                spl->stats[i].insert_latency_histo);
         platform_histo_destroy(spl->heap_id,
                                spl->stats[i].update_latency_histo);
         platform_histo_destroy(spl->heap_id,
                                spl->stats[i].delete_latency_histo);
      }
      platform_free(spl->heap_id, spl->stats);
   }
   platform_free(spl->heap_id, spl);
}

/*
 * Close (unmount) a database without destroying it.
 * It can be re-opened later with trunk_mount().
 */
void
trunk_unmount(trunk_handle **spl_in)
{
   trunk_handle *spl = *spl_in;
   srq_deinit(&spl->srq);
   trunk_prepare_for_shutdown(spl);
   trunk_set_super_block(spl, FALSE, TRUE, FALSE);
   if (spl->cfg.use_stats) {
      for (uint64 i = 0; i < MAX_THREADS; i++) {
         platform_histo_destroy(spl->heap_id,
                                spl->stats[i].insert_latency_histo);
         platform_histo_destroy(spl->heap_id,
                                spl->stats[i].update_latency_histo);
         platform_histo_destroy(spl->heap_id,
                                spl->stats[i].delete_latency_histo);
      }
      platform_free(spl->heap_id, spl->stats);
   }
   platform_free(spl->heap_id, spl);
   *spl_in = (trunk_handle *)NULL;
}

/*
 *-----------------------------------------------------------------------------
 * trunk_perform_task
 *
 *      do a batch of tasks
 *-----------------------------------------------------------------------------
 */
void
trunk_perform_tasks(trunk_handle *spl)
{
   task_perform_all(spl->ts);
   cache_cleanup(spl->cc);
}

/*
 *-----------------------------------------------------------------------------
 * Debugging and info functions
 *-----------------------------------------------------------------------------
 */


/*
 * verify_node checks that the node is valid in the following places:
 *    1. values in the trunk header
 *    2. pivots are coherent (in order)
 *    3. check tuple counts (index nodes only, leaves have estimates)
 *    4. bundles are coherent (subbundles are contiguous and non-overlapping)
 *    5. subbundles are coherent (branches are contiguous and non-overlapping)
 *    6. start_frac (resp end_branch) is first (resp last) branch in a subbundle
 */
bool32
trunk_verify_node(trunk_handle *spl, trunk_node *node)
{
   bool32 is_valid = FALSE;
   uint64 addr     = node->addr;

   // check values in trunk node->hdr (currently just num_pivot_keys)
   if (trunk_num_pivot_keys(spl, node) > spl->cfg.max_pivot_keys) {
      platform_error_log("trunk_verify: too many pivots\n");
      platform_error_log("addr: %lu\n", addr);
      goto out;
   }

   // check that pivots are coherent
   uint16 num_children = trunk_num_children(spl, node);
   for (uint16 pivot_no = 0; pivot_no < num_children; pivot_no++) {
      key pivot      = trunk_get_pivot(spl, node, pivot_no);
      key next_pivot = trunk_get_pivot(spl, node, pivot_no + 1);
      if (trunk_key_compare(spl, pivot, next_pivot) >= 0) {
         platform_error_log("trunk_verify: pivots out of order\n");
         platform_error_log("addr: %lu\n", addr);
         goto out;
      }
   }

   // check that pivot generations are < node->hdr->pivot_generation
   for (uint16 pivot_no = 0; pivot_no < num_children; pivot_no++) {
      trunk_pivot_data *pdata = trunk_get_pivot_data(spl, node, pivot_no);
      if (pdata->generation >= trunk_pivot_generation(spl, node)) {
         platform_error_log("trunk_verify: pivot generation out of bound\n");
         platform_error_log("addr: %lu\n", addr);
         goto out;
      }
   }

   // check that pivot tuple counts are correct
   for (uint16 pivot_no = 0; pivot_no < num_children; pivot_no++) {
      uint64 tuple_count        = 0;
      uint64 kv_bytes           = 0;
      uint16 pivot_start_branch = trunk_pivot_start_branch(spl, node, pivot_no);
      for (uint16 branch_no = pivot_start_branch;
           branch_no != trunk_end_branch(spl, node);
           branch_no = trunk_add_branch_number(spl, branch_no, 1))
      {
         uint64 local_tuple_count = 0;
         uint64 local_kv_bytes    = 0;
         trunk_pivot_branch_tuple_counts(spl,
                                         node,
                                         pivot_no,
                                         branch_no,
                                         &local_tuple_count,
                                         &local_kv_bytes);
         tuple_count += local_tuple_count;
         kv_bytes += local_kv_bytes;
      }
      if (trunk_pivot_num_tuples(spl, node, pivot_no) != tuple_count) {
         platform_error_log("trunk_verify: pivot num tuples incorrect\n");
         platform_error_log("reported %lu, actual %lu\n",
                            trunk_pivot_num_tuples(spl, node, pivot_no),
                            tuple_count);
         platform_error_log("addr: %lu\n", addr);
         goto out;
      }
      if (trunk_pivot_kv_bytes(spl, node, pivot_no) != kv_bytes) {
         platform_error_log("trunk_verify: pivot kv_bytes incorrect\n");
         platform_error_log("reported %lu, actual %lu\n",
                            trunk_pivot_kv_bytes(spl, node, pivot_no),
                            kv_bytes);
         platform_error_log("addr: %lu\n", addr);
         goto out;
      }
   }

   // check that tuple and kv_byte counts are either both 0 or both non-0
   for (uint16 pivot_no = 0; pivot_no < num_children; pivot_no++) {
      if ((trunk_pivot_num_tuples_whole(spl, node, pivot_no) == 0)
          != (trunk_pivot_kv_bytes_whole(spl, node, pivot_no) == 0))
      {
         platform_error_log("trunk_verify: whole branch num_tuples and "
                            "kv_bytes not both zero or non-zero\n");
         platform_error_log(
            "addr: %lu, pivot_no: %u, num_tuples: %lu, kv_bytes: %lu\n",
            addr,
            pivot_no,
            trunk_pivot_num_tuples_whole(spl, node, pivot_no),
            trunk_pivot_kv_bytes_whole(spl, node, pivot_no));
         goto out;
      }

      if ((trunk_pivot_num_tuples_bundle(spl, node, pivot_no) == 0)
          != (trunk_pivot_kv_bytes_bundle(spl, node, pivot_no) == 0))
      {
         platform_error_log("trunk_verify: bundle num_tuples and "
                            "kv_bytes not both zero or non-zero\n");
         platform_error_log(
            "addr: %lu, pivot_no: %u, num_tuples: %lu, kv_bytes: %lu\n",
            addr,
            pivot_no,
            trunk_pivot_num_tuples_bundle(spl, node, pivot_no),
            trunk_pivot_kv_bytes_bundle(spl, node, pivot_no));
         goto out;
      }
   }

   // check that pivot branches and bundles are valid
   for (uint16 pivot_no = 0; pivot_no < num_children; pivot_no++) {
      trunk_pivot_data *pdata = trunk_get_pivot_data(spl, node, pivot_no);
      if (!trunk_branch_valid(spl, node, pdata->start_branch)) {
         platform_error_log("trunk_verify: invalid pivot start branch\n");
         platform_error_log("addr: %lu\n", addr);
         goto out;
      }
      if (!trunk_bundle_valid(spl, node, pdata->start_bundle)) {
         platform_error_log("trunk_verify: invalid pivot start bundle\n");
         platform_error_log("addr: %lu\n", addr);
         goto out;
      }
   }

   // check bundles are coherent
   trunk_bundle *last_bundle = NULL;
   for (uint16 bundle_no = trunk_start_bundle(spl, node);
        bundle_no != trunk_end_bundle(spl, node);
        bundle_no = trunk_add_bundle_number(spl, bundle_no, 1))
   {
      trunk_bundle *bundle = trunk_get_bundle(spl, node, bundle_no);
      if (bundle_no == trunk_start_bundle(spl, node)) {
         if (trunk_start_subbundle(spl, node) != bundle->start_subbundle) {
            platform_error_log("trunk_verify: start_subbundle mismatch\n");
            platform_error_log("addr: %lu\n", addr);
            goto out;
         }
      } else {
         if (last_bundle->end_subbundle != bundle->start_subbundle) {
            platform_error_log("trunk_verify: "
                               "bundles have mismatched subbundles\n");
            platform_error_log("addr: %lu\n", addr);
            goto out;
         }
      }
      if (bundle_no + 1 == trunk_end_bundle(spl, node)) {
         if (bundle->end_subbundle != trunk_end_subbundle(spl, node)) {
            platform_error_log("trunk_verify: end_subbundle mismatch\n");
            platform_error_log("addr: %lu\n", addr);
            goto out;
         }
      }
      if (bundle->start_subbundle == bundle->end_subbundle) {
         platform_error_log("trunk_verify: empty bundle\n");
         platform_error_log("addr: %lu\n", addr);
         goto out;
      }
      last_bundle = bundle;
   }

   // check subbundles are coherent
   trunk_subbundle *last_sb = NULL;
   for (uint16 sb_no = trunk_start_subbundle(spl, node);
        sb_no != trunk_end_subbundle(spl, node);
        sb_no = trunk_add_subbundle_number(spl, sb_no, 1))
   {
      trunk_subbundle *sb = trunk_get_subbundle(spl, node, sb_no);
      if (sb_no == trunk_start_subbundle(spl, node)) {
         if (sb->start_branch != trunk_start_frac_branch(spl, node)) {
            platform_error_log("trunk_verify: start_branch mismatch\n");
            platform_error_log("addr: %lu\n", addr);
            goto out;
         }
      } else {
         if (sb->start_branch != last_sb->end_branch) {
            platform_error_log("trunk_verify: "
                               "subbundles have mismatched branches\n");
            platform_error_log("addr: %lu\n", addr);
            goto out;
         }
      }
      if (sb_no + 1 == trunk_end_subbundle(spl, node)) {
         if (sb->end_branch != trunk_end_branch(spl, node)) {
            platform_error_log("trunk_verify: end_branch mismatch\n");
            platform_error_log("addr: %lu\n", addr);
            goto out;
         }
      }
      for (uint16 filter_no = sb->start_filter; filter_no != sb->end_filter;
           filter_no = trunk_add_subbundle_filter_number(spl, filter_no, 1))
      {
         if (!trunk_sb_filter_valid(spl, node, filter_no)) {
            platform_error_log("trunk_verify: invalid subbundle filter\n");
            platform_error_log(
               "sb_no: %u, filter_no: %u, start_filter: %u, end_filter: %u\n",
               sb_no,
               filter_no,
               trunk_start_sb_filter(spl, node),
               trunk_end_sb_filter(spl, node));
            platform_error_log("addr: %lu\n", addr);
            goto out;
         }
      }

      last_sb = sb;
   }

   // check that sb filters match in node->hdr and subbundles
   if (trunk_subbundle_count(spl, node) != 0) {
      uint16           hdr_sb_filter_start = trunk_start_sb_filter(spl, node);
      uint16           sb_start            = trunk_start_subbundle(spl, node);
      trunk_subbundle *sb = trunk_get_subbundle(spl, node, sb_start);
      uint16           subbundle_sb_filter_start = sb->start_filter;
      if (hdr_sb_filter_start != subbundle_sb_filter_start) {
         platform_error_log(
            "trunk_verify: header and subbundle start filters do not match\n");
         platform_error_log("header: %u, subbundle: %u\n",
                            hdr_sb_filter_start,
                            subbundle_sb_filter_start);
         platform_error_log("addr: %lu\n", addr);
         goto out;
      }

      uint16 hdr_sb_filter_end = trunk_end_sb_filter(spl, node);
      uint16 sb_end            = trunk_end_subbundle(spl, node);
      uint16 sb_last = trunk_subtract_subbundle_number(spl, sb_end, 1);
      sb             = trunk_get_subbundle(spl, node, sb_last);
      uint16 subbundle_sb_filter_end = sb->end_filter;
      if (hdr_sb_filter_end != subbundle_sb_filter_end) {
         platform_error_log(
            "trunk_verify: header and subbundle end filters do not match\n");
         platform_error_log("header: %u, subbundle: %u\n",
                            hdr_sb_filter_end,
                            subbundle_sb_filter_end);
         platform_error_log("addr: %lu\n", addr);
         goto out;
      }
   } else {
      if (trunk_start_sb_filter(spl, node) != trunk_end_sb_filter(spl, node)) {
         platform_error_log(
            "trunk_verify: subbundle filters without subbundles\n");
         platform_error_log("addr: %lu\n", addr);
         goto out;
      }
   }


   // check that pivot start branches and start bundles are coherent
   for (uint16 pivot_no = 0; pivot_no < num_children; pivot_no++) {
      trunk_pivot_data *pdata = trunk_get_pivot_data(spl, node, pivot_no);
      if (!trunk_bundle_live(spl, node, pdata->start_bundle)) {
         if (1 && pdata->start_branch != trunk_end_branch(spl, node)
             && trunk_bundle_count(spl, node) != 0)
         {
            platform_error_log("trunk_verify: pivot start bundle doesn't "
                               "match start branch\n");
            platform_error_log("addr: %lu\n", addr);
            goto out;
         }
      } else {
         trunk_bundle *bundle =
            trunk_get_bundle(spl, node, pdata->start_bundle);
         trunk_subbundle *sb =
            trunk_get_subbundle(spl, node, bundle->start_subbundle);
         if (pdata->start_branch != sb->start_branch) {
            if (!trunk_branch_in_range(spl,
                                       pdata->start_branch,
                                       trunk_start_branch(spl, node),
                                       sb->start_branch))
            {
               platform_error_log("trunk_verify: pivot start branch out of "
                                  "order with bundle start branch\n");
               platform_error_log("addr: %lu\n", addr);
               goto out;
            }
            if (pdata->start_bundle != trunk_start_bundle(spl, node)) {
               platform_error_log("trunk_verify: pivot start bundle "
                                  "incoherent with start branch\n");
               platform_error_log("addr: %lu\n", addr);
               goto out;
            }
         }
      }
   }

   // check that each pivot with nontrivial compacted branches has a filter
   for (uint16 pivot_no = 0; pivot_no < num_children; pivot_no++) {
      trunk_pivot_data *pdata = trunk_get_pivot_data(spl, node, pivot_no);
      if (trunk_pivot_num_tuples_whole(spl, node, pivot_no) != 0
          && pdata->filter.addr == 0)
      {
         platform_error_log(
            "trunk_verify: pivot with whole tuples doesn't have filter\n");
         platform_error_log("addr: %lu\n", addr);
         goto out;
      }
      if (trunk_pivot_kv_bytes_whole(spl, node, pivot_no) != 0
          && pdata->filter.addr == 0)
      {
         platform_error_log(
            "trunk_verify: pivot with whole kv_bytes doesn't have filter\n");
         platform_error_log("addr: %lu\n", addr);
         goto out;
      }
   }


   // check that leaves only have a single pivot
   if (trunk_node_height(node) == 0) {
      if (trunk_num_children(spl, node) != 1) {
         platform_error_log("trunk_verify: leaf with multiple children\n");
         platform_error_log("addr: %lu\n", addr);
         goto out;
      }
   }

   is_valid = TRUE;
out:
   if (!is_valid) {
      trunk_print_locked_node(Platform_error_log_handle, spl, node);
   }
   return is_valid;
}


/*
 * Scratch space used with trunk_verify_node_with_neighbors to verify that
 * pivots are coherent across neighboring nodes
 */
typedef struct trunk_verify_scratch {
   key_buffer last_key_seen[TRUNK_MAX_HEIGHT];
} trunk_verify_scratch;

/*
 * verify_node_with_neighbors checks that the node has:
 * 1. coherent max key with successor's min key
 * 2. coherent pivots with children's min/max keys
 */
bool32
trunk_verify_node_with_neighbors(trunk_handle         *spl,
                                 trunk_node           *node,
                                 trunk_verify_scratch *scratch)
{
   bool32 is_valid = FALSE;
   uint64 addr     = node->addr;

   uint16 height = trunk_node_height(node);
   // check node and predescessor have coherent pivots
   if (trunk_key_compare(spl,
                         key_buffer_key(&scratch->last_key_seen[height]),
                         trunk_min_key(spl, node)))
   {
      platform_default_log("trunk_verify_node_with_neighbors: mismatched "
                           "pivots with predescessor\n");
      platform_default_log(
         "predescessor max key: %s\n",
         key_string(trunk_data_config(spl),
                    key_buffer_key(&scratch->last_key_seen[height])));
      goto out;
   }
   // set last key seen in scratch
   key_buffer_copy_key(&scratch->last_key_seen[height],
                       trunk_max_key(spl, node));

   // don't need to verify coherence with children if node is a leaf
   if (trunk_node_is_leaf(node)) {
      is_valid = TRUE;
      goto out;
   }

   // check node and each child have coherent pivots
   uint16 num_children = trunk_num_children(spl, node);
   for (uint16 pivot_no = 0; pivot_no != num_children; pivot_no++) {
      trunk_pivot_data *pdata      = trunk_get_pivot_data(spl, node, pivot_no);
      uint64            child_addr = pdata->addr;
      trunk_node        child;
      trunk_node_get(spl->cc, child_addr, &child);

      // check pivot == child min key
      key pivot         = trunk_get_pivot(spl, node, pivot_no);
      key child_min_key = trunk_min_key(spl, &child);
      if (trunk_key_compare(spl, pivot, child_min_key) != 0) {
         platform_default_log("trunk_verify_node_with_neighbors: "
                              "mismatched pivot with child min key\n");
         platform_default_log("%s\n", key_string(spl->cfg.data_cfg, pivot));
         platform_default_log("%s\n",
                              key_string(spl->cfg.data_cfg, child_min_key));
         platform_default_log("addr: %lu\n", addr);
         platform_default_log("child addr: %lu\n", child_addr);
         trunk_node_unget(spl->cc, &child);
         goto out;
      }
      key next_pivot    = trunk_get_pivot(spl, node, pivot_no + 1);
      key child_max_key = trunk_max_key(spl, &child);
      if (trunk_key_compare(spl, next_pivot, child_max_key) != 0) {
         platform_default_log("trunk_verify_node_with_neighbors: "
                              "mismatched pivot with child max key\n");
         platform_default_log("addr: %lu\n", addr);
         platform_default_log("child addr: %lu\n", child_addr);
         trunk_node_unget(spl->cc, &child);
         goto out;
      }

      trunk_node_unget(spl->cc, &child);
   }

   is_valid = TRUE;
out:
   if (!is_valid) {
      trunk_print_locked_node(Platform_default_log_handle, spl, node);
   }
   return is_valid;
}

/*
 * Wrapper for trunk_for_each_node
 */
bool32
trunk_verify_node_and_neighbors(trunk_handle *spl, uint64 addr, void *arg)
{
   trunk_node node;
   trunk_node_get(spl->cc, addr, &node);
   bool32 is_valid = trunk_verify_node(spl, &node);
   if (!is_valid) {
      goto out;
   }
   trunk_verify_scratch *scratch = (trunk_verify_scratch *)arg;
   is_valid = trunk_verify_node_with_neighbors(spl, &node, scratch);

out:
   trunk_node_unget(spl->cc, &node);
   return is_valid;
}

/*
 * verify_tree verifies each node with itself and its neighbors
 */
bool32
trunk_verify_tree(trunk_handle *spl)
{
   trunk_verify_scratch scratch = {0};
   for (uint64 h = 0; h < TRUNK_MAX_HEIGHT; h++) {
      key_buffer_init_from_key(
         &scratch.last_key_seen[h], spl->heap_id, NEGATIVE_INFINITY_KEY);
   }
   bool32 success =
      trunk_for_each_node(spl, trunk_verify_node_and_neighbors, &scratch);
   for (uint64 h = 0; h < TRUNK_MAX_HEIGHT; h++) {
      key_buffer_deinit(&scratch.last_key_seen[h]);
   }
   return success;
}

/*
 * Returns the amount of space used by each level of the tree
 */
bool32
trunk_node_space_use(trunk_handle *spl, uint64 addr, void *arg)
{
   uint64    *bytes_used_on_level = (uint64 *)arg;
   uint64     bytes_used_in_node  = 0;
   trunk_node node;
   trunk_node_get(spl->cc, addr, &node);
   uint16 num_pivot_keys = trunk_num_pivot_keys(spl, &node);
   uint16 num_children   = trunk_num_children(spl, &node);
   for (uint16 branch_no = trunk_start_branch(spl, &node);
        branch_no != trunk_end_branch(spl, &node);
        branch_no = trunk_add_branch_number(spl, branch_no, 1))
   {
      trunk_branch *branch    = trunk_get_branch(spl, &node, branch_no);
      key           start_key = NULL_KEY;
      key           end_key   = NULL_KEY;
      for (uint16 pivot_no = 0; pivot_no < num_pivot_keys; pivot_no++) {
         if (1 && pivot_no != num_children
             && trunk_branch_live_for_pivot(spl, &node, branch_no, pivot_no))
         {
            if (key_is_null(start_key)) {
               start_key = trunk_get_pivot(spl, &node, pivot_no);
            }
         } else {
            if (!key_is_null(start_key)) {
               end_key = trunk_get_pivot(spl, &node, pivot_no);
               uint64 bytes_used_in_branch_range =
                  btree_space_use_in_range(spl->cc,
                                           &spl->cfg.btree_cfg,
                                           branch->root_addr,
                                           PAGE_TYPE_BRANCH,
                                           start_key,
                                           end_key);
               bytes_used_in_node += bytes_used_in_branch_range;
            }
            start_key = NULL_KEY;
            end_key   = NULL_KEY;
         }
      }
   }

   uint16 height = trunk_node_height(&node);
   bytes_used_on_level[height] += bytes_used_in_node;
   trunk_node_unget(spl->cc, &node);
   return TRUE;
}

void
trunk_print_space_use(platform_log_handle *log_handle, trunk_handle *spl)
{
   uint64 bytes_used_by_level[TRUNK_MAX_HEIGHT] = {0};
   trunk_for_each_node(spl, trunk_node_space_use, bytes_used_by_level);

   platform_log(log_handle,
                "Space used by level: trunk_tree_height=%d\n",
                trunk_tree_height(spl));
   for (uint16 i = 0; i <= trunk_tree_height(spl); i++) {
      platform_log(log_handle,
                   "%u: %lu bytes (%s)\n",
                   i,
                   bytes_used_by_level[i],
                   size_str(bytes_used_by_level[i]));
   }
   platform_log(log_handle, "\n");
}

// clang-format off
void
trunk_print_locked_node(platform_log_handle *log_handle,
                        trunk_handle        *spl,
                        trunk_node          *node)
{
   uint16 height = trunk_node_height(node);

   platform_log(log_handle,
                "\nPage type: %s, Node addr=%lu\n{\n",
                page_type_str[PAGE_TYPE_TRUNK],
                node->addr);

   // clang-format off
   platform_log(log_handle, "---------------------------------------------------------------------------------------\n");
   platform_log(log_handle, "|          |     addr      | height | pvt gen |                                       |\n");
   platform_log(log_handle, "|  HEADER  |---------------|--------|---------|---------|-----------------------------|\n");
   platform_log(log_handle, "|          | %12lu^ | %6u | %7lu |                                       |\n",
      node->addr,
      height,
      trunk_pivot_generation(spl, node));
   // clang-format on

   trunk_print_pivots(log_handle, spl, node);

   trunk_print_branches_and_bundles(log_handle, spl, node);

   platform_log(log_handle, "}\n");
}

// We print leading n-bytes of pivot's key, given by this define.
#define PIVOT_KEY_PREFIX_LEN 24

/*
 * trunk_print_pivots() -- Print pivot array information.
 */
static void
trunk_print_pivots(platform_log_handle *log_handle,
                   trunk_handle        *spl,
                   trunk_node          *node)
{
   // clang-format off
   platform_log(log_handle, "|--------------------------------------------------------------------------------------------------|\n");
   platform_log(log_handle, "|                                       PIVOTS                                                     |\n");
   platform_log(log_handle, "|--------------------------------------------------------------------------------------------------|\n");
   platform_log(log_handle, "|         pivot key        |  child addr  |  filter addr | tuple count | kv bytes  |  srq  |  gen  |\n");
   platform_log(log_handle, "|--------------------------|--------------|--------------|-------------|-----------|-------|-------|\n");
   // clang-format on

   for (uint16 pivot_no = 0; pivot_no < trunk_num_pivot_keys(spl, node);
        pivot_no++)
   {
      key               pivot = trunk_get_pivot(spl, node, pivot_no);
      trunk_pivot_data *pdata = trunk_get_pivot_data(spl, node, pivot_no);
      if (pivot_no == trunk_num_pivot_keys(spl, node) - 1) {
         platform_log(log_handle,
                      "| %*.*s | %12s | %12s | %11s | %9s | %5s | %5s |\n",
                      PIVOT_KEY_PREFIX_LEN,
                      PIVOT_KEY_PREFIX_LEN,
                      key_string(spl->cfg.data_cfg, pivot),
                      "",
                      "",
                      "",
                      "",
                      "",
                      "");
      } else {
         platform_log(
            log_handle,
            "| %*.*s | %12lu | %12lu | %11lu | %9lu | %5ld | %5lu |\n",
            PIVOT_KEY_PREFIX_LEN,
            PIVOT_KEY_PREFIX_LEN,
            key_string(spl->cfg.data_cfg, pivot),
            pdata->addr,
            pdata->filter.addr,
            pdata->num_tuples_whole + pdata->num_tuples_bundle,
            pdata->num_kv_bytes_whole + pdata->num_kv_bytes_bundle,
            pdata->srq_idx,
            pdata->generation);
      }
      if (key_is_user_key(pivot)) {
         platform_log(log_handle, "| Full key: ");
         debug_hex_dump_slice(log_handle, 4, key_slice(pivot));
         platform_log(log_handle, "\n");
      }
   }
}

/*
 * trunk_print_branches_and_bundles() --
 *
 * Iterate through arrays of bundles and sub-bundles on a trunk page.
 * Print contents of those structures.
 */
static void
trunk_print_branches_and_bundles(platform_log_handle *log_handle,
                                 trunk_handle        *spl,
                                 trunk_node          *node)
{
   uint16 start_branch = trunk_start_branch(spl, node);
   uint16 end_branch   = trunk_end_branch(spl, node);
   uint16 start_bundle = trunk_start_bundle(spl, node);
   uint16 end_bundle   = trunk_end_bundle(spl, node);
   uint16 start_sb     = trunk_start_subbundle(spl, node);
   uint16 end_sb       = trunk_end_subbundle(spl, node);

   // clang-format off
   platform_log(log_handle, "|--------------------------------------------------------------------------------------------------|\n");
   platform_log(log_handle, "|                              BRANCHES AND [SUB]BUNDLES                                           |\n");
   platform_log(log_handle, "|start_branch=%-2u end_branch=%-2u start_bundle=%-2u end_bundle=%-2u start_sb=%-2u end_sb=%-2u%-17s|\n",
                start_branch,
                end_branch,
                start_bundle,
                end_bundle,
                start_sb,
                end_sb,
                " ");
   platform_log(log_handle, "|--------------------------------------------------------------------------------------------------|\n");
   platform_log(log_handle, "|   # |          point addr         | filter1 addr | filter2 addr | filter3 addr |                 |\n");
   platform_log(log_handle, "|     |    pivot/bundle/subbundle   |  num tuples  |              |              |                 |\n");
   platform_log(log_handle, "|-----|--------------|--------------|--------------|--------------|--------------|-----------------|\n");
   // clang-format on

   // Iterate through all the branches ...
   for (uint16 branch_no = start_branch; branch_no != end_branch;
        branch_no        = trunk_add_branch_number(spl, branch_no, 1))
   {
      // Generate marker line if current branch is a pivot's start branch
      for (uint16 pivot_no = 0; pivot_no < trunk_num_children(spl, node);
           pivot_no++) {
         if (branch_no == trunk_pivot_start_branch(spl, node, pivot_no)) {
            // clang-format off
            platform_log(log_handle, "|     |        -- pivot %2u --       |              |              |              |                 |\n",
                         pivot_no);
            // clang-format on
         }
      }

      // Search for bundles that start at this branch.
      for (uint16 bundle_no = start_bundle; bundle_no != end_bundle;
           bundle_no        = trunk_add_bundle_number(spl, bundle_no, 1))
      {
         trunk_bundle *bundle = trunk_get_bundle(spl, node, bundle_no);
         // Generate marker line if current branch is a bundle's start branch
         if (branch_no == trunk_bundle_start_branch(spl, node, bundle)) {
            // clang-format off
            platform_log(log_handle, "|     |       -- bundle %2u --       | %12lu |              |              |                 |\n",
                         bundle_no,
                         bundle->num_tuples);
            // clang-format on
         }
      }

      // Iterate through all the sub-bundles ...
      for (uint16 sb_no = start_sb; sb_no != end_sb;
           sb_no        = trunk_add_subbundle_number(spl, sb_no, 1))
      {
         trunk_subbundle *sb = trunk_get_subbundle(spl, node, sb_no);
         // Generate marker line if curr branch is a sub-bundle's start branch
         platform_assert(sb->state != SB_STATE_INVALID);

         if (branch_no == sb->start_branch) {
            uint16 filter_count = trunk_subbundle_filter_count(spl, node, sb);

            // clang-format off
            platform_log(log_handle,
               "|     |  -- %2scomp subbundle %2u --  | %12lu | %12lu | %12lu | %14s |\n",
               sb->state == SB_STATE_COMPACTED ? "" : "un",
               sb_no,
               0 < filter_count ? trunk_subbundle_filter(spl, node, sb, 0)->addr : 0,
               1 < filter_count ? trunk_subbundle_filter(spl, node, sb, 1)->addr : 0,
               2 < filter_count ? trunk_subbundle_filter(spl, node, sb, 2)->addr : 0,
               3 < filter_count ? " *" : "  ");
            // clang-format on
         }
      }

      trunk_branch *branch = trunk_get_branch(spl, node, branch_no);
      // clang-format off
      platform_log(log_handle, "| %3u |         %12lu        |              |              |              |                 |\n",
                          branch_no,
                          branch->root_addr);
      // clang-format on
   }
   // clang-format off
   platform_log(log_handle, "----------------------------------------------------------------------------------------------------\n");
   // clang-format on
   platform_log(log_handle, "\n");
}
// clang-format on

void
trunk_print_node(platform_log_handle *log_handle,
                 trunk_handle        *spl,
                 uint64               addr)
{
   if (!allocator_page_valid(cache_get_allocator(spl->cc), addr)) {
      platform_log(log_handle, "*******************\n");
      platform_log(log_handle, "** INVALID NODE \n");
      platform_log(log_handle, "** addr: %lu \n", addr);
      platform_log(log_handle, "-------------------\n");
      return;
   }

   trunk_node node;
   trunk_node_get(spl->cc, addr, &node);
   trunk_print_locked_node(log_handle, spl, &node);
   trunk_node_unget(spl->cc, &node);
}

/*
 * trunk_print_subtree() --
 *
 * Print the Trunk node at given 'addr'. Iterate down to all its children and
 * print each sub-tree.
 */
void
trunk_print_subtree(platform_log_handle *log_handle,
                    trunk_handle        *spl,
                    uint64               addr)
{
   trunk_print_node(log_handle, spl, addr);
   trunk_node node;
   trunk_node_get(spl->cc, addr, &node);

   if (trunk_node_is_index(&node)) {
      for (uint32 i = 0; i < trunk_num_children(spl, &node); i++) {
         trunk_pivot_data *data = trunk_get_pivot_data(spl, &node, i);
         trunk_print_subtree(log_handle, spl, data->addr);
      }
   }
   trunk_node_unget(spl->cc, &node);
}

/*
 * trunk_print_memtable() --
 *
 * Print the currently active Memtable, and the other Memtables being processed.
 * Memtable printing will drill-down to BTree printing which will keep
 * recursing.
 */
void
trunk_print_memtable(platform_log_handle *log_handle, trunk_handle *spl)
{
   uint64 curr_memtable =
      memtable_generation(spl->mt_ctxt) % TRUNK_NUM_MEMTABLES;
   platform_log(log_handle, "&&&&&&&&&&&&&&&&&&&\n");
   platform_log(log_handle, "&&  MEMTABLES \n");
   platform_log(log_handle, "&&  curr: %lu\n", curr_memtable);
   platform_log(log_handle, "-------------------\n{\n");

   uint64 mt_gen_start = memtable_generation(spl->mt_ctxt);
   uint64 mt_gen_end   = memtable_generation_retired(spl->mt_ctxt);
   for (uint64 mt_gen = mt_gen_start; mt_gen != mt_gen_end; mt_gen--) {
      memtable *mt = trunk_get_memtable(spl, mt_gen);
      platform_log(log_handle,
                   "Memtable root_addr=%lu: gen %lu ref_count %u state %d\n",
                   mt->root_addr,
                   mt_gen,
                   allocator_get_refcount(spl->al, mt->root_addr),
                   mt->state);

      memtable_print(log_handle, spl->cc, mt);
   }
   platform_log(log_handle, "\n}\n");
}

/*
 * trunk_print()
 *
 * Driver routine to print a SplinterDB trunk, and all its sub-pages.
 */
void
trunk_print(platform_log_handle *log_handle, trunk_handle *spl)
{
   trunk_print_memtable(log_handle, spl);
   trunk_print_subtree(log_handle, spl, spl->root_addr);
}

/*
 * trunk_print_super_block()
 *
 * Fetch a super-block for a running Splinter instance, and print its
 * contents.
 */
void
trunk_print_super_block(platform_log_handle *log_handle, trunk_handle *spl)
{
   page_handle       *super_page;
   trunk_super_block *super = trunk_get_super_block_if_valid(spl, &super_page);
   if (super == NULL) {
      return;
   }

   platform_log(log_handle, "Superblock root_addr=%lu {\n", super->root_addr);
   platform_log(log_handle,
                "meta_tail=%lu log_addr=%lu log_meta_addr=%lu\n",
                super->meta_tail,
                super->meta_tail,
                super->log_meta_addr);
   platform_log(log_handle,
                "timestamp=%lu, checkpointed=%d, unmounted=%d\n",
                super->timestamp,
                super->checkpointed,
                super->unmounted);
   platform_log(log_handle, "}\n\n");
   trunk_release_super_block(spl, super_page);
}

// clang-format off
void
trunk_print_insertion_stats(platform_log_handle *log_handle, trunk_handle *spl)
{
   if (!spl->cfg.use_stats) {
      platform_log(log_handle, "Statistics are not enabled\n");
      return;
   }
   uint64 avg_flush_wait_time, avg_flush_time, num_flushes;
   uint64 avg_compaction_tuples, pack_time_per_tuple, avg_setup_time;
   fraction  avg_leaves_created;
   uint64 avg_filter_tuples, avg_filter_time, filter_time_per_tuple;
   uint32 h, rev_h;
   threadid thr_i;
   trunk_node node;
   trunk_node_get(spl->cc, spl->root_addr, &node);
   uint32 height = trunk_node_height(&node);
   trunk_node_unget(spl->cc, &node);

   trunk_stats *global;

   global = TYPED_ZALLOC(spl->heap_id, global);
   if (global == NULL) {
      platform_error_log("Out of memory for statistics");
      return;
   }

   platform_histo_handle insert_lat_accum, update_lat_accum, delete_lat_accum;
   platform_histo_create(spl->heap_id,
                         LATENCYHISTO_SIZE + 1,
                         latency_histo_buckets,
                         &insert_lat_accum);
   platform_histo_create(spl->heap_id,
                         LATENCYHISTO_SIZE + 1,
                         latency_histo_buckets,
                         &update_lat_accum);
   platform_histo_create(spl->heap_id,
                         LATENCYHISTO_SIZE + 1,
                         latency_histo_buckets,
                         &delete_lat_accum);

   for (thr_i = 0; thr_i < MAX_THREADS; thr_i++) {
      platform_histo_merge_in(insert_lat_accum,
                              spl->stats[thr_i].insert_latency_histo);
      platform_histo_merge_in(update_lat_accum,
                              spl->stats[thr_i].update_latency_histo);
      platform_histo_merge_in(delete_lat_accum,
                              spl->stats[thr_i].delete_latency_histo);
      for (h = 0; h <= height; h++) {
         global->flush_wait_time_ns[h]               += spl->stats[thr_i].flush_wait_time_ns[h];
         global->flush_time_ns[h]                    += spl->stats[thr_i].flush_time_ns[h];
         if (spl->stats[thr_i].flush_time_max_ns[h] >
             global->flush_time_max_ns[h]) {
            global->flush_time_max_ns[h] =
               spl->stats[thr_i].flush_time_max_ns[h];
         }
         global->full_flushes[h]                     += spl->stats[thr_i].full_flushes[h];
         global->count_flushes[h]                    += spl->stats[thr_i].count_flushes[h];

         global->compactions[h]                      += spl->stats[thr_i].compactions[h];
         global->compactions_aborted_flushed[h]      += spl->stats[thr_i].compactions_aborted_flushed[h];
         global->compactions_aborted_leaf_split[h]   += spl->stats[thr_i].compactions_aborted_leaf_split[h];
         global->compactions_discarded_flushed[h]    += spl->stats[thr_i].compactions_discarded_flushed[h];
         global->compactions_discarded_leaf_split[h] += spl->stats[thr_i].compactions_discarded_leaf_split[h];
         global->compactions_empty[h]                += spl->stats[thr_i].compactions_empty[h];
         global->compaction_tuples[h]                += spl->stats[thr_i].compaction_tuples[h];
         if (spl->stats[thr_i].compaction_max_tuples[h] > global->compaction_max_tuples[h]) {
            global->compaction_max_tuples[h] = spl->stats[thr_i].compaction_max_tuples[h];
         }
         global->compaction_time_ns[h]               += spl->stats[thr_i].compaction_time_ns[h];
         global->compaction_time_wasted_ns[h]        += spl->stats[thr_i].compaction_time_wasted_ns[h];
         global->compaction_pack_time_ns[h]          += spl->stats[thr_i].compaction_pack_time_ns[h];
         if (spl->stats[thr_i].compaction_time_max_ns[h] >
             global->compaction_time_max_ns[h]) {
            global->compaction_time_max_ns[h] =
               spl->stats[thr_i].compaction_time_max_ns[h];
         }
         global->root_compactions                    += spl->stats[thr_i].root_compactions;
         global->root_compaction_pack_time_ns        += spl->stats[thr_i].root_compaction_pack_time_ns;
         global->root_compaction_tuples              += spl->stats[thr_i].root_compaction_tuples;
         if (spl->stats[thr_i].root_compaction_max_tuples >
               global->root_compaction_max_tuples) {
            global->root_compaction_max_tuples =
               spl->stats[thr_i].root_compaction_max_tuples;
         }
         global->root_compaction_time_ns             += spl->stats[thr_i].root_compaction_time_ns;
         if (spl->stats[thr_i].root_compaction_time_max_ns >
               global->root_compaction_time_max_ns) {
            global->root_compaction_time_max_ns =
               spl->stats[thr_i].root_compaction_time_max_ns;
         }

         global->filters_built[h]                    += spl->stats[thr_i].filters_built[h];
         global->filter_tuples[h]                    += spl->stats[thr_i].filter_tuples[h];
         global->filter_time_ns[h]                   += spl->stats[thr_i].filter_time_ns[h];

         global->space_recs[h]                       += spl->stats[thr_i].space_recs[h];
         global->space_rec_time_ns[h]                += spl->stats[thr_i].space_rec_time_ns[h];
         global->space_rec_tuples_reclaimed[h]       += spl->stats[thr_i].space_rec_tuples_reclaimed[h];
         global->tuples_reclaimed[h]                 += spl->stats[thr_i].tuples_reclaimed[h];
      }
      global->insertions                  += spl->stats[thr_i].insertions;
      global->updates                     += spl->stats[thr_i].updates;
      global->deletions                   += spl->stats[thr_i].deletions;
      global->discarded_deletes           += spl->stats[thr_i].discarded_deletes;

      global->memtable_flushes            += spl->stats[thr_i].memtable_flushes;
      global->memtable_flush_wait_time_ns += spl->stats[thr_i].memtable_flush_wait_time_ns;
      global->memtable_flush_time_ns      += spl->stats[thr_i].memtable_flush_time_ns;
      if (spl->stats[thr_i].memtable_flush_time_max_ns >
          global->memtable_flush_time_max_ns) {
         global->memtable_flush_time_max_ns =
            spl->stats[thr_i].memtable_flush_time_max_ns;
      }
      global->memtable_flush_root_full    += spl->stats[thr_i].memtable_flush_root_full;
      global->root_full_flushes           += spl->stats[thr_i].root_full_flushes;
      global->root_count_flushes          += spl->stats[thr_i].root_count_flushes;
      global->root_flush_time_ns          += spl->stats[thr_i].root_flush_time_ns;
      if (spl->stats[thr_i].root_flush_time_max_ns >
          global->root_flush_time_max_ns) {
         global->root_flush_time_max_ns =
            spl->stats[thr_i].root_flush_time_max_ns;
      }
      global->root_flush_wait_time_ns     += spl->stats[thr_i].root_flush_wait_time_ns;
      global->index_splits                += spl->stats[thr_i].index_splits;

      global->leaf_splits                 += spl->stats[thr_i].leaf_splits;
      global->leaf_splits_leaves_created  += spl->stats[thr_i].leaf_splits_leaves_created;
      global->leaf_split_time_ns          += spl->stats[thr_i].leaf_split_time_ns;
      if (spl->stats[thr_i].leaf_split_max_time_ns >
            global->leaf_split_max_time_ns) {
         global->leaf_split_max_time_ns =
            spl->stats[thr_i].leaf_split_max_time_ns;
      }

      global->single_leaf_splits          += spl->stats[thr_i].single_leaf_splits;
      global->single_leaf_tuples          += spl->stats[thr_i].single_leaf_tuples;
      if (spl->stats[thr_i].single_leaf_max_tuples >
            global->single_leaf_max_tuples) {
         global->single_leaf_max_tuples = spl->stats[thr_i].single_leaf_max_tuples;
      }

      global->root_filters_built          += spl->stats[thr_i].root_filters_built;
      global->root_filter_tuples          += spl->stats[thr_i].root_filter_tuples;
      global->root_filter_time_ns         += spl->stats[thr_i].root_filter_time_ns;
   }

   platform_log(log_handle, "Overall Statistics\n");
   platform_log(log_handle, "------------------------------------------------------------------------------------\n");
   platform_log(log_handle, "| height:            %10u\n", height);
   platform_log(log_handle, "| index nodes:       %10lu\n", global->index_splits + 1);
   platform_log(log_handle, "| leaves:            %10lu\n", global->leaf_splits_leaves_created + 1);
   platform_log(log_handle, "| insertions:        %10lu\n", global->insertions);
   platform_log(log_handle, "| updates:           %10lu\n", global->updates);
   platform_log(log_handle, "| deletions:         %10lu\n", global->deletions);
   platform_log(log_handle, "| completed deletes: %10lu\n", global->discarded_deletes);
   platform_log(log_handle, "------------------------------------------------------------------------------------\n");
   platform_log(log_handle, "| root stalls:       %10lu\n", global->memtable_flush_root_full);
   platform_log(log_handle, "------------------------------------------------------------------------------------\n");
   platform_log(log_handle, "\n");

   platform_log(log_handle, "Latency Histogram Statistics\n");
   platform_histo_print(insert_lat_accum, "Insert Latency Histogram (ns):", log_handle);
   platform_histo_print(update_lat_accum, "Update Latency Histogram (ns):", log_handle);
   platform_histo_print(delete_lat_accum, "Delete Latency Histogram (ns):", log_handle);
   platform_histo_destroy(spl->heap_id, insert_lat_accum);
   platform_histo_destroy(spl->heap_id, update_lat_accum);
   platform_histo_destroy(spl->heap_id, delete_lat_accum);


   platform_log(log_handle, "Flush Statistics\n");
   platform_log(log_handle, "---------------------------------------------------------------------------------------------------------\n");
   platform_log(log_handle, "  height | avg wait time (ns) | avg flush time (ns) | max flush time (ns) | full flushes | count flushes |\n");
   platform_log(log_handle, "---------|--------------------|---------------------|---------------------|--------------|---------------|\n");

   // memtable
   num_flushes = global->memtable_flushes;
   avg_flush_wait_time = num_flushes == 0 ? 0 : global->memtable_flush_wait_time_ns / num_flushes;
   avg_flush_time = num_flushes == 0 ? 0 : global->memtable_flush_time_ns / num_flushes;
   platform_log(log_handle, "memtable | %18lu | %19lu | %19lu | %12lu | %13lu |\n",
                avg_flush_wait_time, avg_flush_time,
                global->memtable_flush_time_max_ns, num_flushes, 0UL);

   // root
   num_flushes = global->root_full_flushes + global->root_count_flushes;
   avg_flush_wait_time = num_flushes == 0 ? 0 : global->root_flush_wait_time_ns / num_flushes;
   avg_flush_time = num_flushes == 0 ? 0 : global->root_flush_time_ns / num_flushes;
   platform_log(log_handle, "    root | %18lu | %19lu | %19lu | %12lu | %13lu |\n",
                avg_flush_wait_time, avg_flush_time,
                global->root_flush_time_max_ns,
                global->root_full_flushes, global->root_count_flushes);

   for (h = 1; h < height; h++) {
      rev_h = height - h;
      num_flushes = global->full_flushes[rev_h] + global->count_flushes[rev_h];
      avg_flush_wait_time = num_flushes == 0 ? 0 : global->flush_wait_time_ns[rev_h] / num_flushes;
      avg_flush_time = num_flushes == 0 ? 0 : global->flush_time_ns[rev_h] / num_flushes;
      platform_log(log_handle, "%8u | %18lu | %19lu | %19lu | %12lu | %13lu |\n",
                   rev_h, avg_flush_wait_time, avg_flush_time,
                   global->flush_time_max_ns[rev_h],
                   global->full_flushes[rev_h], global->count_flushes[rev_h]);
   }
   platform_log(log_handle, "---------------------------------------------------------------------------------------------------------\n");
   platform_log(log_handle, "\n");

   platform_log(log_handle, "Compaction Statistics\n");
   platform_log(log_handle, "------------------------------------------------------------------------------------------------------------------------------------------\n");
   platform_log(log_handle, "  height | compactions | avg setup time (ns) | time / tuple (ns) | avg tuples | max tuples | max time (ns) | empty | aborted | discarded |\n");
   platform_log(log_handle, "---------|-------------|---------------------|-------------------|------------|------------|---------------|-------|---------|-----------|\n");

   avg_setup_time = global->root_compactions == 0 ? 0
      : (global->root_compaction_time_ns - global->root_compaction_pack_time_ns)
            / global->root_compactions;
   avg_compaction_tuples = global->root_compactions == 0 ? 0
      : global->root_compaction_tuples / global->root_compactions;
   pack_time_per_tuple = global->root_compaction_tuples == 0 ? 0
      : global->root_compaction_pack_time_ns / global->root_compaction_tuples;
   platform_log(log_handle, "    root | %11lu | %19lu | %17lu | %10lu | %10lu | %13lu | %5lu | %2lu | %2lu | %3lu | %3lu |\n",
         global->root_compactions, avg_setup_time, pack_time_per_tuple,
         avg_compaction_tuples, global->root_compaction_max_tuples,
         global->root_compaction_time_max_ns, 0UL, 0UL, 0UL, 0UL, 0UL);
   for (h = 1; h <= height; h++) {
      rev_h = height - h;
      avg_setup_time = global->compactions[rev_h] == 0 ? 0
         : (global->compaction_time_ns[rev_h] + global->compaction_time_wasted_ns[rev_h]
               - global->compaction_pack_time_ns[rev_h])
               / global->compactions[rev_h];
      avg_compaction_tuples = global->compactions[rev_h] == 0 ? 0
         : global->compaction_tuples[rev_h] / global->compactions[rev_h];
      pack_time_per_tuple = global->compaction_tuples[rev_h] == 0 ? 0
         : global->compaction_pack_time_ns[rev_h] / global->compaction_tuples[rev_h];
      platform_log(log_handle, "%8u | %11lu | %19lu | %17lu | %10lu | %10lu | %13lu | %5lu | %2lu | %2lu | %3lu | %3lu |\n",
            rev_h, global->compactions[rev_h], avg_setup_time, pack_time_per_tuple,
            avg_compaction_tuples, global->compaction_max_tuples[rev_h],
            global->compaction_time_max_ns[rev_h], global->compactions_empty[rev_h],
            global->compactions_aborted_flushed[rev_h], global->compactions_aborted_leaf_split[rev_h],
            global->compactions_discarded_flushed[rev_h], global->compactions_discarded_leaf_split[rev_h]);
   }
   platform_log(log_handle, "------------------------------------------------------------------------------------------------------------------------------------------\n");
   platform_log(log_handle, "\n");

   if (global->leaf_splits == 0) {
      avg_leaves_created = zero_fraction;
   } else {
      avg_leaves_created = init_fraction(
            global->leaf_splits_leaves_created + global->leaf_splits,
            global->leaf_splits
      );
   }
   uint64 leaf_avg_split_time = global->leaf_splits == 0 ? 0
      : global->leaf_split_time_ns / global->leaf_splits;
   uint64 single_leaf_avg_tuples = global->single_leaf_splits == 0 ? 0 :
      global->single_leaf_tuples / global->single_leaf_splits;

   platform_log(log_handle, "Leaf Split Statistics\n");
   platform_log(log_handle, "--------------------------------------------------------------------------------------------------------------------------------\n");
   platform_log(log_handle, "| leaf splits | avg leaves created | avg split time (ns) | max split time (ns) | single splits | ss avg tuples | ss max tuples |\n");
   platform_log(log_handle, "--------------|--------------------|---------------------|---------------------|---------------|---------------|---------------|\n");
   platform_log(log_handle, "| %11lu | "FRACTION_FMT(18, 2)" | %19lu | %19lu | %13lu | %13lu | %13lu |\n",
         global->leaf_splits, FRACTION_ARGS(avg_leaves_created),
         leaf_avg_split_time, global->leaf_split_max_time_ns,
         global->single_leaf_splits, single_leaf_avg_tuples,
         global->single_leaf_max_tuples);
   platform_log(log_handle, "-------------------------------------------------------------------------------------------------------------------------------|\n");
   platform_log(log_handle, "\n");

   platform_log(log_handle, "Filter Build Statistics\n");
   platform_log(log_handle, "---------------------------------------------------------------------------------\n");
   platform_log(log_handle, "| height |   built | avg tuples | avg build time (ns) | build_time / tuple (ns) |\n");
   platform_log(log_handle, "---------|---------|------------|---------------------|-------------------------|\n");

   avg_filter_tuples = global->root_filters_built == 0 ? 0 :
      global->root_filter_tuples / global->root_filters_built;
   avg_filter_time = global->root_filters_built == 0 ? 0 :
      global->root_filter_time_ns / global->root_filters_built;
   filter_time_per_tuple = global->root_filter_tuples == 0 ? 0 :
      global->root_filter_time_ns / global->root_filter_tuples;

   platform_log(log_handle, "|   root | %7lu | %10lu | %19lu | %23lu |\n",
         global->root_filters_built, avg_filter_tuples,
         avg_filter_time, filter_time_per_tuple);
   for (h = 1; h <= height; h++) {
      rev_h = height - h;
      avg_filter_tuples = global->filters_built[rev_h] == 0 ? 0 :
         global->filter_tuples[rev_h] / global->filters_built[rev_h];
      avg_filter_time = global->filters_built[rev_h] == 0 ? 0 :
         global->filter_time_ns[rev_h] / global->filters_built[rev_h];
      filter_time_per_tuple = global->filter_tuples[rev_h] == 0 ? 0 :
         global->filter_time_ns[rev_h] / global->filter_tuples[rev_h];
      platform_log(log_handle, "| %6u | %7lu | %10lu | %19lu | %23lu |\n",
            rev_h, global->filters_built[rev_h], avg_filter_tuples,
            avg_filter_time, filter_time_per_tuple);
   }
   platform_log(log_handle, "--------------------------------------------------------------------------------|\n");
   platform_log(log_handle, "\n");

   platform_log(log_handle, "Space Reclamation Statistics\n");
   platform_log(log_handle, "------------------------------------------------------------------------------------\n");
   platform_log(log_handle, "| height | space recs | tuples reclaimed in sr | tuples reclaimed | tuples per rec |\n");
   platform_log(log_handle, "|--------|------------|------------------------|------------------|----------------|\n");

   for (h = 1; h <= height; h++) {
      rev_h = height - h;
      uint64 avg_tuples_per_sr = global->space_recs[rev_h] == 0 ?
         0 : global->space_rec_tuples_reclaimed[rev_h] / global->space_recs[rev_h];
      platform_log(log_handle, "| %6u | %10lu | %22lu | %16lu | %14lu |\n",
            rev_h, global->space_recs[rev_h],
            global->space_rec_tuples_reclaimed[rev_h],
            global->tuples_reclaimed[rev_h], avg_tuples_per_sr);
   }
   platform_log(log_handle, "------------------------------------------------------------------------------------\n");
   task_print_stats(spl->ts);
   platform_log(log_handle, "\n");
   platform_log(log_handle, "------------------------------------------------------------------------------------\n");
   cache_print_stats(log_handle, spl->cc);
   platform_log(log_handle, "\n");
   platform_free(spl->heap_id, global);
}

void
trunk_print_lookup_stats(platform_log_handle *log_handle, trunk_handle *spl)
{
   if (!spl->cfg.use_stats) {
      platform_log(log_handle, "Statistics are not enabled\n");
      return;
   }

   threadid thr_i;
   uint32 h, rev_h;
   uint64 lookups;
   fraction avg_filter_lookups, avg_filter_false_positives, avg_branch_lookups;
   trunk_node node;
   trunk_node_get(spl->cc, spl->root_addr, &node);
   uint32 height = trunk_node_height(&node);
   trunk_node_unget(spl->cc, &node);

   trunk_stats *global;

   global = TYPED_ZALLOC(spl->heap_id, global);
   if (global == NULL) {
      platform_error_log("Out of memory for stats\n");
      return;
   }

   for (thr_i = 0; thr_i < MAX_THREADS; thr_i++) {
      for (h = 0; h <= height; h++) {
         global->filter_lookups[h]         += spl->stats[thr_i].filter_lookups[h];
         global->branch_lookups[h]         += spl->stats[thr_i].branch_lookups[h];
         global->filter_false_positives[h] += spl->stats[thr_i].filter_false_positives[h];
         global->filter_negatives[h]       += spl->stats[thr_i].filter_negatives[h];
      }
      global->lookups_found     += spl->stats[thr_i].lookups_found;
      global->lookups_not_found += spl->stats[thr_i].lookups_not_found;
   }
   lookups = global->lookups_found + global->lookups_not_found;

   platform_log(log_handle, "Overall Statistics\n");
   platform_log(log_handle, "-----------------------------------------------------------------------------------\n");
   platform_log(log_handle, "| height:            %u\n", height);
   platform_log(log_handle, "| lookups:           %lu\n", lookups);
   platform_log(log_handle, "| lookups found:     %lu\n", global->lookups_found);
   platform_log(log_handle, "| lookups not found: %lu\n", global->lookups_not_found);
   platform_log(log_handle, "-----------------------------------------------------------------------------------\n");
   platform_log(log_handle, "\n");

   platform_log(log_handle, "Filter/Branch Statistics\n");
   platform_log(log_handle, "-------------------------------------------------------------------------------------\n");
   platform_log(log_handle, "height   | avg filter lookups | avg false pos | false pos rate | avg branch lookups |\n");
   platform_log(log_handle, "---------|--------------------|---------------|----------------|--------------------|\n");

   for (h = 0; h <= height; h++) {
      rev_h = height - h;
      if (lookups == 0) {
         avg_filter_lookups = zero_fraction;
         avg_filter_false_positives = zero_fraction;
         avg_branch_lookups = zero_fraction;
      } else {
         avg_filter_lookups =
            init_fraction(global->filter_lookups[rev_h], lookups);
         avg_filter_false_positives =
            init_fraction(global->filter_false_positives[rev_h], lookups);
         avg_branch_lookups = init_fraction(global->branch_lookups[rev_h],
                                            lookups);
      }

      uint64 filter_negatives = global->filter_lookups[rev_h];
      fraction false_positives_in_revision;
      if (filter_negatives == 0) {
         false_positives_in_revision = zero_fraction;
      } else {
         false_positives_in_revision =
         init_fraction(global->filter_false_positives[rev_h],
                       filter_negatives);
      }
      platform_log(log_handle, "%8u | "FRACTION_FMT(18, 2)" | "FRACTION_FMT(13, 4)" | "
                   FRACTION_FMT(14, 4)" | "FRACTION_FMT(18, 4)"\n",
                   rev_h, FRACTION_ARGS(avg_filter_lookups),
                   FRACTION_ARGS(avg_filter_false_positives),
                   FRACTION_ARGS(false_positives_in_revision),
                   FRACTION_ARGS(avg_branch_lookups));
   }
   platform_log(log_handle, "------------------------------------------------------------------------------------|\n");
   platform_log(log_handle, "\n");
   platform_free(spl->heap_id, global);
   platform_log(log_handle, "------------------------------------------------------------------------------------\n");
   cache_print_stats(log_handle, spl->cc);
   platform_log(log_handle, "\n");
}
// clang-format on


void
trunk_print_lookup(trunk_handle        *spl,
                   key                  target,
                   platform_log_handle *log_handle)
{
   merge_accumulator data;
   merge_accumulator_init(&data, spl->heap_id);

   platform_stream_handle stream;
   platform_open_log_stream(&stream);
   uint64 mt_gen_start = memtable_generation(spl->mt_ctxt);
   uint64 mt_gen_end   = memtable_generation_retired(spl->mt_ctxt);
   for (uint64 mt_gen = mt_gen_start; mt_gen != mt_gen_end; mt_gen--) {
      bool32 memtable_is_compacted;
      uint64 root_addr = trunk_memtable_root_addr_for_lookup(
         spl, mt_gen, &memtable_is_compacted);
      platform_status rc;

      rc = btree_lookup(spl->cc,
                        &spl->cfg.btree_cfg,
                        root_addr,
                        PAGE_TYPE_MEMTABLE,
                        target,
                        &data);
      platform_assert_status_ok(rc);
      if (!merge_accumulator_is_null(&data)) {
         char    key_str[128];
         char    message_str[128];
         message msg = merge_accumulator_to_message(&data);
         trunk_key_to_string(spl, target, key_str);
         trunk_message_to_string(spl, msg, message_str);
         platform_log_stream(
            &stream,
            "Key %s found in memtable %lu (gen %lu comp %d) with data %s\n",
            key_str,
            root_addr,
            mt_gen,
            memtable_is_compacted,
            message_str);
         btree_print_lookup(spl->cc,
                            &spl->cfg.btree_cfg,
                            root_addr,
                            PAGE_TYPE_MEMTABLE,
                            target);
      }
   }

   trunk_node node;
   trunk_node_get(spl->cc, spl->root_addr, &node);
   uint16 height = trunk_node_height(&node);
   for (uint16 h = height; h > 0; h--) {
      trunk_print_locked_node(Platform_default_log_handle, spl, &node);
      uint16 pivot_no =
         trunk_find_pivot(spl, &node, target, less_than_or_equal);
      debug_assert(pivot_no < trunk_num_children(spl, &node));
      trunk_pivot_data *pdata = trunk_get_pivot_data(spl, &node, pivot_no);
      merge_accumulator_set_to_null(&data);
      trunk_pivot_lookup(spl, &node, pdata, target, &data);
      if (!merge_accumulator_is_null(&data)) {
         char key_str[128];
         char message_str[128];
         trunk_key_to_string(spl, target, key_str);
         message msg = merge_accumulator_to_message(&data);
         trunk_message_to_string(spl, msg, message_str);
         platform_log_stream(&stream,
                             "Key %s found in node %lu pivot %u with data %s\n",
                             key_str,
                             node.addr,
                             pivot_no,
                             message_str);
      } else {
         for (uint16 branch_no = pdata->start_branch;
              branch_no != trunk_end_branch(spl, &node);
              branch_no = trunk_add_branch_number(spl, branch_no, 1))
         {
            trunk_branch   *branch = trunk_get_branch(spl, &node, branch_no);
            platform_status rc;
            bool32          local_found;
            merge_accumulator_set_to_null(&data);
            rc = trunk_btree_lookup_and_merge(
               spl, branch, target, &data, &local_found);
            platform_assert_status_ok(rc);
            if (local_found) {
               char key_str[128];
               char message_str[128];
               trunk_key_to_string(spl, target, key_str);
               message msg = merge_accumulator_to_message(&data);
               trunk_message_to_string(spl, msg, message_str);
               platform_log_stream(
                  &stream,
                  "!! Key %s found in branch %u of node %lu pivot %u "
                  "with data %s\n",
                  key_str,
                  branch_no,
                  node.addr,
                  pivot_no,
                  message_str);
            }
         }
      }
      trunk_node child;
      trunk_node_get(spl->cc, pdata->addr, &child);
      trunk_node_unget(spl->cc, &node);
      node = child;
   }

   // look in leaf
   trunk_print_locked_node(Platform_default_log_handle, spl, &node);
   trunk_pivot_data *pdata = trunk_get_pivot_data(spl, &node, 0);
   merge_accumulator_set_to_null(&data);
   trunk_pivot_lookup(spl, &node, pdata, target, &data);
   if (!merge_accumulator_is_null(&data)) {
      char key_str[128];
      char message_str[128];
      trunk_key_to_string(spl, target, key_str);
      message msg = merge_accumulator_to_message(&data);
      trunk_message_to_string(spl, msg, message_str);
      platform_log_stream(&stream,
                          "Key %s found in node %lu pivot %u with data %s\n",
                          key_str,
                          node.addr,
                          0,
                          message_str);
   } else {
      for (uint16 branch_no = pdata->start_branch;
           branch_no != trunk_end_branch(spl, &node);
           branch_no = trunk_add_branch_number(spl, branch_no, 1))
      {
         trunk_branch   *branch = trunk_get_branch(spl, &node, branch_no);
         platform_status rc;
         bool32          local_found;
         merge_accumulator_set_to_null(&data);
         rc = trunk_btree_lookup_and_merge(
            spl, branch, target, &data, &local_found);
         platform_assert_status_ok(rc);
         if (local_found) {
            char key_str[128];
            char message_str[128];
            trunk_key_to_string(spl, target, key_str);
            message msg = merge_accumulator_to_message(&data);
            trunk_message_to_string(spl, msg, message_str);
            platform_log_stream(
               &stream,
               "!! Key %s found in branch %u of node %lu pivot %u "
               "with data %s\n",
               key_str,
               branch_no,
               node.addr,
               0,
               message_str);
         }
      }
   }
   trunk_node_unget(spl->cc, &node);
   merge_accumulator_deinit(&data);
   platform_close_log_stream(&stream, Platform_default_log_handle);
}

void
trunk_reset_stats(trunk_handle *spl)
{
   if (spl->cfg.use_stats) {
      for (threadid thr_i = 0; thr_i < MAX_THREADS; thr_i++) {
         platform_histo_destroy(spl->heap_id,
                                spl->stats[thr_i].insert_latency_histo);
         platform_histo_destroy(spl->heap_id,
                                spl->stats[thr_i].update_latency_histo);
         platform_histo_destroy(spl->heap_id,
                                spl->stats[thr_i].delete_latency_histo);

         memset(&spl->stats[thr_i], 0, sizeof(spl->stats[thr_i]));

         platform_status rc;
         rc = platform_histo_create(spl->heap_id,
                                    LATENCYHISTO_SIZE + 1,
                                    latency_histo_buckets,
                                    &spl->stats[thr_i].insert_latency_histo);
         platform_assert_status_ok(rc);
         rc = platform_histo_create(spl->heap_id,
                                    LATENCYHISTO_SIZE + 1,
                                    latency_histo_buckets,
                                    &spl->stats[thr_i].update_latency_histo);
         platform_assert_status_ok(rc);
         rc = platform_histo_create(spl->heap_id,
                                    LATENCYHISTO_SIZE + 1,
                                    latency_histo_buckets,
                                    &spl->stats[thr_i].delete_latency_histo);
         platform_assert_status_ok(rc);
      }
   }
}

void
trunk_branch_count_num_tuples(trunk_handle *spl,
                              trunk_node   *node,
                              uint16        branch_no,
                              uint64       *num_tuples,
                              uint64       *kv_bytes)
{
   uint16 num_children = trunk_num_children(spl, node);
   *num_tuples         = 0;
   *kv_bytes           = 0;
   for (uint16 pivot_no = 0; pivot_no < num_children; pivot_no++) {
      if (trunk_branch_live_for_pivot(spl, node, branch_no, pivot_no)) {
         uint64 local_num_tuples;
         uint64 local_kv_bytes;
         trunk_pivot_branch_tuple_counts(
            spl, node, pivot_no, branch_no, &local_num_tuples, &local_kv_bytes);
         *num_tuples += local_num_tuples;
         *kv_bytes += local_kv_bytes;
      }
   }
}

bool32
trunk_node_print_branches(trunk_handle *spl, uint64 addr, void *arg)
{
   platform_log_handle *log_handle = (platform_log_handle *)arg;
   trunk_node           node;
   trunk_node_get(spl->cc, addr, &node);

   platform_log(
      log_handle,
      "------------------------------------------------------------------\n");
   platform_log(log_handle,
                "| Page type: %s, Node addr=%lu height=%u\n",
                page_type_str[PAGE_TYPE_TRUNK],
                addr,
                trunk_node_height(&node));
   platform_log(
      log_handle,
      "------------------------------------------------------------------\n");

   uint16 num_pivot_keys = trunk_num_pivot_keys(spl, &node);
   platform_log(log_handle, "| pivots:\n");
   for (uint16 pivot_no = 0; pivot_no < num_pivot_keys; pivot_no++) {
      char key_str[128];
      trunk_key_to_string(spl, trunk_get_pivot(spl, &node, pivot_no), key_str);
      platform_log(log_handle, "| %u: %s\n", pivot_no, key_str);
   }

   // clang-format off
   platform_log(log_handle,
         "-----------------------------------------------------------------------------------\n");
   platform_log(log_handle,
         "| branch |     addr     |  num tuples  | num kv bytes |    space    |  space amp  |\n");
   platform_log(log_handle,
         "-----------------------------------------------------------------------------------\n");
   // clang-format on
   uint16 start_branch = trunk_start_branch(spl, &node);
   uint16 end_branch   = trunk_end_branch(spl, &node);
   for (uint16 branch_no = start_branch; branch_no != end_branch;
        branch_no        = trunk_add_branch_number(spl, branch_no, 1))
   {
      uint64 addr = trunk_get_branch(spl, &node, branch_no)->root_addr;
      uint64 num_tuples_in_branch;
      uint64 kv_bytes_in_branch;
      trunk_branch_count_num_tuples(
         spl, &node, branch_no, &num_tuples_in_branch, &kv_bytes_in_branch);
      uint64 kib_in_branch = 0;
      // trunk_branch_extent_count(spl, &node, branch_no);
      kib_in_branch *= B_TO_KiB(trunk_extent_size(&spl->cfg));
      fraction space_amp =
         init_fraction(kib_in_branch * 1024, kv_bytes_in_branch);
      platform_log(
         log_handle,
         "| %6u | %12lu | %12lu | %9luKiB | %8luKiB |   " FRACTION_FMT(
            2, 2) "   |\n",
         branch_no,
         addr,
         num_tuples_in_branch,
         B_TO_KiB(kv_bytes_in_branch),
         kib_in_branch,
         FRACTION_ARGS(space_amp));
   }
   platform_log(
      log_handle,
      "------------------------------------------------------------------\n");
   platform_log(log_handle, "\n");
   trunk_node_unget(spl->cc, &node);
   return TRUE;
}

void
trunk_print_branches(platform_log_handle *log_handle, trunk_handle *spl)
{
   trunk_for_each_node(spl, trunk_node_print_branches, log_handle);
}

// bool32
// trunk_node_print_extent_count(trunk_handle *spl,
//                                 uint64           addr,
//                                 void            *arg)
//{
//   trunk_node *node = trunk_node_get(spl, addr);
//
//   uint16 start_branch = trunk_start_branch(spl, node);
//   uint16 end_branch = trunk_end_branch(spl, node);
//   uint64 num_extents = 0;
//   for (uint16 branch_no = start_branch;
//        branch_no != end_branch;
//        branch_no = trunk_add_branch_number(spl, branch_no, 1))
//   {
//      num_extents += trunk_branch_extent_count(spl, node, branch_no);
//   }
//   platform_default_log("%8lu\n", num_extents);
//   trunk_node_unget(spl->cc, &node);
//   return TRUE;
//}
//
// void
// trunk_print_extent_counts(trunk_handle *spl)
//{
//   platform_default_log("extent counts:\n");
//   trunk_for_each_node(spl, trunk_node_print_extent_count, NULL);
//}


// basic validation of data_config
static void
trunk_validate_data_config(const data_config *cfg)
{
   platform_assert(cfg->key_compare != NULL);
}

/*
 *-----------------------------------------------------------------------------
 * trunk_config_init --
 *
 *       Initialize splinter config
 *       This function calls btree_config_init
 *-----------------------------------------------------------------------------
 */
platform_status
trunk_config_init(trunk_config        *trunk_cfg,
                  cache_config        *cache_cfg,
                  data_config         *data_cfg,
                  log_config          *log_cfg,
                  uint64               memtable_capacity,
                  uint64               fanout,
                  uint64               max_branches_per_node,
                  uint64               btree_rough_count_height,
                  uint64               filter_remainder_size,
                  uint64               filter_index_size,
                  uint64               reclaim_threshold,
                  uint64               queue_scale_percent,
                  bool32               use_log,
                  bool32               use_stats,
                  bool32               verbose_logging,
                  platform_log_handle *log_handle)

{
   trunk_validate_data_config(data_cfg);

   platform_status rc = STATUS_BAD_PARAM;
   uint64          trunk_pivot_size;
   uint64          bytes_for_branches;
   routing_config *filter_cfg = &trunk_cfg->filter_cfg;

   ZERO_CONTENTS(trunk_cfg);
   trunk_cfg->cache_cfg = cache_cfg;
   trunk_cfg->data_cfg  = data_cfg;
   trunk_cfg->log_cfg   = log_cfg;

   trunk_cfg->fanout                  = fanout;
   trunk_cfg->max_branches_per_node   = max_branches_per_node;
   trunk_cfg->reclaim_threshold       = reclaim_threshold;
   trunk_cfg->queue_scale_percent     = queue_scale_percent;
   trunk_cfg->use_log                 = use_log;
   trunk_cfg->use_stats               = use_stats;
   trunk_cfg->verbose_logging_enabled = verbose_logging;
   trunk_cfg->log_handle              = log_handle;

   // Inline what we would get from trunk_pivot_size(trunk_handle *).
   trunk_pivot_size = data_cfg->max_key_size + sizeof(trunk_pivot_data);

   // Setting hard limit and check configuration for over-provisioning
   trunk_cfg->max_pivot_keys = trunk_cfg->fanout + TRUNK_EXTRA_PIVOT_KEYS;
   uint64 header_bytes       = sizeof(trunk_hdr);

   uint64 pivot_bytes = (trunk_cfg->max_pivot_keys
                         * (data_cfg->max_key_size + sizeof(trunk_pivot_data)));
   uint64 branch_bytes =
      trunk_cfg->max_branches_per_node * sizeof(trunk_branch);
   uint64 trunk_node_min_size   = header_bytes + pivot_bytes + branch_bytes;
   uint64 page_size             = cache_config_page_size(cache_cfg);
   uint64 available_pivot_bytes = page_size - header_bytes - branch_bytes;
   uint64 available_bytes_per_pivot =
      available_pivot_bytes / trunk_cfg->max_pivot_keys;

   // Deal with mis-configurations where we don't have available bytes per
   // pivot key
   uint64 available_bytes_per_pivot_key = 0;
   if (available_bytes_per_pivot > sizeof(trunk_pivot_data)) {
      available_bytes_per_pivot_key =
         available_bytes_per_pivot - sizeof(trunk_pivot_data);
   }

   if (trunk_node_min_size >= page_size) {
      platform_error_log("Trunk node min size=%lu bytes "
                         "does not fit in page size=%lu bytes as configured.\n"
                         "node->hdr: %lu bytes, "
                         "pivots: %lu bytes (max_pivot=%lu x %lu bytes),\n"
                         "branches %lu bytes (max_branches=%lu x %lu bytes).\n"
                         "Maximum key size supported with current "
                         "configuration: %lu bytes.\n",
                         trunk_node_min_size,
                         page_size,
                         header_bytes,
                         pivot_bytes,
                         trunk_cfg->max_pivot_keys,
                         trunk_pivot_size,
                         branch_bytes,
                         max_branches_per_node,
                         sizeof(trunk_branch),
                         available_bytes_per_pivot_key);
      return rc;
   }

   // Space left for branches past end of pivot array of [max_pivot_keys]
   bytes_for_branches = (page_size - trunk_hdr_size()
                         - (trunk_cfg->max_pivot_keys * trunk_pivot_size));

   // Internally determined hard-limit, which effectively depends on the
   // - configured page size and trunk header size
   // - user-specified configured key size
   // - user-specified fanout
   trunk_cfg->hard_max_branches_per_node =
      bytes_for_branches / sizeof(trunk_branch) - 1;

   // Initialize point message btree
   btree_config_init(&trunk_cfg->btree_cfg,
                     cache_cfg,
                     trunk_cfg->data_cfg,
                     btree_rough_count_height);

   memtable_config_init(&trunk_cfg->mt_cfg,
                        &trunk_cfg->btree_cfg,
                        TRUNK_NUM_MEMTABLES,
                        memtable_capacity);

   // Has to be set after btree_config_init is called
   trunk_cfg->max_kv_bytes_per_node =
      trunk_cfg->fanout * trunk_cfg->mt_cfg.max_extents_per_memtable
      * cache_config_extent_size(cache_cfg) / MEMTABLE_SPACE_OVERHEAD_FACTOR;
   trunk_cfg->target_leaf_kv_bytes = trunk_cfg->max_kv_bytes_per_node / 2;
   trunk_cfg->max_tuples_per_node  = trunk_cfg->max_kv_bytes_per_node / 32;

   // filter config settings
   filter_cfg->cache_cfg = cache_cfg;

   filter_cfg->index_size     = filter_index_size;
   filter_cfg->seed           = 42;
   filter_cfg->hash           = trunk_cfg->data_cfg->key_hash;
   filter_cfg->data_cfg       = trunk_cfg->data_cfg;
   filter_cfg->log_index_size = 31 - __builtin_clz(filter_cfg->index_size);

   uint64 filter_max_fingerprints = trunk_cfg->max_tuples_per_node;
   uint64 filter_quotient_size = 64 - __builtin_clzll(filter_max_fingerprints);
   uint64 filter_fingerprint_size =
      filter_remainder_size + filter_quotient_size;
   filter_cfg->fingerprint_size = filter_fingerprint_size;
   uint64 max_value             = trunk_cfg->max_branches_per_node;
   size_t max_value_size        = 64 - __builtin_clzll(max_value);

   if (filter_fingerprint_size > 32 - max_value_size) {
      platform_default_log(
         "Fingerprint size %lu too large, max value size is %lu, "
         "setting to %lu\n",
         filter_fingerprint_size,
         max_value_size,
         32 - max_value_size);
      filter_cfg->fingerprint_size = 32 - max_value_size;
   }

   /*
    * Set filter index size
    *
    * In quick_filter_init() we have this assert:
    *   index / addrs_per_page < cfg->extent_size / cfg->page_size
    * where
    *   - cfg is of type quick_filter_config
    *   - index is less than num_indices, which equals to params.num_buckets /
    *     cfg->index_size. params.num_buckets should be less than
    *     trunk_cfg.max_tuples_per_node
    *   - addrs_per_page = cfg->page_size / sizeof(uint64)
    *   - pages_per_extent = cfg->extent_size / cfg->page_size
    *
    * Therefore we have the following constraints on filter-index-size:
    *   (max_tuples_per_node / filter_cfg.index_size) / addrs_per_page <
    *   pages_per_extent
    * ->
    *   max_tuples_per_node / filter_cfg.index_size < addrs_per_page *
    *   pages_per_extent
    * ->
    *   filter_cfg.index_size > (max_tuples_per_node / (addrs_per_page *
    *   pages_per_extent))
    */
   uint64 addrs_per_page   = trunk_page_size(trunk_cfg) / sizeof(uint64);
   uint64 pages_per_extent = trunk_pages_per_extent(trunk_cfg);
   while (filter_cfg->index_size <= (trunk_cfg->max_tuples_per_node
                                     / (addrs_per_page * pages_per_extent)))
   {
      platform_default_log("filter-index-size: %u is too small, "
                           "setting to %u\n",
                           filter_cfg->index_size,
                           filter_cfg->index_size * 2);
      filter_cfg->index_size *= 2;
      filter_cfg->log_index_size++;
   }
   // When everything succeeds, return success.
   return STATUS_OK;
}

size_t
trunk_get_scratch_size()
{
   return sizeof(trunk_task_scratch);
}<|MERGE_RESOLUTION|>--- conflicted
+++ resolved
@@ -6181,18 +6181,7 @@
                                     FALSE);
       } else {
          uint64 mt_root_addr = branch->root_addr;
-<<<<<<< HEAD
          bool32 is_live      = branch_no == 0;
-         trunk_memtable_iterator_init(
-            spl,
-            btree_itor,
-            mt_root_addr,
-            key_buffer_key(&range_itor->min_key),
-            key_buffer_key(&range_itor->local_max_key),
-            is_live,
-            FALSE);
-=======
-         bool   is_live      = branch_no == 0;
          trunk_memtable_iterator_init(spl,
                                       btree_itor,
                                       mt_root_addr,
@@ -6200,7 +6189,6 @@
                                       key_buffer_key(&local_max_key),
                                       is_live,
                                       FALSE);
->>>>>>> 3cec3423
       }
       range_itor->itor[i] = &btree_itor->super;
    }
