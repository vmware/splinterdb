--- conflicted
+++ resolved
@@ -4926,16 +4926,9 @@
       trunk_log_node_if_enabled(&stream, spl, node);
       debug_assert(trunk_verify_node(spl, node));
 
-<<<<<<< HEAD
-      if (num_replacements != 0 && pack_req.num_tuples != 0
-          && start_generation == generation)
-      {
-         key max_key = trunk_max_key(spl, node);
-=======
       if (num_replacements != 0 && num_tuples != 0
           && start_generation == generation) {
-         const char *max_key = trunk_max_key(spl, node);
->>>>>>> f0af5709
+         key max_key = trunk_max_key(spl, node);
          trunk_zap_branch_range(
             spl, &new_branch, max_key, max_key, PAGE_TYPE_BRANCH);
       }
