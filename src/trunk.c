--- conflicted
+++ resolved
@@ -4385,12 +4385,8 @@
       should_continue_build_filters =
          trunk_key_compare(spl,
                            key_buffer_key(&compact_req->start_key),
-<<<<<<< HEAD
-                           key_buffer_key(&compact_req->end_key));
-=======
                            key_buffer_key(&compact_req->end_key))
          < 0;
->>>>>>> a1c1fdf1
       if (should_continue_build_filters) {
          trunk_log_stream_if_enabled(
             spl,
@@ -5309,14 +5305,11 @@
 
    deinit_saved_pivots_in_scratch(scratch);
 
-<<<<<<< HEAD
-=======
    rc = key_buffer_init_from_key(&scratch->req_original_start_key,
                                  spl->heap_id,
                                  key_buffer_key(&req->start_key));
    platform_assert_status_ok(rc);
 
->>>>>>> a1c1fdf1
    /*
     * 11. For each newly split sibling replace bundle with new branch
     */
@@ -5460,11 +5453,8 @@
          key_string(trunk_data_config(spl), end_key),
          req->height,
          req->bundle_no);
-<<<<<<< HEAD
-=======
       key_buffer_copy_key(&req->start_key,
                           key_buffer_key(&scratch->req_original_start_key));
->>>>>>> a1c1fdf1
       task_enqueue(
          spl->ts, TASK_TYPE_NORMAL, trunk_bundle_build_filters, req, TRUE);
       key_buffer_deinit(&scratch->req_original_start_key);
