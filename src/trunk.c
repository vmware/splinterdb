--- conflicted
+++ resolved
@@ -9447,12 +9447,6 @@
                   bool32 use_stats,
                   bool32 verbose_logging,
                   platform_log_handle *log_handle) {
-<<<<<<< HEAD
-    trunk_validate_data_config(data_cfg);
-
-{
-=======
->>>>>>> bae380ee
     trunk_validate_data_config(data_cfg);
 
     platform_status rc = STATUS_BAD_PARAM;
