--- conflicted
+++ resolved
@@ -928,16 +928,9 @@
    wait = 1;
    cache_lock(spl->cc, super_page);
 
-<<<<<<< HEAD
    super            = (trunk_super_block *)super_page->data;
    super->root_addr = spl->trunk_context.root_addr;
    super->meta_tail = mini_meta_tail(&spl->mini);
-=======
-   super               = (trunk_super_block *)super_page->data;
-   super->root_addr    = spl->root_addr;
-   super->next_node_id = spl->next_node_id;
-   super->meta_tail    = mini_meta_tail(&spl->mini);
->>>>>>> 76430b70
    if (spl->cfg.use_log) {
       if (spl->log) {
          super->log_addr      = log_addr(spl->log);
@@ -7636,15 +7629,9 @@
    trunk_super_block *super = trunk_get_super_block_if_valid(spl, &super_page);
    if (super != NULL) {
       if (super->unmounted && super->timestamp > latest_timestamp) {
-<<<<<<< HEAD
-         spl->root_addr   = super->root_addr;
-         latest_timestamp = super->timestamp;
-=======
          spl->root_addr    = super->root_addr;
          spl->next_node_id = super->next_node_id;
-         meta_tail         = super->meta_tail;
          latest_timestamp  = super->timestamp;
->>>>>>> 76430b70
       }
       trunk_release_super_block(spl, super_page);
    }
