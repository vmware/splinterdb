--- conflicted
+++ resolved
@@ -38,19 +38,14 @@
 };
 
 void
-<<<<<<< HEAD
 shard_log_iterator_curr(iterator *itor, key *curr_key, message *msg);
-bool
+bool32
 shard_log_iterator_can_prev(iterator *itor);
-bool
+bool32
 shard_log_iterator_can_next(iterator *itor);
-=======
-shard_log_iterator_get_curr(iterator *itor, key *curr_key, message *msg);
-platform_status
-shard_log_iterator_at_end(iterator *itor, bool32 *at_end);
->>>>>>> a7547cde
 platform_status
 shard_log_iterator_next(iterator *itor);
+
 
 const static iterator_ops shard_log_iterator_ops = {
    .curr     = shard_log_iterator_curr,
@@ -444,19 +439,14 @@
    *msg                     = log_entry_message(itor->entries[itor->pos]);
 }
 
-<<<<<<< HEAD
-bool
+bool32
 shard_log_iterator_can_prev(iterator *itorh)
-=======
-platform_status
-shard_log_iterator_at_end(iterator *itorh, bool32 *at_end)
->>>>>>> a7547cde
 {
    // this iterator only goes forward so just return TRUE
    return TRUE;
 }
 
-bool
+bool32
 shard_log_iterator_can_next(iterator *itorh)
 {
    shard_log_iterator *itor = (shard_log_iterator *)itorh;
