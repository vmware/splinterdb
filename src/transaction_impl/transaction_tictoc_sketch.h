--- conflicted
+++ resolved
@@ -337,16 +337,12 @@
    txn_splinterdb_cfg->sktch_config.rows = 1;
    txn_splinterdb_cfg->sktch_config.cols = 1;
 #elif EXPERIMENTAL_MODE_TICTOC_COUNTER_LAZY
-<<<<<<< HEAD
-   txn_splinterdb_cfg->iceberght_config.max_num_keys += 820;
-=======
    const int key_timestamp_size =
       txn_splinterdb_cfg->kvsb_cfg.data_cfg->max_key_size
       + sizeof(txn_timestamp);
    const int num_keys_for_cache =
       (int)ceil((double)cache_or_sketch_size_bytes / key_timestamp_size);
    txn_splinterdb_cfg->iceberght_config.max_num_keys += num_keys_for_cache;
->>>>>>> cdeea653
    txn_splinterdb_cfg->sktch_config.rows                     = 1;
    txn_splinterdb_cfg->sktch_config.cols                     = 1;
    txn_splinterdb_cfg->iceberght_config.enable_lazy_eviction = TRUE;
