--- conflicted
+++ resolved
@@ -82,10 +82,9 @@
 // Spin lock
 typedef pthread_spinlock_t platform_spinlock;
 
-<<<<<<< HEAD
 // Read-write lock
 typedef pthread_rwlock_t platform_rwlock;
-=======
+
 // Distributed Batch RW Lock
 typedef struct {
    volatile uint8 lock;
@@ -155,7 +154,6 @@
 void
 platform_batch_rwlock_full_unlock(platform_batch_rwlock *lock, uint64 lock_idx);
 
->>>>>>> a46705ba
 
 // Buffer handle
 typedef struct {
