--- conflicted
+++ resolved
@@ -202,30 +202,19 @@
    platform_assert(key1->length <= SPLINTERDB_MAX_KEY_SIZE);
    platform_assert(key2->length <= SPLINTERDB_MAX_KEY_SIZE);
 
-<<<<<<< HEAD
    shim_data_config  *shim_data_cfg = (shim_data_config *)cfg;
    const data_config *app_cfg       = shim_data_cfg->app_data_cfg;
-   return app_cfg->key_compare(
-      app_cfg, key1->length, key1->data, key2->length, key2->data);
-=======
-   data_config *app_cfg = (data_config *)(cfg->context);
    return app_cfg->key_compare(app_cfg,
                                slice_create(key1->length, key1->data),
                                slice_create(key2->length, key2->data));
->>>>>>> 448eea02
 }
 
 static message_type
 splinterdb_shim_message_class(const data_config *cfg, slice raw_message)
 {
-<<<<<<< HEAD
    shim_data_config  *shim_data_cfg = (shim_data_config *)cfg;
    const data_config *app_cfg       = shim_data_cfg->app_data_cfg;
-   return app_cfg->message_class(app_cfg, raw_message_len, raw_message);
-=======
-   data_config *app_cfg = (data_config *)(cfg->context);
    return app_cfg->message_class(app_cfg, raw_message);
->>>>>>> 448eea02
 }
 
 static int
@@ -234,14 +223,9 @@
                             const slice        old_message,
                             writable_buffer   *new_message)
 {
-<<<<<<< HEAD
    shim_data_config     *shim_data_cfg = (shim_data_config *)cfg;
    const data_config    *app_cfg       = shim_data_cfg->app_data_cfg;
-   var_len_key_encoding *key           = (var_len_key_encoding *)key_raw;
-=======
-   data_config          *app_cfg = (data_config *)(cfg->context);
-   var_len_key_encoding *key     = (var_len_key_encoding *)slice_data(key_raw);
->>>>>>> 448eea02
+   var_len_key_encoding *key = (var_len_key_encoding *)slice_data(key_raw);
 
    platform_assert(key->length <= SPLINTERDB_MAX_KEY_SIZE);
    return app_cfg->merge_tuples(
@@ -269,15 +253,9 @@
                               char              *str,
                               uint64             max_len)
 {
-<<<<<<< HEAD
    shim_data_config     *shim_data_cfg = (shim_data_config *)cfg;
    const data_config    *app_cfg       = shim_data_cfg->app_data_cfg;
-   var_len_key_encoding *key           = (var_len_key_encoding *)key_raw;
-=======
-
-   data_config          *app_cfg = (data_config *)(cfg->context);
-   var_len_key_encoding *key     = (var_len_key_encoding *)slice_data(key_raw);
->>>>>>> 448eea02
+   var_len_key_encoding *key = (var_len_key_encoding *)slice_data(key_raw);
 
    platform_assert(key->length <= SPLINTERDB_MAX_KEY_SIZE);
    app_cfg->key_to_string(
@@ -680,18 +658,12 @@
 
    char   msg_buffer[MAX_ENCODED_MESSAGE_SIZE] = {0};
    uint64 encoded_len;
-<<<<<<< HEAD
    int    rc =
       kvsb->shim_data_cfg.app_data_cfg->encode_message(MESSAGE_TYPE_INSERT,
-                                                       val_len,
                                                        value,
                                                        MAX_ENCODED_MESSAGE_SIZE,
                                                        msg_buffer,
                                                        &encoded_len);
-=======
-   int    rc = kvsb->app_data_cfg.encode_message(
-      MESSAGE_TYPE_INSERT, value, max_msg_len, msg_buffer, &encoded_len);
->>>>>>> 448eea02
    if (rc != 0) {
       return rc;
    }
@@ -706,18 +678,12 @@
 
    char   msg_buffer[MAX_ENCODED_MESSAGE_SIZE] = {0};
    uint64 encoded_len;
-<<<<<<< HEAD
    int    rc =
       kvsb->shim_data_cfg.app_data_cfg->encode_message(MESSAGE_TYPE_DELETE,
-                                                       0,
-                                                       NULL,
+                                                       NULL_SLICE,
                                                        MAX_ENCODED_MESSAGE_SIZE,
                                                        msg_buffer,
                                                        &encoded_len);
-=======
-   int    rc = kvsb->app_data_cfg.encode_message(
-      MESSAGE_TYPE_DELETE, NULL_SLICE, max_msg_len, msg_buffer, &encoded_len);
->>>>>>> 448eea02
    if (rc != 0) {
       return rc;
    }
@@ -788,27 +754,20 @@
       return EINVAL;
    }
 
-<<<<<<< HEAD
-   return kvs->shim_data_cfg.app_data_cfg->decode_message(
-      splinterdb_lookup_result_size(result),
-      splinterdb_lookup_result_data(result),
-      value_size,
-      value);
-=======
    size_t      value_size;
    const char *value_data;
 
    slice msg = slice_create(splinterdb_lookup_result_size(result),
                             splinterdb_lookup_result_data(result));
 
-   int rc = kvs->app_data_cfg.decode_message(msg, &value_size, &value_data);
+   int rc = kvs->shim_data_cfg.app_data_cfg->decode_message(
+      msg, &value_size, &value_data);
    if (rc != 0) {
       return rc;
    }
 
    *value = slice_create(value_size, value_data);
    return 0;
->>>>>>> 448eea02
 }
 
 /*
@@ -957,13 +916,8 @@
 
    *key = slice_create(kenc->length, kenc->data);
 
-<<<<<<< HEAD
    int rc = iter->parent->shim_data_cfg.app_data_cfg->decode_message(
-      message_length, message_buffer, val_len, value);
-=======
-   int rc = iter->parent->app_data_cfg.decode_message(
       message_slice, &(value->length), (const char **)&(value->data));
->>>>>>> 448eea02
    if (rc != 0) {
       iter->last_rc = STATUS_BAD_PARAM;
    }
