// Copyright 2021 VMware, Inc.
// SPDX-License-Identifier: Apache-2.0

/*
 *-----------------------------------------------------------------------------
 * splinterdb.c --
 *
 *     Implementation of SplinterDB's public API
 *
 *     The user must provide a data_config that encodes values into messages.
 *     A simple default data_config is available in default_data_config.h
 *
 *-----------------------------------------------------------------------------
 */

#include "splinterdb/splinterdb.h"
#include "platform.h"
#include "clockcache.h"
#include "rc_allocator.h"
#include "trunk.h"
#include "btree_private.h"
#include "shard_log.h"
#include "poison.h"

const char *BUILD_VERSION = "splinterdb_build_version " GIT_VERSION;
const char *
splinterdb_get_version()
{
   return BUILD_VERSION;
}

typedef struct splinterdb {
   task_system         *task_sys;
   io_config            io_cfg;
   platform_io_handle   io_handle;
   allocator_config     allocator_cfg;
   rc_allocator         allocator_handle;
   clockcache_config    cache_cfg;
   clockcache           cache_handle;
   shard_log_config     log_cfg;
   task_system_config   task_cfg;
   allocator_root_id    trunk_id;
   trunk_config         trunk_cfg;
   trunk_handle        *spl;
   platform_heap_handle heap_handle; // for platform_buffer_create
   platform_heap_id     heap_id;
   data_config         *data_cfg;
} splinterdb;


/*
 * Extract errno.h -style status int from a platform_status
 *
 * Note this currently relies on the implementation of the splinterdb
 * platform_linux. But at least it doesn't leak the dependency to callers.
 */
static inline int
platform_status_to_int(const platform_status status) // IN
{
   return status.r;
}


static void
splinterdb_config_set_defaults(splinterdb_config *cfg)
{
   if (!cfg->page_size) {
      cfg->page_size = LAIO_DEFAULT_PAGE_SIZE;
   }
   if (!cfg->extent_size) {
      cfg->extent_size = LAIO_DEFAULT_EXTENT_SIZE;
   }
   if (!cfg->io_flags) {
      cfg->io_flags = O_RDWR | O_CREAT;
   }
   if (!cfg->io_perms) {
      cfg->io_perms = 0755;
   }

   if (!cfg->io_async_queue_depth) {
      cfg->io_async_queue_depth = 256;
   }

   if (!cfg->btree_rough_count_height) {
      cfg->btree_rough_count_height = 1;
   }

   if (!cfg->filter_index_size) {
      cfg->filter_index_size = 512;
   }
   if (!cfg->filter_remainder_size) {
      cfg->filter_remainder_size = 4;
   }

   if (!cfg->memtable_capacity) {
      cfg->memtable_capacity = MiB_TO_B(24);
   }
   if (!cfg->fanout) {
      cfg->fanout = 8;
   }
   if (!cfg->max_branches_per_node) {
      cfg->max_branches_per_node = 24;
   }
   if (!cfg->reclaim_threshold) {
      cfg->reclaim_threshold = UINT64_MAX;
   }
}

static platform_status
splinterdb_validate_app_data_config(const data_config *cfg)
{
   platform_assert(cfg->max_key_size > 0);
   platform_assert(cfg->key_compare != NULL);
   platform_assert(cfg->key_hash != NULL);
   platform_assert(cfg->merge_tuples != NULL);
   platform_assert(cfg->merge_tuples_final != NULL);
   platform_assert(cfg->key_to_string != NULL);
   platform_assert(cfg->message_to_string != NULL);

   return STATUS_OK;
}

/*
 *-----------------------------------------------------------------------------
 * splinterdb_init_config --
 *
 *      Translate splinterdb_config to configs for individual subsystems.
 *
 *      The resulting splinterdb object will retain a reference to data_config
 *      So kvs_cfg->data_config must live at least that long.
 *
 * Results:
 *      STATUS_OK on success, appropriate error on failure.
 *
 * Side effects:
 *      None.
 *-----------------------------------------------------------------------------
 */
static platform_status
splinterdb_init_config(const splinterdb_config *kvs_cfg, // IN
                       splinterdb              *kvs      // OUT
)
{
   platform_status rc = STATUS_OK;

   rc = splinterdb_validate_app_data_config(kvs_cfg->data_cfg);
   if (!SUCCESS(rc)) {
      return rc;
   }
   kvs->data_cfg = kvs_cfg->data_cfg;

   if (kvs_cfg->filename == NULL || kvs_cfg->cache_size == 0
       || kvs_cfg->disk_size == 0)
   {
      platform_error_log(
         "Expect filename, cache_size and disk_size to be set.\n");
      return STATUS_BAD_PARAM;
   }

   // mutable local config block, where we can set defaults
   splinterdb_config cfg = {0};
   memcpy(&cfg, kvs_cfg, sizeof(cfg));
   splinterdb_config_set_defaults(&cfg);

   kvs->heap_handle = cfg.heap_handle;
   kvs->heap_id     = cfg.heap_id;

   io_config_init(&kvs->io_cfg,
                  cfg.page_size,
                  cfg.extent_size,
                  cfg.io_flags,
                  cfg.io_perms,
                  cfg.io_async_queue_depth,
                  cfg.filename);

   // Validate IO-configuration parameters
   rc = laio_config_valid(&kvs->io_cfg);
   if (!SUCCESS(rc)) {
      return rc;
   }

   allocator_config_init(&kvs->allocator_cfg, &kvs->io_cfg, cfg.disk_size);

   clockcache_config_init(&kvs->cache_cfg,
                          &kvs->io_cfg,
                          cfg.cache_size,
                          cfg.cache_logfile,
                          cfg.use_stats);

   shard_log_config_init(&kvs->log_cfg, &kvs->cache_cfg.super, kvs->data_cfg);

   static const uint64 num_bg_threads[NUM_TASK_TYPES] = {0};
   task_system_config_init(
      &kvs->task_cfg, cfg.use_stats, num_bg_threads, trunk_get_scratch_size());

   trunk_config_init(&kvs->trunk_cfg,
                     &kvs->cache_cfg.super,
                     kvs->data_cfg,
                     (log_config *)&kvs->log_cfg,
                     cfg.memtable_capacity,
                     cfg.fanout,
                     cfg.max_branches_per_node,
                     cfg.btree_rough_count_height,
                     cfg.filter_remainder_size,
                     cfg.filter_index_size,
                     cfg.reclaim_threshold,
                     cfg.perform_bg_tasks,
                     cfg.use_log,
                     cfg.use_stats,
                     FALSE,
                     NULL);
   return STATUS_OK;
}


/*
 * Internal function for create or open
 */
int
splinterdb_create_or_open(const splinterdb_config *kvs_cfg,      // IN
                          splinterdb             **kvs_out,      // OUT
                          bool                     open_existing // IN
)
{
   splinterdb     *kvs;
   platform_status status;

   platform_assert(kvs_out != NULL);

   kvs = TYPED_ZALLOC(kvs_cfg->heap_id, kvs);
   if (kvs == NULL) {
      status = STATUS_NO_MEMORY;
      return platform_status_to_int(status);
   }

   status = splinterdb_init_config(kvs_cfg, kvs);
   if (!SUCCESS(status)) {
      platform_error_log("Failed to %s SplinterDB device '%s' with specified "
                         "configuration: %s\n",
                         (open_existing ? "open existing" : "initialize"),
                         kvs_cfg->filename,
                         platform_status_to_string(status));
      goto deinit_kvhandle;
   }

   status = io_handle_init(
      &kvs->io_handle, &kvs->io_cfg, kvs->heap_handle, kvs->heap_id);
   if (!SUCCESS(status)) {
      platform_error_log("Failed to initialize IO handle: %s\n",
                         platform_status_to_string(status));
      goto deinit_kvhandle;
   }

<<<<<<< HEAD
   status = task_system_create(
      kvs->heap_id, &kvs->io_handle, &kvs->task_sys, &kvs->task_cfg);
=======
   uint64 num_bg_threads[NUM_TASK_TYPES] = {0};
   num_bg_threads[TASK_TYPE_MEMTABLE]    = kvs_cfg->num_memtable_bg_threads;
   num_bg_threads[TASK_TYPE_NORMAL]      = kvs_cfg->num_normal_bg_threads;

   status = task_system_create(kvs->heap_id,
                               &kvs->io_handle,
                               &kvs->task_sys,
                               TRUE,
                               num_bg_threads,
                               trunk_get_scratch_size());
>>>>>>> bcd7933f
   if (!SUCCESS(status)) {
      platform_error_log(
         "Failed to initialize SplinterDB task system state: %s\n",
         platform_status_to_string(status));
      goto deinit_iohandle;
   }

   if (open_existing) {
      status = rc_allocator_mount(&kvs->allocator_handle,
                                  &kvs->allocator_cfg,
                                  (io_handle *)&kvs->io_handle,
                                  kvs->heap_handle,
                                  kvs->heap_id,
                                  platform_get_module_id());
   } else {
      status = rc_allocator_init(&kvs->allocator_handle,
                                 &kvs->allocator_cfg,
                                 (io_handle *)&kvs->io_handle,
                                 kvs->heap_handle,
                                 kvs->heap_id,
                                 platform_get_module_id());
   }
   if (!SUCCESS(status)) {
      platform_error_log("Failed to initialize SplinterDB allocator: %s\n",
                         platform_status_to_string(status));
      goto deinit_system;
   }

   status = clockcache_init(&kvs->cache_handle,
                            &kvs->cache_cfg,
                            (io_handle *)&kvs->io_handle,
                            (allocator *)&kvs->allocator_handle,
                            "splinterdb",
                            kvs->heap_handle,
                            kvs->heap_id,
                            platform_get_module_id());
   if (!SUCCESS(status)) {
      platform_error_log("Failed to initialize SplinterDB cache: %s\n",
                         platform_status_to_string(status));
      goto deinit_allocator;
   }

   kvs->trunk_id = 1;
   if (open_existing) {
      kvs->spl = trunk_mount(&kvs->trunk_cfg,
                             (allocator *)&kvs->allocator_handle,
                             (cache *)&kvs->cache_handle,
                             kvs->task_sys,
                             kvs->trunk_id,
                             kvs->heap_id);
   } else {
      kvs->spl = trunk_create(&kvs->trunk_cfg,
                              (allocator *)&kvs->allocator_handle,
                              (cache *)&kvs->cache_handle,
                              kvs->task_sys,
                              kvs->trunk_id,
                              kvs->heap_id);
   }
   if (kvs->spl == NULL) {
      platform_error_log("Failed to %s SplinterDB instance.\n",
                         (open_existing ? "mount existing" : "initialize"));

      // Return a generic 'something went wrong' error
      status = STATUS_INVALID_STATE;
      goto deinit_cache;
   }

   *kvs_out = kvs;
   return platform_status_to_int(status);

deinit_cache:
   clockcache_deinit(&kvs->cache_handle);
deinit_allocator:
   rc_allocator_unmount(&kvs->allocator_handle);
deinit_system:
   task_system_destroy(kvs->heap_id, &kvs->task_sys);
deinit_iohandle:
   io_handle_deinit(&kvs->io_handle);
deinit_kvhandle:
   platform_free(kvs_cfg->heap_id, kvs);

   return platform_status_to_int(status);
}

int
splinterdb_create(const splinterdb_config *cfg, // IN
                  splinterdb             **kvs  // OUT
)
{
   return splinterdb_create_or_open(cfg, kvs, FALSE);
}

int
splinterdb_open(const splinterdb_config *cfg, // IN
                splinterdb             **kvs  // OUT
)
{
   return splinterdb_create_or_open(cfg, kvs, TRUE);
}

/*
 *-----------------------------------------------------------------------------
 * splinterdb_close --
 *
 *      Close a splinterdb, flushing to disk and releasing resources
 *
 * Results:
 *      None.
 *
 * Side effects:
 *      None.
 *-----------------------------------------------------------------------------
 */
void
splinterdb_close(splinterdb **kvs_in) // IN
{
   splinterdb *kvs = *kvs_in;
   platform_assert(kvs != NULL);

   /*
    * NOTE: These dismantling routines must appear in exactly the reverse
    * order when these sub-systems were init'ed when a Splinter device was
    * created or re-opened. Otherwise, asserts will trip.
    */
   trunk_unmount(&kvs->spl);
   clockcache_deinit(&kvs->cache_handle);
   rc_allocator_unmount(&kvs->allocator_handle);
   task_system_destroy(kvs->heap_id, &kvs->task_sys);
   io_handle_deinit(&kvs->io_handle);

   platform_free(kvs->heap_id, kvs);
   *kvs_in = (splinterdb *)NULL;
}


/*
 *-----------------------------------------------------------------------------
 * splinterdb_register_thread --
 *
 *      Allocate scratch space and register the current thread.
 *
 *      Any thread, other than the initializing thread, must call this function
 *      exactly once before using the splinterdb.
 *
 *      Notes:
 *      - The task system imposes a limit of MAX_THREADS live at any time
 *
 * Results:
 *      None.
 *
 * Side effects:
 *      Allocates memory
 *-----------------------------------------------------------------------------
 */
void
splinterdb_register_thread(splinterdb *kvs) // IN
{
   platform_assert(kvs != NULL);

   size_t scratch_size = trunk_get_scratch_size();
   task_register_this_thread(kvs->task_sys, scratch_size);
}

/*
 *-----------------------------------------------------------------------------
 * splinterdb_deregister_thread --
 *
 *      Free scratch space.
 *      Call this function before exiting a registered thread.
 *      Otherwise, you'll leak memory.
 *
 * Results:
 *      None.
 *
 * Side effects:
 *      Frees memory
 *-----------------------------------------------------------------------------
 */
void
splinterdb_deregister_thread(splinterdb *kvs)
{
   platform_assert(kvs != NULL);

   task_deregister_this_thread(kvs->task_sys);
}

/*
 *-----------------------------------------------------------------------------
 * splinterdb_insert_raw_message --
 *
 *      Insert a key and a raw message into splinter
 *
 * Results:
 *      0 on success, otherwise an errno
 *
 * Side effects:
 *      None.
 *-----------------------------------------------------------------------------
 */
static int
splinterdb_insert_message(const splinterdb *kvs,      // IN
                          slice             user_key, // IN
                          message           msg       // IN
)
{
   key tuple_key = key_create_from_slice(user_key);
   platform_assert(kvs != NULL);
   platform_status status = trunk_insert(kvs->spl, tuple_key, msg);
   return platform_status_to_int(status);
}

int
splinterdb_insert(const splinterdb *kvsb, slice user_key, slice value)
{
   message msg = message_create(MESSAGE_TYPE_INSERT, value);
   return splinterdb_insert_message(kvsb, user_key, msg);
}

int
splinterdb_delete(const splinterdb *kvsb, slice user_key)
{
   return splinterdb_insert_message(kvsb, user_key, DELETE_MESSAGE);
}

int
splinterdb_update(const splinterdb *kvsb, slice user_key, slice update)
{
   message msg = message_create(MESSAGE_TYPE_UPDATE, update);
   return splinterdb_insert_message(kvsb, user_key, msg);
}

/*
 *-----------------------------------------------------------------------------
 * _splinterdb_lookup_result structure --
 *-----------------------------------------------------------------------------
 */
typedef struct {
   merge_accumulator value;
} _splinterdb_lookup_result;

_Static_assert(sizeof(_splinterdb_lookup_result)
                  <= sizeof(splinterdb_lookup_result),
               "sizeof(splinterdb_lookup_result) is too small");

_Static_assert(alignof(splinterdb_lookup_result)
                  == alignof(_splinterdb_lookup_result),
               "mismatched alignment for splinterdb_lookup_result");

void
splinterdb_lookup_result_init(const splinterdb         *kvs,        // IN
                              splinterdb_lookup_result *result,     // IN/OUT
                              uint64                    buffer_len, // IN
                              char                     *buffer      // IN
)
{
   _splinterdb_lookup_result *_result = (_splinterdb_lookup_result *)result;
   merge_accumulator_init_with_buffer(&_result->value,
                                      NULL,
                                      buffer_len,
                                      buffer,
                                      WRITABLE_BUFFER_NULL_LENGTH,
                                      MESSAGE_TYPE_INVALID);
}

void
splinterdb_lookup_result_deinit(splinterdb_lookup_result *result) // IN
{
   _splinterdb_lookup_result *_result = (_splinterdb_lookup_result *)result;
   merge_accumulator_deinit(&_result->value);
}

bool
splinterdb_lookup_found(const splinterdb_lookup_result *result) // IN
{
   _splinterdb_lookup_result *_result = (_splinterdb_lookup_result *)result;
   return trunk_lookup_found(&_result->value);
}

int
splinterdb_lookup_result_value(const splinterdb_lookup_result *result, // IN
                               slice                          *value)
{
   _splinterdb_lookup_result *_result = (_splinterdb_lookup_result *)result;

   if (!splinterdb_lookup_found(result)) {
      return EINVAL;
   }

   *value = merge_accumulator_to_value(&_result->value);
   return 0;
}

/*
 *-----------------------------------------------------------------------------
 * splinterdb_lookup --
 *
 *      Lookup a single tuple
 *
 *      result must have been initialized via splinterdb_lookup_result_init()
 *
 *      Use splinterdb_lookup_result_parse to interpret the result
 *
 *      A single result may be used for multiple lookups
 *
 * Results:
 *      0 on success (including key not found), otherwise an error number.
 *      Check for not-found via splinterdb_lookup_result_parse
 *
 * Side effects:
 *      None.
 *-----------------------------------------------------------------------------
 */
int
splinterdb_lookup(const splinterdb         *kvs, // IN
                  slice                     user_key,
                  splinterdb_lookup_result *result) // IN/OUT
{
   platform_status            status;
   _splinterdb_lookup_result *_result = (_splinterdb_lookup_result *)result;
   key                        target  = key_create_from_slice(user_key);

   platform_assert(kvs != NULL);
   status = trunk_lookup(kvs->spl, target, &_result->value);
   return platform_status_to_int(status);
}


struct splinterdb_iterator {
   trunk_range_iterator sri;
   platform_status      last_rc;
   const splinterdb    *parent;
};

int
splinterdb_iterator_init(const splinterdb     *kvs,           // IN
                         splinterdb_iterator **iter,          // OUT
                         slice                 user_start_key // IN
)
{
   splinterdb_iterator *it = TYPED_MALLOC(kvs->spl->heap_id, it);
   if (it == NULL) {
      platform_error_log("TYPED_MALLOC error\n");
      return platform_status_to_int(STATUS_NO_MEMORY);
   }
   it->last_rc = STATUS_OK;

   trunk_range_iterator *range_itor = &(it->sri);
   key                   start_key;

   if (slice_is_null(user_start_key)) {
      start_key = NEGATIVE_INFINITY_KEY;
   } else {
      start_key = key_create_from_slice(user_start_key);
   }

   platform_status rc = trunk_range_iterator_init(
      kvs->spl, range_itor, start_key, POSITIVE_INFINITY_KEY, UINT64_MAX);
   if (!SUCCESS(rc)) {
      platform_free(kvs->spl->heap_id, *iter);
      return platform_status_to_int(rc);
   }
   it->parent = kvs;

   *iter = it;
   return EXIT_SUCCESS;
}

void
splinterdb_iterator_deinit(splinterdb_iterator *iter)
{
   trunk_range_iterator *range_itor = &(iter->sri);
   trunk_range_iterator_deinit(range_itor);

   trunk_handle *spl = range_itor->spl;
   platform_free(spl->heap_id, range_itor);
}

bool
splinterdb_iterator_valid(splinterdb_iterator *kvi)
{
   if (!SUCCESS(kvi->last_rc)) {
      return FALSE;
   }
   bool      at_end;
   iterator *itor = &(kvi->sri.super);
   kvi->last_rc   = iterator_at_end(itor, &at_end);
   if (!SUCCESS(kvi->last_rc)) {
      return FALSE;
   }
   return !at_end;
}

void
splinterdb_iterator_next(splinterdb_iterator *kvi)
{
   iterator *itor = &(kvi->sri.super);
   kvi->last_rc   = iterator_advance(itor);
}

int
splinterdb_iterator_status(const splinterdb_iterator *iter)
{
   return platform_status_to_int(iter->last_rc);
}

void
splinterdb_iterator_get_current(splinterdb_iterator *iter,   // IN
                                slice               *outkey, // OUT
                                slice               *value   // OUT
)
{
   key       result_key;
   message   msg;
   iterator *itor = &(iter->sri.super);

   iterator_get_curr(itor, &result_key, &msg);
   *value  = message_slice(msg);
   *outkey = key_slice(result_key);
}

void
splinterdb_stats_print_insertion(const splinterdb *kvs)
{
   trunk_print_insertion_stats(Platform_default_log_handle, kvs->spl);
}

void
splinterdb_stats_print_lookup(const splinterdb *kvs)
{
   trunk_print_lookup_stats(Platform_default_log_handle, kvs->spl);
}

void
splinterdb_stats_reset(splinterdb *kvs)
{
   trunk_reset_stats(kvs->spl);
}<|MERGE_RESOLUTION|>--- conflicted
+++ resolved
@@ -189,7 +189,9 @@
 
    shard_log_config_init(&kvs->log_cfg, &kvs->cache_cfg.super, kvs->data_cfg);
 
-   static const uint64 num_bg_threads[NUM_TASK_TYPES] = {0};
+   uint64 num_bg_threads[NUM_TASK_TYPES] = {0};
+   num_bg_threads[TASK_TYPE_MEMTABLE]    = kvs_cfg->num_memtable_bg_threads;
+   num_bg_threads[TASK_TYPE_NORMAL]      = kvs_cfg->num_normal_bg_threads;
    task_system_config_init(
       &kvs->task_cfg, cfg.use_stats, num_bg_threads, trunk_get_scratch_size());
 
@@ -251,21 +253,8 @@
       goto deinit_kvhandle;
    }
 
-<<<<<<< HEAD
    status = task_system_create(
       kvs->heap_id, &kvs->io_handle, &kvs->task_sys, &kvs->task_cfg);
-=======
-   uint64 num_bg_threads[NUM_TASK_TYPES] = {0};
-   num_bg_threads[TASK_TYPE_MEMTABLE]    = kvs_cfg->num_memtable_bg_threads;
-   num_bg_threads[TASK_TYPE_NORMAL]      = kvs_cfg->num_normal_bg_threads;
-
-   status = task_system_create(kvs->heap_id,
-                               &kvs->io_handle,
-                               &kvs->task_sys,
-                               TRUE,
-                               num_bg_threads,
-                               trunk_get_scratch_size());
->>>>>>> bcd7933f
    if (!SUCCESS(status)) {
       platform_error_log(
          "Failed to initialize SplinterDB task system state: %s\n",
