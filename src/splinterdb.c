// Copyright 2021 VMware, Inc.
// SPDX-License-Identifier: Apache-2.0

/*
 *-----------------------------------------------------------------------------
 * splinterdb.c --
 *
 *     Implementation of SplinterDB's public API
 *
 *     The user must provide a data_config that encodes values into messages.
 *     A simple default data_config is available in default_data_config.h
 *
 *-----------------------------------------------------------------------------
 */

#include "splinterdb/splinterdb.h"
#include "splinterdb_internal.h"
#include "platform.h"
<<<<<<< HEAD
=======
#include "clockcache.h"
#include "platform_linux/platform.h"
#include "rc_allocator.h"
#include "trunk.h"
>>>>>>> 655988f7
#include "btree_private.h"
#include "splinterdb_tests_private.h"
#include "poison.h"

const char *BUILD_VERSION = "splinterdb_build_version " GIT_VERSION;

// Function prototypes

static void
splinterdb_close_print_stats(splinterdb *kvs);

const char *
splinterdb_get_version()
{
   return BUILD_VERSION;
}

/*
 * Extract errno.h -style status int from a platform_status
 *
 * Note this currently relies on the implementation of the splinterdb
 * platform_linux. But at least it doesn't leak the dependency to callers.
 */
static inline int
platform_status_to_int(const platform_status status) // IN
{
   return status.r;
}

static void
splinterdb_config_set_defaults(splinterdb_config *cfg)
{
   if (!cfg->page_size) {
      cfg->page_size = LAIO_DEFAULT_PAGE_SIZE;
   }
   if (!cfg->extent_size) {
      cfg->extent_size = LAIO_DEFAULT_EXTENT_SIZE;
   }
   if (!cfg->io_flags) {
      cfg->io_flags = O_RDWR | O_CREAT;
   }
   if (!cfg->io_perms) {
      cfg->io_perms = 0755;
   }

   if (!cfg->io_async_queue_depth) {
      cfg->io_async_queue_depth = 256;
   }

   if (!cfg->btree_rough_count_height) {
      cfg->btree_rough_count_height = 1;
   }

   if (!cfg->filter_index_size) {
      cfg->filter_index_size = 512;
   }
   if (!cfg->filter_remainder_size) {
      cfg->filter_remainder_size = 4;
   }

   if (!cfg->memtable_capacity) {
      cfg->memtable_capacity = MiB_TO_B(24);
   }
   if (!cfg->fanout) {
      cfg->fanout = 8;
   }
   if (!cfg->max_branches_per_node) {
      cfg->max_branches_per_node = 24;
   }
   if (!cfg->reclaim_threshold) {
      cfg->reclaim_threshold = UINT64_MAX;
   }
}

static platform_status
splinterdb_validate_app_data_config(const data_config *cfg)
{
   platform_assert(cfg->max_key_size > 0);
   platform_assert(cfg->key_compare != NULL);
   platform_assert(cfg->key_hash != NULL);
   platform_assert(cfg->key_to_string != NULL);
   platform_assert(cfg->message_to_string != NULL);

   return STATUS_OK;
}

/*
 *-----------------------------------------------------------------------------
 * splinterdb_init_config --
 *
 *      Translate splinterdb_config to configs for individual subsystems.
 *
 *      The resulting splinterdb object will retain a reference to data_config
 *      So kvs_cfg->data_config must live at least that long.
 *
 * Results:
 *      STATUS_OK on success, appropriate error on failure.
 *
 * Side effects:
 *      None.
 *-----------------------------------------------------------------------------
 */
static platform_status
splinterdb_init_config(const splinterdb_config *kvs_cfg, // IN
                       splinterdb              *kvs      // OUT
)
{
   platform_status rc = STATUS_OK;

   rc = splinterdb_validate_app_data_config(kvs_cfg->data_cfg);
   if (!SUCCESS(rc)) {
      return rc;
   }
   kvs->data_cfg = kvs_cfg->data_cfg;

   if (kvs_cfg->filename == NULL || kvs_cfg->cache_size == 0
       || kvs_cfg->disk_size == 0)
   {
      platform_error_log(
         "Expect filename, cache_size and disk_size to be set.\n");
      return STATUS_BAD_PARAM;
   }

   // mutable local config block, where we can set defaults
   splinterdb_config cfg = {0};
   memcpy(&cfg, kvs_cfg, sizeof(cfg));
   splinterdb_config_set_defaults(&cfg);

   io_config_init(&kvs->io_cfg,
                  cfg.page_size,
                  cfg.extent_size,
                  cfg.io_flags,
                  cfg.io_perms,
                  cfg.io_async_queue_depth,
                  cfg.filename);

   // Validate IO-configuration parameters
   rc = laio_config_valid(&kvs->io_cfg);
   if (!SUCCESS(rc)) {
      return rc;
   }

   allocator_config_init(&kvs->allocator_cfg, &kvs->io_cfg, cfg.disk_size);

   clockcache_config_init(&kvs->cache_cfg,
                          &kvs->io_cfg,
                          cfg.cache_size,
                          cfg.cache_logfile,
                          cfg.use_stats);

   shard_log_config_init(&kvs->log_cfg, &kvs->cache_cfg.super, kvs->data_cfg);

   uint64 num_bg_threads[NUM_TASK_TYPES] = {0};
   num_bg_threads[TASK_TYPE_MEMTABLE]    = kvs_cfg->num_memtable_bg_threads;
   num_bg_threads[TASK_TYPE_NORMAL]      = kvs_cfg->num_normal_bg_threads;

   rc = task_system_config_init(
      &kvs->task_cfg, cfg.use_stats, num_bg_threads, trunk_get_scratch_size());
   if (!SUCCESS(rc)) {
      return rc;
   }

   rc = trunk_config_init(&kvs->trunk_cfg,
                          &kvs->cache_cfg.super,
                          kvs->data_cfg,
                          (log_config *)&kvs->log_cfg,
                          cfg.memtable_capacity,
                          cfg.fanout,
                          cfg.max_branches_per_node,
                          cfg.btree_rough_count_height,
                          cfg.filter_remainder_size,
                          cfg.filter_index_size,
                          cfg.reclaim_threshold,
                          cfg.queue_scale_percent,
                          cfg.use_log,
                          cfg.use_stats,
<<<<<<< HEAD
                          TRUE,
=======
                          FALSE,
>>>>>>> 655988f7
                          Platform_default_log_handle);
   if (!SUCCESS(rc)) {
      return rc;
   }

   return STATUS_OK;
}


/*
 * Internal function for create or open
 */
int
splinterdb_create_or_open(const splinterdb_config *kvs_cfg,      // IN
                          splinterdb             **kvs_out,      // OUT
                          bool                     open_existing // IN
)
{
   splinterdb     *kvs = NULL;
   platform_status status;

   bool             we_created_heap  = FALSE;
   platform_heap_id use_this_heap_id = kvs_cfg->heap_id;

   // Allocate a shared segment if so requested. For now, we hard-code
   // the required size big enough to run most tests. Eventually this
   // has to be calculated here based on other run-time params.
   // (Some tests externally create the platform_heap, so we should
   // only create one if it does not already exist.)
   if (kvs_cfg->use_shmem && (use_this_heap_id == NULL)) {
      size_t shmem_size = (kvs_cfg->shmem_size ? kvs_cfg->shmem_size : 2 * GiB);
      status            = platform_heap_create(
         platform_get_module_id(), shmem_size, TRUE, &use_this_heap_id);
      if (!SUCCESS(status)) {
         platform_error_log(
            "Shared memory creation failed. "
            "Failed to %s SplinterDB device '%s' with specified "
            "configuration: %s\n",
            (open_existing ? "open existing" : "initialize"),
            kvs_cfg->filename,
            platform_status_to_string(status));
         goto deinit_kvhandle;
      }
      we_created_heap = TRUE;
   }

   platform_assert(kvs_out != NULL);

   kvs = TYPED_ZALLOC(use_this_heap_id, kvs);
   if (kvs == NULL) {
      status = STATUS_NO_MEMORY;
      goto deinit_kvhandle;
   }
   // Remember, so at close() we only destroy heap if we created it here.
   kvs->we_created_heap = we_created_heap;

   // All memory allocation after this call should -ONLY- use heap handles
   // from the handle to the running Splinter instance; i.e. 'kvs'.
   status = splinterdb_init_config(kvs_cfg, kvs);
   if (!SUCCESS(status)) {
      platform_error_log("Failed to %s SplinterDB device '%s' with specified "
                         "configuration: %s\n",
                         (open_existing ? "open existing" : "initialize"),
                         kvs_cfg->filename,
                         platform_status_to_string(status));
      goto deinit_kvhandle;
   }

   // All future memory allocation should come from shared memory, if so
   // configured.
   kvs->heap_id = use_this_heap_id;
   if (we_created_heap) {
      platform_shm_set_splinterdb_handle(use_this_heap_id, (void *)kvs);
   }

   status = io_handle_init(&kvs->io_handle, &kvs->io_cfg, kvs->heap_id);
   if (!SUCCESS(status)) {
      platform_error_log("Failed to initialize IO handle: %s\n",
                         platform_status_to_string(status));
      goto io_handle_init_failed;
   }

   status = task_system_create(
      kvs->heap_id, &kvs->io_handle, &kvs->task_sys, &kvs->task_cfg);
   if (!SUCCESS(status)) {
      platform_error_log(
         "Failed to initialize SplinterDB task system state: %s\n",
         platform_status_to_string(status));
      goto deinit_iohandle;
   }

   if (open_existing) {
      status = rc_allocator_mount(&kvs->allocator_handle,
                                  &kvs->allocator_cfg,
                                  (io_handle *)&kvs->io_handle,
                                  kvs->heap_id,
                                  platform_get_module_id());
   } else {
      status = rc_allocator_init(&kvs->allocator_handle,
                                 &kvs->allocator_cfg,
                                 (io_handle *)&kvs->io_handle,
                                 kvs->heap_id,
                                 platform_get_module_id());
   }
   if (!SUCCESS(status)) {
      platform_error_log("Failed to %s SplinterDB allocator: %s\n",
                         (open_existing ? "mount existing" : "initialize"),
                         platform_status_to_string(status));
      goto deinit_system;
   }

   status = clockcache_init(&kvs->cache_handle,
                            &kvs->cache_cfg,
                            (io_handle *)&kvs->io_handle,
                            (allocator *)&kvs->allocator_handle,
                            "splinterdb",
                            kvs->heap_id,
                            platform_get_module_id());
   if (!SUCCESS(status)) {
      platform_error_log("Failed to initialize SplinterDB cache: %s\n",
                         platform_status_to_string(status));
      goto deinit_allocator;
   }

   kvs->trunk_id = 1;
   if (open_existing) {
      kvs->spl = trunk_mount(&kvs->trunk_cfg,
                             (allocator *)&kvs->allocator_handle,
                             (cache *)&kvs->cache_handle,
                             kvs->task_sys,
                             kvs->trunk_id,
                             kvs->heap_id);
   } else {
      kvs->spl = trunk_create(&kvs->trunk_cfg,
                              (allocator *)&kvs->allocator_handle,
                              (cache *)&kvs->cache_handle,
                              kvs->task_sys,
                              kvs->trunk_id,
                              kvs->heap_id);
   }
   if (kvs->spl == NULL) {
      platform_error_log("Failed to %s SplinterDB instance.\n",
                         (open_existing ? "mount existing" : "initialize"));

      // Return a generic 'something went wrong' error
      status = STATUS_INVALID_STATE;
      goto deinit_cache;
   }

   *kvs_out = kvs;
   return platform_status_to_int(status);

deinit_cache:
   clockcache_deinit(&kvs->cache_handle);
deinit_allocator:
   rc_allocator_unmount(&kvs->allocator_handle);
deinit_system:
   task_system_destroy(kvs->heap_id, &kvs->task_sys);
deinit_iohandle:
   io_handle_deinit(&kvs->io_handle);
io_handle_init_failed:
deinit_kvhandle:
   // Depending on the place where a configuration / setup error lead
   // us to here via a 'goto', heap_id handle, if in use, may be in a
   // different place. Use one carefully, to avoid ASAN-errors.
   if (we_created_heap) {
      // => Caller did not setup a platform-heap on entry.
      debug_assert(kvs_cfg->heap_id == NULL);

      if (kvs) {
         platform_free(use_this_heap_id, kvs);
      }
      platform_heap_destroy(&use_this_heap_id);
   } else {
      if (kvs) {
         platform_free(use_this_heap_id, kvs);
      }
   }

   return platform_status_to_int(status);
}

int
splinterdb_create(const splinterdb_config *cfg, // IN
                  splinterdb             **kvs  // OUT
)
{
   return splinterdb_create_or_open(cfg, kvs, FALSE);
}

int
splinterdb_open(const splinterdb_config *cfg, // IN
                splinterdb             **kvs  // OUT
)
{
   return splinterdb_create_or_open(cfg, kvs, TRUE);
}

/*
 *-----------------------------------------------------------------------------
 * splinterdb_close --
 *
 *      Close a splinterdb, flushing to disk and releasing resources.
 *      Platform heap memory is also destroyed when closing SplinterDB.
 *
 * Results:
 *      None.
 *
 * Side effects:
 *      None.
 *-----------------------------------------------------------------------------
 */
void
splinterdb_close(splinterdb **kvs_in) // IN
{
   splinterdb *kvs = *kvs_in;
   platform_assert(kvs != NULL);

   // Print stats if shared memory is enabled.
   if (kvs->heap_id) {
      splinterdb_close_print_stats(kvs);
   }
   /*
    * NOTE: These dismantling routines must appear in exactly the reverse
    * order when these sub-systems were init'ed when a Splinter device was
    * created or re-opened. Otherwise, asserts will trip.
    */
   trunk_unmount(&kvs->spl);
   clockcache_deinit(&kvs->cache_handle);
   rc_allocator_unmount(&kvs->allocator_handle);
   task_system_destroy(kvs->heap_id, &kvs->task_sys);
   io_handle_deinit(&kvs->io_handle);

   // Free resources carefully to avoid ASAN-test failures
   platform_heap_id heap_id         = kvs->heap_id;
   bool             we_created_heap = kvs->we_created_heap;
   platform_free(kvs->heap_id, kvs);
   if (we_created_heap) {
      platform_heap_destroy(&heap_id);
   }
   *kvs_in = (splinterdb *)NULL;
}


/*
 *-----------------------------------------------------------------------------
 * splinterdb_register_thread --
 *
 *      Allocate scratch space and register the current thread.
 *
 *      Any thread, other than the initializing thread, must call this function
 *      exactly once before using the splinterdb.
 *
 *      Notes:
 *      - The task system imposes a limit of MAX_THREADS live at any time
 *
 * Results:
 *      None.
 *
 * Side effects:
 *      Allocates memory
 *-----------------------------------------------------------------------------
 */
void
splinterdb_register_thread(splinterdb *kvs) // IN
{
   platform_assert(kvs != NULL);

   size_t scratch_size = trunk_get_scratch_size();
   task_register_this_thread(kvs->task_sys, scratch_size);
}

/*
 *-----------------------------------------------------------------------------
 * splinterdb_deregister_thread --
 *
 *      Free scratch space.
 *      Call this function before exiting a registered thread.
 *      Otherwise, you'll leak memory.
 *
 * Results:
 *      None.
 *
 * Side effects:
 *      Frees memory
 *-----------------------------------------------------------------------------
 */
void
splinterdb_deregister_thread(splinterdb *kvs)
{
   platform_assert(kvs != NULL);

   task_deregister_this_thread(kvs->task_sys);
}

/*
 *-----------------------------------------------------------------------------
 * splinterdb_insert_raw_message --
 *
 *      Insert a key and a raw message into splinter
 *
 * Results:
 *      0 on success, otherwise an errno
 *
 * Side effects:
 *      None.
 *-----------------------------------------------------------------------------
 */
static int
splinterdb_insert_message(const splinterdb *kvs,      // IN
                          slice             user_key, // IN
                          message           msg       // IN
)
{
   key tuple_key = key_create_from_slice(user_key);
   platform_assert(kvs != NULL);
   platform_status status = trunk_insert(kvs->spl, tuple_key, msg);
   return platform_status_to_int(status);
}

int
splinterdb_insert(const splinterdb *kvsb, slice user_key, slice value)
{
   message msg = message_create(MESSAGE_TYPE_INSERT, value);
   return splinterdb_insert_message(kvsb, user_key, msg);
}

int
splinterdb_delete(const splinterdb *kvsb, slice user_key)
{
   return splinterdb_insert_message(kvsb, user_key, DELETE_MESSAGE);
}

int
splinterdb_update(const splinterdb *kvsb, slice user_key, slice update)
{
   message msg = message_create(MESSAGE_TYPE_UPDATE, update);
   platform_assert(kvsb->data_cfg->merge_tuples);
   return splinterdb_insert_message(kvsb, user_key, msg);
}

void
splinterdb_lookup_result_init(const splinterdb         *kvs,        // IN
                              splinterdb_lookup_result *result,     // IN/OUT
                              uint64                    buffer_len, // IN
                              char                     *buffer      // IN
)
{
   _splinterdb_lookup_result *_result = (_splinterdb_lookup_result *)result;
   merge_accumulator_init_with_buffer(&_result->value,
                                      NULL,
                                      buffer_len,
                                      buffer,
                                      WRITABLE_BUFFER_NULL_LENGTH,
                                      MESSAGE_TYPE_INVALID);
}

void
splinterdb_lookup_result_deinit(splinterdb_lookup_result *result) // IN
{
   _splinterdb_lookup_result *_result = (_splinterdb_lookup_result *)result;
   merge_accumulator_deinit(&_result->value);
}

_Bool
splinterdb_lookup_found(const splinterdb_lookup_result *result) // IN
{
   _splinterdb_lookup_result *_result = (_splinterdb_lookup_result *)result;
   return trunk_lookup_found(&_result->value);
}

int
splinterdb_lookup_result_value(const splinterdb_lookup_result *result, // IN
                               slice                          *value)
{
   _splinterdb_lookup_result *_result = (_splinterdb_lookup_result *)result;

   if (!splinterdb_lookup_found(result)) {
      return EINVAL;
   }

   *value = merge_accumulator_to_value(&_result->value);
   return 0;
}

/*
 *-----------------------------------------------------------------------------
 * splinterdb_lookup --
 *
 *      Lookup a single tuple
 *
 *      result must have been initialized via splinterdb_lookup_result_init()
 *
 *      Use splinterdb_lookup_result_parse to interpret the result
 *
 *      A single result may be used for multiple lookups
 *
 * Results:
 *      0 on success (including key not found), otherwise an error number.
 *      Check for not-found via splinterdb_lookup_result_parse
 *
 * Side effects:
 *      None.
 *-----------------------------------------------------------------------------
 */
int
splinterdb_lookup(const splinterdb         *kvs, // IN
                  slice                     user_key,
                  splinterdb_lookup_result *result) // IN/OUT
{
   platform_status            status;
   _splinterdb_lookup_result *_result = (_splinterdb_lookup_result *)result;
   key                        target  = key_create_from_slice(user_key);

   platform_assert(kvs != NULL);
   status = trunk_lookup(kvs->spl, target, &_result->value);
   return platform_status_to_int(status);
}


struct splinterdb_iterator {
   trunk_range_iterator sri;
   platform_status      last_rc;
   const splinterdb    *parent;
};

int
splinterdb_iterator_init(const splinterdb     *kvs,           // IN
                         splinterdb_iterator **iter,          // OUT
                         slice                 user_start_key // IN
)
{
   splinterdb_iterator *it = TYPED_MALLOC(kvs->spl->heap_id, it);
   if (it == NULL) {
      platform_error_log("TYPED_MALLOC error\n");
      return platform_status_to_int(STATUS_NO_MEMORY);
   }
   it->last_rc = STATUS_OK;

   trunk_range_iterator *range_itor = &(it->sri);
   key                   start_key;

   if (slice_is_null(user_start_key)) {
      start_key = NEGATIVE_INFINITY_KEY;
   } else {
      start_key = key_create_from_slice(user_start_key);
   }

   platform_status rc = trunk_range_iterator_init(kvs->spl,
                                                  range_itor,
                                                  NEGATIVE_INFINITY_KEY,
                                                  POSITIVE_INFINITY_KEY,
                                                  start_key,
                                                  greater_than_or_equal,
                                                  UINT64_MAX);
   if (!SUCCESS(rc)) {
      platform_free(kvs->spl->heap_id, *iter);
      return platform_status_to_int(rc);
   }
   it->parent = kvs;

   *iter = it;
   return EXIT_SUCCESS;
}

void
splinterdb_iterator_deinit(splinterdb_iterator *iter)
{
   trunk_range_iterator *range_itor = &(iter->sri);
   trunk_range_iterator_deinit(range_itor);

   trunk_handle *spl = range_itor->spl;
   platform_free(spl->heap_id, range_itor);
}

_Bool
splinterdb_iterator_valid(splinterdb_iterator *kvi)
{
   if (!SUCCESS(kvi->last_rc)) {
      return FALSE;
   }
   iterator *itor = &(kvi->sri.super);
   return iterator_can_curr(itor);
}

_Bool
splinterdb_iterator_can_prev(splinterdb_iterator *kvi)
{
   if (!SUCCESS(kvi->last_rc)) {
      return FALSE;
   }
   iterator *itor = &(kvi->sri.super);
   return iterator_can_prev(itor);
}

_Bool
splinterdb_iterator_can_next(splinterdb_iterator *kvi)
{
   if (!SUCCESS(kvi->last_rc)) {
      return FALSE;
   }
   iterator *itor = &(kvi->sri.super);
   return iterator_can_next(itor);
}

void
splinterdb_iterator_next(splinterdb_iterator *kvi)
{
   iterator *itor = &(kvi->sri.super);
   kvi->last_rc   = iterator_next(itor);
}

void
splinterdb_iterator_prev(splinterdb_iterator *kvi)
{
   iterator *itor = &(kvi->sri.super);
   kvi->last_rc   = iterator_prev(itor);
}

int
splinterdb_iterator_status(const splinterdb_iterator *iter)
{
   return platform_status_to_int(iter->last_rc);
}

void
splinterdb_iterator_get_current(splinterdb_iterator *iter,   // IN
                                slice               *outkey, // OUT
                                slice               *value   // OUT
)
{
   key       result_key;
   message   msg;
   iterator *itor = &(iter->sri.super);

   iterator_curr(itor, &result_key, &msg);
   *value  = message_slice(msg);
   *outkey = key_slice(result_key);
}

void
splinterdb_stats_print_insertion(const splinterdb *kvs)
{
   trunk_print_insertion_stats(Platform_default_log_handle, kvs->spl);
}

void
splinterdb_stats_print_lookup(const splinterdb *kvs)
{
   trunk_print_lookup_stats(Platform_default_log_handle, kvs->spl);
}

void
splinterdb_stats_reset(splinterdb *kvs)
{
   trunk_reset_stats(kvs->spl);
}

static void
splinterdb_close_print_stats(splinterdb *kvs)
{
   task_print_stats(kvs->task_sys);
   splinterdb_stats_print_insertion(kvs);
}

/*
 * -------------------------------------------------------------------------
 * External "APIs" provided mainly to invoke lower-level functions intended
 * for use -ONLY- as testing interfaces.
 * -------------------------------------------------------------------------
 */
void
splinterdb_cache_flush(const splinterdb *kvs)
{
   cache_flush(kvs->spl->cc);
}

platform_heap_id
splinterdb_get_heap_id(const splinterdb *kvs)
{
   return kvs->heap_id;
}

const task_system *
splinterdb_get_task_system_handle(const splinterdb *kvs)
{
   return kvs->task_sys;
}

const platform_io_handle *
splinterdb_get_io_handle(const splinterdb *kvs)
{
   return &kvs->io_handle;
}

const allocator *
splinterdb_get_allocator_handle(const splinterdb *kvs)
{
   return (allocator *)&kvs->allocator_handle;
}

const cache *
splinterdb_get_cache_handle(const splinterdb *kvs)
{
   return (cache *)&kvs->cache_handle;
}

const trunk_handle *
splinterdb_get_trunk_handle(const splinterdb *kvs)
{
   return kvs->spl;
}

const memtable_context *
splinterdb_get_memtable_context_handle(const splinterdb *kvs)
{
   return kvs->spl->mt_ctxt;
}<|MERGE_RESOLUTION|>--- conflicted
+++ resolved
@@ -16,13 +16,6 @@
 #include "splinterdb/splinterdb.h"
 #include "splinterdb_internal.h"
 #include "platform.h"
-<<<<<<< HEAD
-=======
-#include "clockcache.h"
-#include "platform_linux/platform.h"
-#include "rc_allocator.h"
-#include "trunk.h"
->>>>>>> 655988f7
 #include "btree_private.h"
 #include "splinterdb_tests_private.h"
 #include "poison.h"
@@ -199,11 +192,7 @@
                           cfg.queue_scale_percent,
                           cfg.use_log,
                           cfg.use_stats,
-<<<<<<< HEAD
-                          TRUE,
-=======
                           FALSE,
->>>>>>> 655988f7
                           Platform_default_log_handle);
    if (!SUCCESS(rc)) {
       return rc;
