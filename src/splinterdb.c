--- conflicted
+++ resolved
@@ -463,13 +463,8 @@
 int
 splinterdb_insert(const splinterdb *kvsb, slice user_key, slice value)
 {
-<<<<<<< HEAD
-   message msg = message_create(MESSAGE_TYPE_INSERT, FALSE, value);
-   return splinterdb_insert_message(kvsb, key, msg);
-=======
-   message msg = message_create(MESSAGE_TYPE_INSERT, value);
+   message msg = message_create(MESSAGE_TYPE_INSERT, NULL, value);
    return splinterdb_insert_message(kvsb, user_key, msg);
->>>>>>> fc897e4c
 }
 
 int
@@ -481,13 +476,8 @@
 int
 splinterdb_update(const splinterdb *kvsb, slice user_key, slice update)
 {
-<<<<<<< HEAD
-   message msg = message_create(MESSAGE_TYPE_UPDATE, FALSE, update);
-   return splinterdb_insert_message(kvsb, key, msg);
-=======
-   message msg = message_create(MESSAGE_TYPE_UPDATE, update);
+   message msg = message_create(MESSAGE_TYPE_UPDATE, NULL, update);
    return splinterdb_insert_message(kvsb, user_key, msg);
->>>>>>> fc897e4c
 }
 
 /*
@@ -681,18 +671,8 @@
    iterator *itor = &(iter->sri.super);
 
    iterator_get_curr(itor, &result_key, &msg);
-   *value  = message_slice(msg);
+
    *outkey = key_slice(result_key);
-}
-
-void
-splinterdb_stats_print_insertion(const splinterdb *kvs)
-{
-   trunk_print_insertion_stats(Platform_default_log_handle, kvs->spl);
-}
-
-<<<<<<< HEAD
-   *key = slice_create(kenc->length, kenc->data);
 
    if (message_isblob(msg)) {
       iter->last_rc = message_materialize(msg, &iter->materialized_message);
@@ -702,7 +682,14 @@
    } else {
       *value = message_slice(msg);
    }
-=======
+}
+
+void
+splinterdb_stats_print_insertion(const splinterdb *kvs)
+{
+   trunk_print_insertion_stats(Platform_default_log_handle, kvs->spl);
+}
+
 void
 splinterdb_stats_print_lookup(const splinterdb *kvs)
 {
@@ -713,5 +700,4 @@
 splinterdb_stats_reset(splinterdb *kvs)
 {
    trunk_reset_stats(kvs->spl);
->>>>>>> fc897e4c
 }