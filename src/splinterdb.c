--- conflicted
+++ resolved
@@ -401,10 +401,7 @@
 splinterdb_print_stats(splinterdb *kvs) {
     platform_default_log("Number of loads: %lu\n", kvs->cache_handle.number_of_loads);
     platform_default_log("Number of stores: %lu\n", kvs->cache_handle.number_of_stores);
-<<<<<<< HEAD
-=======
     trunk_print_space_use(Platform_default_log_handle, kvs->spl);
->>>>>>> c2081a9c
 }
 
 uint64_t 
