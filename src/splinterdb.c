--- conflicted
+++ resolved
@@ -17,11 +17,7 @@
 #include "splinterdb_internal.h"
 #include "platform.h"
 #include "btree_private.h"
-<<<<<<< HEAD
-=======
-#include "shard_log.h"
 #include "splinterdb_tests_private.h"
->>>>>>> a46705ba
 #include "poison.h"
 
 const char *BUILD_VERSION = "splinterdb_build_version " GIT_VERSION;
@@ -37,28 +33,6 @@
    return BUILD_VERSION;
 }
 
-<<<<<<< HEAD
-=======
-typedef struct splinterdb {
-   task_system       *task_sys;
-   io_config          io_cfg;
-   platform_io_handle io_handle;
-   allocator_config   allocator_cfg;
-   rc_allocator       allocator_handle;
-   clockcache_config  cache_cfg;
-   clockcache         cache_handle;
-   shard_log_config   log_cfg;
-   task_system_config task_cfg;
-   allocator_root_id  trunk_id;
-   trunk_config       trunk_cfg;
-   trunk_handle      *spl;
-   platform_heap_id   heap_id;
-   data_config       *data_cfg;
-   bool               we_created_heap;
-} splinterdb;
-
-
->>>>>>> a46705ba
 /*
  * Extract errno.h -style status int from a platform_status
  *
