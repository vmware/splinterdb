--- conflicted
+++ resolved
@@ -647,11 +647,6 @@
    uint64 addrs_per_page   = page_size / sizeof(uint64);
    uint64 num_index_pages  = (num_indices - 1) / addrs_per_page + 1;
    uint64 index_no         = 0;
-<<<<<<< HEAD
-   
-=======
-
->>>>>>> a46705ba
    for (uint64 index_page_no = 0; index_page_no < num_index_pages;
         index_page_no++) {
       uint64       index_addr = filter->addr + (page_size * index_page_no);
