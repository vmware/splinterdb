--- conflicted
+++ resolved
@@ -1215,13 +1215,7 @@
                       uint16          value,
                       iterator       *itor)
 {
-<<<<<<< HEAD
    while (iterator_can_next(itor)) {
-=======
-   bool32 at_end;
-   iterator_at_end(itor, &at_end);
-   while (!at_end) {
->>>>>>> a7547cde
       key     curr_key;
       message msg;
       iterator_curr(itor, &curr_key, &msg);
