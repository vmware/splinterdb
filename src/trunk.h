--- conflicted
+++ resolved
@@ -231,19 +231,12 @@
    uint64          memtable_end_gen;
    bool32          compacted[TRUNK_RANGE_ITOR_MAX_BRANCHES];
    merge_iterator *merge_itor;
-<<<<<<< HEAD
-   bool            can_prev;
-   bool            can_next;
+   bool32            can_prev;
+   bool32            can_next;
    key_buffer      min_key;
    key_buffer      max_key;
    key_buffer      local_min_key;
    key_buffer      local_max_key;
-=======
-   bool32          at_end;
-   key_buffer      min_key;
-   key_buffer      max_key;
-   key_buffer      rebuild_key;
->>>>>>> a7547cde
    btree_iterator  btree_itor[TRUNK_RANGE_ITOR_MAX_BRANCHES];
    trunk_branch    branch[TRUNK_RANGE_ITOR_MAX_BRANCHES];
 
