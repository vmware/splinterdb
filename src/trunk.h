// Copyright 2018-2021 VMware, Inc.
// SPDX-License-Identifier: Apache-2.0

/*
 * trunk.h --
 *
 *     This file contains the interface for SplinterDB.
 */

#pragma once

#include "splinterdb/data.h"
#include "btree.h"
#include "memtable.h"
#include "routing_filter.h"
#include "cache.h"
#include "iterator.h"
#include "merge.h"
#include "allocator.h"
#include "log.h"
#include "srq.h"

/*
 * Max height of the Trunk Tree; Limited for convenience to allow for static
 * allocation of various nested arrays. (Should be possible to increase this, if
 * ever needed, in future w/o perf impacts.) This limit is quite large enough
 * for most expected installations.
 */
#define TRUNK_MAX_HEIGHT 8

/*
 * Mini-allocator uses separate batches for each height of the Trunk tree.
 * Therefore, the max # of mini-batches that the mini-allocator can track
 * is limited by the max height of the SplinterDB trunk.
 */
_Static_assert(TRUNK_MAX_HEIGHT == MINI_MAX_BATCHES,
               "TRUNK_MAX_HEIGHT should be == MINI_MAX_BATCHES");

/*
 * Upper-bound on most number of branches that we can find our lookup-key in.
 * (Used in the range iterator context.) A convenience limit, used mostly to
 * size statically defined arrays.
 */
#define TRUNK_RANGE_ITOR_MAX_BRANCHES 256


/*
 *----------------------------------------------------------------------
 * Splinter Configuration structure
 *----------------------------------------------------------------------
 */
typedef struct trunk_config {
   cache_config *cache_cfg;

   // parameters
   uint64 fanout;              // children to trigger split
   uint64 max_pivot_keys;      // hard limit on number of pivot keys
   uint64 max_tuples_per_node; // deprecated
   uint64 max_kv_bytes_per_node;
   uint64 max_branches_per_node;
   uint64 hard_max_branches_per_node;
   uint64 target_leaf_kv_bytes; // make leaves this big when splitting
   uint64 reclaim_threshold;    // start reclaming space when
                                // free space < threshold
   uint64 queue_scale_percent;  // Governs when inserters perform bg tasks.  See
                                // task.h
   bool32          use_stats;   // stats
   memtable_config mt_cfg;
   btree_config    btree_cfg;
   routing_config  filter_cfg;
   data_config    *data_cfg;
   bool32          use_log;
   log_config     *log_cfg;

   // verbose logging
   bool32               verbose_logging_enabled;
   platform_log_handle *log_handle;
} trunk_config;

typedef struct trunk_stats {
   uint64 insertions;
   uint64 updates;
   uint64 deletions;

   platform_histo_handle insert_latency_histo;
   platform_histo_handle update_latency_histo;
   platform_histo_handle delete_latency_histo;

   uint64 flush_wait_time_ns[TRUNK_MAX_HEIGHT];
   uint64 flush_time_ns[TRUNK_MAX_HEIGHT];
   uint64 flush_time_max_ns[TRUNK_MAX_HEIGHT];
   uint64 full_flushes[TRUNK_MAX_HEIGHT];
   uint64 count_flushes[TRUNK_MAX_HEIGHT];
   uint64 memtable_flushes;
   uint64 memtable_flush_time_ns;
   uint64 memtable_flush_time_max_ns;
   uint64 memtable_flush_wait_time_ns;
   uint64 memtable_flush_root_full;
   uint64 root_full_flushes;
   uint64 root_count_flushes;
   uint64 root_flush_time_ns;
   uint64 root_flush_time_max_ns;
   uint64 root_flush_wait_time_ns;
   uint64 failed_flushes[TRUNK_MAX_HEIGHT];
   uint64 root_failed_flushes;
   uint64 memtable_failed_flushes;

   uint64 compactions[TRUNK_MAX_HEIGHT];
   uint64 compactions_aborted_flushed[TRUNK_MAX_HEIGHT];
   uint64 compactions_aborted_leaf_split[TRUNK_MAX_HEIGHT];
   uint64 compactions_discarded_flushed[TRUNK_MAX_HEIGHT];
   uint64 compactions_discarded_leaf_split[TRUNK_MAX_HEIGHT];
   uint64 compactions_empty[TRUNK_MAX_HEIGHT];
   uint64 compaction_tuples[TRUNK_MAX_HEIGHT];
   uint64 compaction_max_tuples[TRUNK_MAX_HEIGHT];
   uint64 compaction_time_ns[TRUNK_MAX_HEIGHT];
   uint64 compaction_time_max_ns[TRUNK_MAX_HEIGHT];
   uint64 compaction_time_wasted_ns[TRUNK_MAX_HEIGHT];
   uint64 compaction_pack_time_ns[TRUNK_MAX_HEIGHT];

   uint64 root_compactions;
   uint64 root_compaction_pack_time_ns;
   uint64 root_compaction_tuples;
   uint64 root_compaction_max_tuples;
   uint64 root_compaction_time_ns;
   uint64 root_compaction_time_max_ns;

   uint64 discarded_deletes;
   uint64 index_splits;
   uint64 leaf_splits;
   uint64 leaf_splits_leaves_created;
   uint64 leaf_split_time_ns;
   uint64 leaf_split_max_time_ns;

   uint64 single_leaf_splits;
   uint64 single_leaf_tuples;
   uint64 single_leaf_max_tuples;

   uint64 root_filters_built;
   uint64 root_filter_tuples;
   uint64 root_filter_time_ns;
   uint64 filters_built[TRUNK_MAX_HEIGHT];
   uint64 filter_tuples[TRUNK_MAX_HEIGHT];
   uint64 filter_time_ns[TRUNK_MAX_HEIGHT];

   uint64 lookups_found;
   uint64 lookups_not_found;
   uint64 filter_lookups[TRUNK_MAX_HEIGHT];
   uint64 branch_lookups[TRUNK_MAX_HEIGHT];
   uint64 filter_false_positives[TRUNK_MAX_HEIGHT];
   uint64 filter_negatives[TRUNK_MAX_HEIGHT];

   uint64 space_recs[TRUNK_MAX_HEIGHT];
   uint64 space_rec_time_ns[TRUNK_MAX_HEIGHT];
   uint64 space_rec_tuples_reclaimed[TRUNK_MAX_HEIGHT];
   uint64 tuples_reclaimed[TRUNK_MAX_HEIGHT];
} PLATFORM_CACHELINE_ALIGNED trunk_stats;

// splinter refers to btrees as branches
typedef struct trunk_branch {
   uint64 root_addr; // root address of point btree
} trunk_branch;

typedef struct trunk_handle             trunk_handle;
typedef struct trunk_compact_bundle_req trunk_compact_bundle_req;

typedef struct trunk_memtable_args {
   trunk_handle *spl;
   uint64        generation;
} trunk_memtable_args;

typedef struct trunk_compacted_memtable {
   trunk_branch              branch;
   routing_filter            filter;
   timestamp                 wait_start;
   trunk_memtable_args       mt_args;
   trunk_compact_bundle_req *req;
} trunk_compacted_memtable;

struct trunk_handle {
   volatile uint64       root_addr;
   uint64                super_block_idx;
   trunk_config          cfg;
   platform_heap_id      heap_id;
   platform_batch_rwlock trunk_root_lock;

   // space reclamation
   uint64 est_tuples_in_compaction;

   // allocator/cache/log
   allocator     *al;
   cache         *cc;
   log_handle    *log;
   mini_allocator mini;

   // memtables
   allocator_root_id id;
   memtable_context *mt_ctxt;

   // task system
   task_system *ts; // ALEX: currently not durable

   // stats
   trunk_stats *stats;

   // Link inside the splinter list
   List_Links links;

   /*
    * Per thread task and per splinter table task counter. Used to decide when
    * to run tasks.
    */

   struct {
      uint64 counter;
   } PLATFORM_CACHELINE_ALIGNED task_countup[MAX_THREADS];

   /*
    * Per thread and per splinter table, count entering and exiting regions
    * critical to the data_config.
    *
    * Specifically the race condition is if a trunk task or function is in the
    * middle of performing a key_compare or merge function call in the
    * data_config and then the memory for the data_config is free'd. This could
    * happen without this change when deleting a column family.
    */
   struct {
      volatile uint64 counter;
      uint64 depth; // only incr counter if we're the highest scope to do so
   } PLATFORM_CACHELINE_ALIGNED cfg_crit_count[MAX_THREADS];

   // space rec queue
   srq srq;

   trunk_compacted_memtable compacted_memtable[/*cfg.mt_cfg.max_memtables*/];
};

typedef struct trunk_range_iterator {
   iterator        super;
   trunk_handle   *spl;
   uint64          num_tuples;
   uint64          num_branches;
   uint64          num_memtable_branches;
   uint64          memtable_start_gen;
   uint64          memtable_end_gen;
   bool32          compacted[TRUNK_RANGE_ITOR_MAX_BRANCHES];
   merge_iterator *merge_itor;
   bool32          can_prev;
   bool32          can_next;
   key_buffer      min_key;
   key_buffer      max_key;
<<<<<<< HEAD
   key_buffer      rebuild_key;
=======
   key_buffer      local_min_key;
   key_buffer      local_max_key;
>>>>>>> 3bf70237
   btree_iterator  btree_itor[TRUNK_RANGE_ITOR_MAX_BRANCHES];
   trunk_branch    branch[TRUNK_RANGE_ITOR_MAX_BRANCHES];

   // used for merge iterator construction
   iterator *itor[TRUNK_RANGE_ITOR_MAX_BRANCHES];
} trunk_range_iterator;


typedef enum {
   async_state_invalid = 0,
   async_state_start,
   async_state_lookup_memtable,
   async_state_get_root_reentrant,
   async_state_trunk_node_lookup,
   async_state_subbundle_lookup,
   async_state_pivot_lookup,
   async_state_filter_lookup_start,
   async_state_filter_lookup_reentrant,
   async_state_btree_lookup_start,
   async_state_btree_lookup_reentrant,
   async_state_next_in_node,
   async_state_trunk_node_done,
   async_state_get_child_trunk_node_reentrant,
   async_state_unget_parent_trunk_node,
   async_state_found_final_answer_early,
   async_state_end
} trunk_async_state;

typedef enum {
   async_lookup_state_invalid = 0,
   async_lookup_state_pivot,
   async_lookup_state_subbundle,
   async_lookup_state_compacted_subbundle
} trunk_async_lookup_state;

struct trunk_async_ctxt;
struct trunk_pivot_data;
struct trunk_subbundle;

typedef void (*trunk_async_cb)(struct trunk_async_ctxt *ctxt);

struct trunk_hdr;
typedef struct trunk_hdr trunk_hdr;

typedef struct trunk_node {
   uint64       addr;
   page_handle *page;
   trunk_hdr   *hdr;
} trunk_node;

typedef struct trunk_async_ctxt {
   trunk_async_cb cb; // IN: callback (requeues ctxt
                      // for dispatch)
   // These fields are internal
   trunk_async_state prev_state; // state machine's previous state
   trunk_async_state state;      // state machine's current state
   trunk_node        trunk_node; // Current trunk node
   uint16            height;     // height of trunk_node

   uint16 sb_no;     // subbundle number (newest)
   uint16 end_sb_no; // subbundle number (oldest,
                     // exclusive
   uint16 filter_no; // sb filter no

   trunk_async_lookup_state lookup_state; // Can be pivot or
                                          // [compacted] subbundle
   struct trunk_subbundle  *sb;           // Subbundle
   struct trunk_pivot_data *pdata;        // Pivot data for next trunk node
   routing_filter          *filter;       // Filter for subbundle or pivot
   uint64                   found_values; // values found in filter
   uint16                   value;        // Current value found in filter

   uint16 branch_no;        // branch number (newest)
   uint16 branch_no_end;    // branch number end (oldest,
                            // exclusive)
   bool32        was_async; // Did an async IO for trunk ?
   trunk_branch *branch;    // Current branch
   union {
      routing_async_ctxt filter_ctxt; // Filter async context
      btree_async_ctxt   btree_ctxt;  // Btree async context
   };
   cache_async_ctxt cache_ctxt; // Async cache context
} trunk_async_ctxt;


/*
 *----------------------------------------------------------------------
 *
 * Splinter API
 *
 *----------------------------------------------------------------------
 */

platform_status
trunk_insert(trunk_handle *spl, key tuple_key, message data);

platform_status
trunk_lookup(trunk_handle *spl, key target, merge_accumulator *result);

static inline bool32
trunk_lookup_found(merge_accumulator *result)
{
   return !merge_accumulator_is_null(result);
}

cache_async_result
trunk_lookup_async(trunk_handle      *spl,
                   key                target,
                   merge_accumulator *data,
                   trunk_async_ctxt  *ctxt);
platform_status
trunk_range_iterator_init(trunk_handle         *spl,
                          trunk_range_iterator *range_itor,
                          key                   min_key,
                          key                   max_key,
                          key                   start_key,
                          comparison            start_type,
                          uint64                num_tuples);
void
trunk_range_iterator_deinit(trunk_range_iterator *range_itor);

typedef void (*tuple_function)(key tuple_key, message value, void *arg);
platform_status
trunk_range(trunk_handle  *spl,
            key            start_key,
            uint64         num_tuples,
            tuple_function func,
            void          *arg);

trunk_handle *
trunk_create(trunk_config     *cfg,
             allocator        *al,
             cache            *cc,
             task_system      *ts,
             allocator_root_id id,
             platform_heap_id  hid);
void
trunk_destroy(trunk_handle *spl);
trunk_handle *
trunk_mount(trunk_config     *cfg,
            allocator        *al,
            cache            *cc,
            task_system      *ts,
            allocator_root_id id,
            platform_heap_id  hid);
void
trunk_unmount(trunk_handle **spl);

void
trunk_perform_tasks(trunk_handle *spl);

void
trunk_print_insertion_stats(platform_log_handle *log_handle, trunk_handle *spl);
void
trunk_print_lookup_stats(platform_log_handle *log_handle, trunk_handle *spl);
void
trunk_reset_stats(trunk_handle *spl);

void
trunk_print(platform_log_handle *log_handle, trunk_handle *spl);

void
trunk_print_super_block(platform_log_handle *log_handle, trunk_handle *spl);

void
trunk_print_lookup(trunk_handle        *spl,
                   key                  target,
                   platform_log_handle *log_handle);
void
trunk_print_branches(platform_log_handle *log_handle, trunk_handle *spl);
void
trunk_print_extent_counts(platform_log_handle *log_handle, trunk_handle *spl);
void
trunk_print_space_use(platform_log_handle *log_handle, trunk_handle *spl);
bool32
trunk_verify_tree(trunk_handle *spl);

static inline uint64
trunk_max_key_size(trunk_handle *spl)
{
   return spl->cfg.data_cfg->max_key_size;
}

static inline int
trunk_key_compare(trunk_handle *spl, key key1, key key2)
{
   return btree_key_compare(&spl->cfg.btree_cfg, key1, key2);
}

static inline void
trunk_key_to_string(trunk_handle *spl, key key_to_print, char str[static 128])
{
   btree_key_to_string(&spl->cfg.btree_cfg, key_to_print, str);
}

static inline void
trunk_message_to_string(trunk_handle *spl, message msg, char str[static 128])
{
   btree_message_to_string(&spl->cfg.btree_cfg, msg, str);
}

static inline void
trunk_async_ctxt_init(trunk_async_ctxt *ctxt, trunk_async_cb cb)
{
   ZERO_CONTENTS(ctxt);
   ctxt->state = async_state_start;
   ctxt->cb    = cb;
}

uint64
trunk_pivot_message_size();

uint64
trunk_hdr_size();

platform_status
trunk_config_init(trunk_config        *trunk_cfg,
                  cache_config        *cache_cfg,
                  data_config         *data_cfg,
                  log_config          *log_cfg,
                  uint64               memtable_capacity,
                  uint64               fanout,
                  uint64               max_branches_per_node,
                  uint64               btree_rough_count_height,
                  uint64               filter_remainder_size,
                  uint64               filter_index_size,
                  uint64               reclaim_threshold,
                  uint64               queue_scale_percent,
                  bool32               use_log,
                  bool32               use_stats,
                  bool32               verbose_logging,
                  platform_log_handle *log_handle);
size_t
trunk_get_scratch_size();<|MERGE_RESOLUTION|>--- conflicted
+++ resolved
@@ -249,12 +249,8 @@
    bool32          can_next;
    key_buffer      min_key;
    key_buffer      max_key;
-<<<<<<< HEAD
-   key_buffer      rebuild_key;
-=======
    key_buffer      local_min_key;
    key_buffer      local_max_key;
->>>>>>> 3bf70237
    btree_iterator  btree_itor[TRUNK_RANGE_ITOR_MAX_BRANCHES];
    trunk_branch    branch[TRUNK_RANGE_ITOR_MAX_BRANCHES];
 
