// Copyright 2018-2021 VMware, Inc.
// SPDX-License-Identifier: Apache-2.0

#include "platform.h"

#include "util.h"

#include "poison.h"

const slice NULL_SLICE = (slice){0, NULL};

static platform_status
writable_buffer_ensure_space(writable_buffer *wb, uint64 minspace)
{
   if (minspace <= wb->buffer_capacity) {
      return STATUS_OK;
   }

   if (minspace < 2 * wb->buffer_capacity) {
      minspace = 2 * wb->buffer_capacity;
   }

   void *oldptr  = wb->can_free ? wb->buffer : NULL;
   void *newdata = platform_realloc(wb->heap_id, oldptr, minspace);
   if (newdata == NULL) {
      return STATUS_NO_MEMORY;
   }

   if (oldptr == NULL && wb->length != WRITABLE_BUFFER_NULL_LENGTH) {
      memcpy(newdata, wb->buffer, wb->length);
   }

<<<<<<< HEAD
   wb->buffer_capacity = minspace;
   wb->buffer          = newdata;
=======
   wb->buffer_size = minspace;
   wb->buffer      = newdata;
   wb->can_free    = TRUE;
>>>>>>> 0c473e84
   return STATUS_OK;
}

uint64
writable_buffer_length(writable_buffer *wb)
{
   if (wb->length == WRITABLE_BUFFER_NULL_LENGTH) {
      return 0;
   }
   return wb->length;
}

bool
writable_buffer_resize(writable_buffer *wb, uint64 newlength)
{
   platform_assert(newlength != WRITABLE_BUFFER_NULL_LENGTH);
   platform_status rc = writable_buffer_ensure_space(wb, newlength);
   if (!SUCCESS(rc)) {
      return FALSE;
   }
   wb->length = newlength;
   return TRUE;
}

void *
writable_buffer_data(writable_buffer *wb)
{
   if (wb->length == WRITABLE_BUFFER_NULL_LENGTH) {
      return NULL;
   } else {
      return wb->buffer;
   }
}

/*
 *----------------------------------------------------------------------
 * Utility function; you should not use this directly
 * negative_limit and positive_limit are absolute values
 *----------------------------------------------------------------------
 */
static inline bool
try_string_to_uint64_limit(const char  *nptr,           // IN
                           const uint64 negative_limit, // IN
                           const uint64 positive_limit, // IN
                           uint64      *n)                   // OUT
{
   unsigned char c;
   const char   *s = nptr;

   // Skip leading spaces
   do {
      c = *s++;
   } while (isspace(c));

   // Skip (single) leading '+', treat single leading '-' as negative
   bool negative = FALSE;
   if (c == '-') {
      if (negative_limit == 0) {
         goto negative_disallowed;
      }
      negative = TRUE;
      c        = *s++;
   } else if (c == '+') {
      c = *s++;
   }

   /* Detect base */
   int base;
   if (c == '0' && (*s == 'x' || *s == 'X')) {
      // 0x.* and 0X.* are hexadecimal
      c = s[1];
      s += 2;
      base = 16;
   } else if (c == '0') {
      // 0.* is octal
      base = 8;
   } else {
      // decimal is default
      base = 10;
   }

   /*
    * Check whether we're handling a negative signed value and must
    * adjust the limit appropriately.
    */
   const uint64 limit = negative ? negative_limit : positive_limit;

   /*
    * If the value passes cutoff and we have another character we will
    * overflow.
    * If the value is cutoff and we have a new character, and the new 'digit' is
    * past cutlim, we will overflow.
    */
   const uint64 cutoff = limit / (uint64)base;
   const int    cutlim = limit % (uint64)base;

   uint64 value;
   bool   converted_any = FALSE;
   for (value = 0; c != '\0'; c = *s++) {
      if (isspace(c)) {
         break;
      }
      if (!isascii(c)) {
         goto invalid_characters;
      }

      if (isdigit(c)) {
         c -= '0';
      } else if (isalpha(c)) {
         c -= isupper(c) ? 'A' - 10 : 'a' - 10;
      } else {
         goto invalid_characters;
      }

      if (c >= base) {
         // Invalid character and/or too high for our base
         goto invalid_characters;
      }

      if (value > cutoff || (value == cutoff && c > cutlim)) {
         goto overflow;
      }
      converted_any = TRUE;
      value *= base;
      value += c;
   }
   // Trim any trailing spaces
   while (isspace(c)) {
      c = *s++;
   }
   if (c != '\0') {
      /*
       * We had trailing space(s) followed by something else.
       * This function is intended to convert an entire string.
       */
      goto multiple_strings;
   }

   if (!converted_any) {
      goto no_digits;
   }
   if (negative) {
      value = -value;
   }
   *n = value;
   return TRUE;

   /*
    * Right now we just return FALSE but if necessary we can later provide
    * an error enum (or some other return value) indicating the reason we failed
    */
no_digits:
negative_disallowed:
invalid_characters:
overflow:
multiple_strings:
   return FALSE;
}


/*
 *----------------------------------------------------------------------
 * try_string_to_(u)int64
 *
 * Convert a string to a (u)int64.
 * Roughly equivalent to using strtoul/strtol with base=0.
 * Allows leading and trailing spaces but expects the entire string to be a
 * single number.
 * Expects strings to be optional leading spaces, optional sign identifier [+-],
 * base identifier, actual digits, and trailing spaces.
 *
 * Will return failure (FALSE) if the string does not exactly (fully) match one
 * of the following regular expressions:
 *    Hex:     "[ ]*[+-]?0[Xx][0-9a-fA-F]+[ ]*"
 *    Octal:   "[ ]*[+-]?0[0-7]*[ ]*"
 *    Decimal: "[ ]*[+-]?[1-9][0-9]*[ ]*"
 * Will return failure (FALSE) if any of
 * - overflow or underflow occurs
 * - asking for uint64 and you provide a negative number
 *
 * Base is automatically detected based on the regular expressions above
 *----------------------------------------------------------------------
 */
bool
try_string_to_uint64(const char *nptr, // IN
                     uint64     *n)        // OUT
{
   const uint64 negative_limit = 0;
   const uint64 positive_limit = UINT64_MAX;
   return try_string_to_uint64_limit(nptr, negative_limit, positive_limit, n);
}

bool
try_string_to_int64(const char *nptr, // IN
                    int64      *n)         // OUT
{
   _Static_assert(((-INT64_MAX) - 1) == INT64_MIN, "algorithm mistake");
   const uint64 negative_limit = ((uint64)INT64_MAX) + 1;
   const uint64 positive_limit = (uint64)INT64_MAX;
   uint64       u64;
   if (!try_string_to_uint64_limit(nptr, negative_limit, positive_limit, &u64))
   {
      return FALSE;
   }
   *n = (int64)u64;
   return TRUE;
}

bool
try_string_to_uint32(const char *nptr, // IN
                     uint32     *n)        // OUT
{
   uint64 tmp;
   if (!try_string_to_uint64(nptr, &tmp) || tmp > UINT32_MAX) {
      return FALSE;
   }
   *n = tmp;
   return TRUE;
}

bool
try_string_to_uint16(const char *nptr, // IN
                     uint16     *n)        // OUT
{
   uint64 tmp;
   if (!try_string_to_uint64(nptr, &tmp) || tmp > UINT16_MAX) {
      return FALSE;
   }
   *n = tmp;
   return TRUE;
}

bool
try_string_to_uint8(const char *nptr, // IN
                    uint8      *n)         // OUT
{
   uint64 tmp;
   if (!try_string_to_uint64(nptr, &tmp) || tmp > UINT8_MAX) {
      return FALSE;
   }
   *n = tmp;
   return TRUE;
}

bool
try_string_to_int32(const char *nptr, // IN
                    int32      *n)         // OUT
{
   int64 tmp;
   if (!try_string_to_int64(nptr, &tmp) || tmp > INT32_MAX || tmp < INT32_MIN) {
      return FALSE;
   }
   *n = tmp;
   return TRUE;
}

bool
try_string_to_int16(const char *nptr, // IN
                    int16      *n)         // OUT
{
   int64 tmp;
   if (!try_string_to_int64(nptr, &tmp) || tmp > INT16_MAX || tmp < INT16_MIN) {
      return FALSE;
   }
   *n = tmp;
   return TRUE;
}

bool
try_string_to_int8(const char *nptr, // IN
                   int8       *n)          // OUT
{
   int64 tmp;
   if (!try_string_to_int64(nptr, &tmp) || tmp > INT8_MAX || tmp < INT8_MIN) {
      return FALSE;
   }
   *n = tmp;
   return TRUE;
}

static const char table[16] = {'0',
                               '1',
                               '2',
                               '3',
                               '4',
                               '5',
                               '6',
                               '7',
                               '8',
                               '9',
                               'a',
                               'b',
                               'c',
                               'd',
                               'e',
                               'f'};

void
debug_hex_encode(char        *dst,
                 const size_t dst_len,
                 const char  *data,
                 const size_t data_len)
{
   if (dst_len == 0) {
      return;
   }

   // 0x prefix + 2 bytes per octet + \0 terminator
   size_t max_len = 2 + 2 * data_len + 1;
   if (max_len > dst_len) {
      max_len = dst_len;
   }

   if (max_len == 1) {
      goto null_terminate;
   }

   dst[0] = '0';
   dst[1] = 'x';
   int dp = 2;
   for (int i = 0; i < data_len; i++) {
      if (dp >= max_len - 1) {
         // only remaining space will be used for \0
         goto null_terminate;
      }

      unsigned char x = data[i];
      dst[dp]         = table[(x & 0xF0) >> 4];
      dst[dp + 1]     = table[(x & 0x0F)];
      dp += 2;
   }
null_terminate:
   dst[max_len - 1] = '\0';
}<|MERGE_RESOLUTION|>--- conflicted
+++ resolved
@@ -30,14 +30,9 @@
       memcpy(newdata, wb->buffer, wb->length);
    }
 
-<<<<<<< HEAD
    wb->buffer_capacity = minspace;
    wb->buffer          = newdata;
-=======
-   wb->buffer_size = minspace;
-   wb->buffer      = newdata;
-   wb->can_free    = TRUE;
->>>>>>> 0c473e84
+   wb->can_free        = TRUE;
    return STATUS_OK;
 }
 
