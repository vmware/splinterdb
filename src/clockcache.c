// Copyright 2018-2021 VMware, Inc.
// SPDX-License-Identifier: Apache-2.0

/*
 *-----------------------------------------------------------------------------
 * clockcache.c --
 *
 *     This file contains the implementation for a concurrent clock cache.
 *-----------------------------------------------------------------------------
 */
#include "platform.h"

#include "allocator.h"
#include "clockcache.h"
#include "io.h"
#include "task.h"

#include <stddef.h>
#include "util.h"

#include "poison.h"

/*
 *-----------------------------------------------------------------------------
 * Constants and Fixed Parameters
 *-----------------------------------------------------------------------------
 */

/* invalid "pointers" used to indicate that the given page or lookup is
 * unmapped
 */
#define CC_UNMAPPED_ENTRY UINT32_MAX
#define CC_UNMAPPED_ADDR  UINT64_MAX

// Number of entries to clean/evict/get_free in a per-thread batch
#define CC_ENTRIES_PER_BATCH 64

// Number of batches that the cleaner hand is ahead of the evictor hand
#define CC_CLEANER_GAP 512

/* number of events to poll for during clockcache_wait */
#define CC_DEFAULT_MAX_IO_EVENTS 32

/*
 *-----------------------------------------------------------------------------
 * Clockcache Operations Logging and Address Tracing
 *
 *      clockcache_log, etc. are used to write an output of cache operations to
 *      a log file for debugging purposes. If CC_LOG is set, then all output is
 *      written, if ADDR_TRACING is set, then only operations which affect
 *      entries with either entry_number TRACE_ENTRY or address TRACE_ADDR are
 *      written.
 *
 *      clockcache_log_stream should be called between platform_open_log_stream
 *      and platform_close_log_stream.
 *
 *      Note: these are debug functions, so calling platform_get_tid()
 *      potentially repeatedly is ok.
 *-----------------------------------------------------------------------------
 */

#ifdef ADDR_TRACING
#   define clockcache_log(addr, entry, message, ...)                           \
      do {                                                                     \
         if (addr == TRACE_ADDR || entry == TRACE_ENTRY) {                     \
            platform_handle_log(cc->logfile,                                   \
                                "(%lu) " message,                              \
                                platform_get_tid(),                            \
                                ##__VA_ARGS__);                                \
         }                                                                     \
      } while (0)
#   define clockcache_log_stream(addr, entry, message, ...)                    \
      do {                                                                     \
         if (addr == TRACE_ADDR || entry == TRACE_ENTRY) {                     \
            platform_log_stream(                                               \
               "(%lu) " message, platform_get_tid(), ##__VA_ARGS__);           \
         }                                                                     \
      } while (0)
#else
#   ifdef CC_LOG
#      define clockcache_log(addr, entry, message, ...)                        \
         do {                                                                  \
            (void)(addr);                                                      \
            platform_handle_log(cc->logfile,                                   \
                                "(%lu) " message,                              \
                                platform_get_tid(),                            \
                                ##__VA_ARGS__);                                \
         } while (0)

#      define clockcache_log_stream(addr, entry, message, ...)                 \
         platform_log_stream(                                                  \
            "(%lu) " message, platform_get_tid(), ##__VA_ARGS__);
#   else
#      define clockcache_log(addr, entry, message, ...)                        \
         do {                                                                  \
            (void)(addr);                                                      \
            (void)(entry);                                                     \
            (void)(message);                                                   \
         } while (0)
#      define clockcache_log_stream(addr, entry, message, ...)                 \
         do {                                                                  \
            (void)(addr);                                                      \
            (void)(entry);                                                     \
            (void)(message);                                                   \
         } while (0)
#   endif
#endif

#if defined CC_LOG || defined ADDR_TRACING
#   define clockcache_open_log_stream() platform_open_log_stream()
#else
#   define clockcache_open_log_stream()
#endif

#if defined CC_LOG || defined ADDR_TRACING
#   define clockcache_close_log_stream() platform_close_log_stream(cc->logfile)
#else
#   define clockcache_close_log_stream()
#endif

/*
 *-----------------------------------------------------------------------------
 *
 * Function Declarations
 *
 *-----------------------------------------------------------------------------
 */

static uint64
clockcache_config_page_size(const clockcache_config *cfg);

static uint64
clockcache_config_extent_size(const clockcache_config *cfg);

static uint64
clockcache_config_extent_base_addr(const clockcache_config *cfg, uint64 addr);

page_handle *
clockcache_alloc(clockcache *cc, uint64 addr, page_type type);

void
clockcache_hard_evict_extent(clockcache *cc, uint64 addr, page_type type);

uint8
clockcache_get_allocator_ref(clockcache *cc, uint64 addr);

page_handle *
clockcache_get(clockcache *cc, uint64 addr, bool blocking, page_type type);

void
clockcache_unget(clockcache *cc, page_handle *page);

bool
clockcache_claim(clockcache *cc, page_handle *page);

void
clockcache_unclaim(clockcache *cc, page_handle *page);

void
clockcache_lock(clockcache *cc, page_handle *page);

void
clockcache_unlock(clockcache *cc, page_handle *page);

void
clockcache_prefetch(clockcache *cc, uint64 addr, page_type type);

void
clockcache_mark_dirty(clockcache *cc, page_handle *page);

void
clockcache_pin(clockcache *cc, page_handle *page);

void
clockcache_unpin(clockcache *cc, page_handle *page);

cache_async_result
clockcache_get_async(clockcache       *cc,
                     uint64            addr,
                     page_type         type,
                     cache_async_ctxt *ctxt);

void
clockcache_async_done(clockcache *cc, page_type type, cache_async_ctxt *ctxt);

void
clockcache_page_sync(clockcache  *cc,
                     page_handle *page,
                     bool         is_blocking,
                     page_type    type);

void
clockcache_extent_sync(clockcache *cc, uint64 addr, uint64 *pages_outstanding);

void
clockcache_flush(clockcache *cc);

int
clockcache_evict_all(clockcache *cc, bool ignore_pinned);

void
clockcache_wait(clockcache *cc);

static inline uint64
clockcache_page_size(const clockcache *cc);

static inline uint64
clockcache_extent_size(const clockcache *cc);

void
clockcache_assert_ungot(clockcache *cc, uint64 addr);

void
clockcache_assert_no_locks_held(clockcache *cc);

void
clockcache_print(clockcache *cc);

bool
clockcache_page_valid(clockcache *cc, uint64 addr);

void
clockcache_validate_page(clockcache *cc, page_handle *page, uint64 addr);

void
clockcache_print_stats(clockcache *cc);

void
clockcache_io_stats(clockcache *cc, uint64 *read_bytes, uint64 *write_bytes);

void
clockcache_reset_stats(clockcache *cc);

uint32
clockcache_count_dirty(clockcache *cc);

uint16
clockcache_get_read_ref(clockcache *cc, page_handle *page);

bool
clockcache_present(clockcache *cc, page_handle *page);

static void
clockcache_enable_sync_get(clockcache *cc, bool enabled);

allocator *
clockcache_allocator(const clockcache *cc);

uint64
clockcache_extent_base_addr(const clockcache *cc, uint64 addr);

/*
 *-----------------------------------------------------------------------------
 *
 * Virtual Functions
 *
 *      Here we define virtual functions for cache_ops
 *
 *-----------------------------------------------------------------------------
 */

uint64
clockcache_config_page_size_virtual(const cache_config *cfg)
{
   clockcache_config *ccfg = (clockcache_config *)cfg;
   return clockcache_config_page_size(ccfg);
}

uint64
clockcache_config_extent_size_virtual(const cache_config *cfg)
{
   clockcache_config *ccfg = (clockcache_config *)cfg;
   return clockcache_config_extent_size(ccfg);
}

uint64
clockcache_config_extent_base_addr_virtual(const cache_config *cfg, uint64 addr)
{
   clockcache_config *ccfg = (clockcache_config *)cfg;
   return clockcache_config_extent_base_addr(ccfg, addr);
}

cache_config_ops clockcache_config_ops = {
   .page_size        = clockcache_config_page_size_virtual,
   .extent_size      = clockcache_config_extent_size_virtual,
   .extent_base_addr = clockcache_config_extent_base_addr_virtual,
};

page_handle *
clockcache_alloc_virtual(cache *c, uint64 addr, page_type type)
{
   clockcache *cc = (clockcache *)c;
   return clockcache_alloc(cc, addr, type);
}

void
clockcache_hard_evict_extent_virtual(cache *c, uint64 addr, page_type type)
{
   clockcache *cc = (clockcache *)c;
   return clockcache_hard_evict_extent(cc, addr, type);
}

uint8
clockcache_get_allocator_ref_virtual(cache *c, uint64 addr)
{
   clockcache *cc = (clockcache *)c;
   return clockcache_get_allocator_ref(cc, addr);
}

page_handle *
clockcache_get_virtual(cache *c, uint64 addr, bool blocking, page_type type)
{
   clockcache *cc = (clockcache *)c;
   return clockcache_get(cc, addr, blocking, type);
}

void
clockcache_unget_virtual(cache *c, page_handle *page)
{
   clockcache *cc = (clockcache *)c;
   clockcache_unget(cc, page);
}

bool
clockcache_claim_virtual(cache *c, page_handle *page)
{
   clockcache *cc = (clockcache *)c;
   return clockcache_claim(cc, page);
}

void
clockcache_unclaim_virtual(cache *c, page_handle *page)
{
   clockcache *cc = (clockcache *)c;
   clockcache_unclaim(cc, page);
}

void
clockcache_lock_virtual(cache *c, page_handle *page)
{
   clockcache *cc = (clockcache *)c;
   clockcache_lock(cc, page);
}

void
clockcache_unlock_virtual(cache *c, page_handle *page)
{
   clockcache *cc = (clockcache *)c;
   clockcache_unlock(cc, page);
}

void
clockcache_prefetch_virtual(cache *c, uint64 addr, page_type type)
{
   clockcache *cc = (clockcache *)c;
   clockcache_prefetch(cc, addr, type);
}

void
clockcache_mark_dirty_virtual(cache *c, page_handle *page)
{
   clockcache *cc = (clockcache *)c;
   clockcache_mark_dirty(cc, page);
}

void
clockcache_pin_virtual(cache *c, page_handle *page)
{
   clockcache *cc = (clockcache *)c;
   clockcache_pin(cc, page);
}

void
clockcache_unpin_virtual(cache *c, page_handle *page)
{
   clockcache *cc = (clockcache *)c;
   clockcache_unpin(cc, page);
}

cache_async_result
clockcache_get_async_virtual(cache            *c,
                             uint64            addr,
                             page_type         type,
                             cache_async_ctxt *ctxt)
{
   clockcache *cc = (clockcache *)c;
   return clockcache_get_async(cc, addr, type, ctxt);
}

void
clockcache_async_done_virtual(cache *c, page_type type, cache_async_ctxt *ctxt)
{
   clockcache *cc = (clockcache *)c;
   clockcache_async_done(cc, type, ctxt);
}

void
clockcache_page_sync_virtual(cache       *c,
                             page_handle *page,
                             bool         is_blocking,
                             page_type    type)
{
   clockcache *cc = (clockcache *)c;
   clockcache_page_sync(cc, page, is_blocking, type);
}

void
clockcache_extent_sync_virtual(cache *c, uint64 addr, uint64 *pages_outstanding)
{
   clockcache *cc = (clockcache *)c;
   clockcache_extent_sync(cc, addr, pages_outstanding);
}

void
clockcache_flush_virtual(cache *c)
{
   clockcache *cc = (clockcache *)c;
   clockcache_flush(cc);
}

int
clockcache_evict_all_virtual(cache *c, bool ignore_pinned)
{
   clockcache *cc = (clockcache *)c;
   return clockcache_evict_all(cc, ignore_pinned);
}

void
clockcache_wait_virtual(cache *c)
{
   clockcache *cc = (clockcache *)c;
   return clockcache_wait(cc);
}

void
clockcache_assert_ungot_virtual(cache *c, uint64 addr)
{
   clockcache *cc = (clockcache *)c;
   clockcache_assert_ungot(cc, addr);
}

void
clockcache_assert_no_locks_held_virtual(cache *c)
{
   clockcache *cc = (clockcache *)c;
   clockcache_assert_no_locks_held(cc);
}

void
clockcache_print_virtual(cache *c)
{
   clockcache *cc = (clockcache *)c;
   clockcache_print(cc);
}

bool
clockcache_page_valid_virtual(cache *c, uint64 addr)
{
   clockcache *cc = (clockcache *)c;
   return clockcache_page_valid(cc, addr);
}

void
clockcache_validate_page_virtual(cache *c, page_handle *page, uint64 addr)
{
   clockcache *cc = (clockcache *)c;
   clockcache_validate_page(cc, page, addr);
}

void
clockcache_print_stats_virtual(cache *c)
{
   clockcache *cc = (clockcache *)c;
   clockcache_print_stats(cc);
}

void
clockcache_io_stats_virtual(cache *c, uint64 *read_bytes, uint64 *write_bytes)
{
   clockcache *cc = (clockcache *)c;
   clockcache_io_stats(cc, read_bytes, write_bytes);
}

void
clockcache_reset_stats_virtual(cache *c)
{
   clockcache *cc = (clockcache *)c;
   clockcache_reset_stats(cc);
}

uint32
clockcache_count_dirty_virtual(cache *c)
{
   clockcache *cc = (clockcache *)c;
   return clockcache_count_dirty(cc);
}

uint16
clockcache_get_read_ref_virtual(cache *c, page_handle *page)
{
   clockcache *cc = (clockcache *)c;
   return clockcache_get_read_ref(cc, page);
}

bool
clockcache_present_virtual(cache *c, page_handle *page)
{
   clockcache *cc = (clockcache *)c;
   return clockcache_present(cc, page);
}

void
clockcache_enable_sync_get_virtual(cache *c, bool enabled)
{
   clockcache *cc = (clockcache *)c;
   clockcache_enable_sync_get(cc, enabled);
}

allocator *
clockcache_allocator_virtual(const cache *c)
{
   clockcache *cc = (clockcache *)c;
   return clockcache_allocator(cc);
}

uint64
clockcache_extent_base_addr_virtual(const cache *c, uint64 addr)
{
   clockcache *cc = (clockcache *)c;
   return clockcache_extent_base_addr(cc, addr);
}

cache_config *
clockcache_get_config_virtual(const cache *c)
{
   clockcache *cc = (clockcache *)c;
   return &cc->cfg->super;
}

static cache_ops clockcache_ops = {
   .page_alloc        = clockcache_alloc_virtual,
   .extent_hard_evict = clockcache_hard_evict_extent_virtual,
   .page_get_ref      = clockcache_get_allocator_ref_virtual,
   .page_get          = clockcache_get_virtual,
   .page_get_async    = clockcache_get_async_virtual,
   .page_async_done   = clockcache_async_done_virtual,
   .page_unget        = clockcache_unget_virtual,
   .page_claim        = clockcache_claim_virtual,
   .page_unclaim      = clockcache_unclaim_virtual,
   .page_lock         = clockcache_lock_virtual,
   .page_unlock       = clockcache_unlock_virtual,
   .page_prefetch     = clockcache_prefetch_virtual,
   .page_mark_dirty   = clockcache_mark_dirty_virtual,
   .page_pin          = clockcache_pin_virtual,
   .page_unpin        = clockcache_unpin_virtual,
   .page_sync         = clockcache_page_sync_virtual,
   .extent_sync       = clockcache_extent_sync_virtual,
   .flush             = clockcache_flush_virtual,
   .evict             = clockcache_evict_all_virtual,
   .cleanup           = clockcache_wait_virtual,
   .assert_ungot      = clockcache_assert_ungot_virtual,
   .assert_free       = clockcache_assert_no_locks_held_virtual,
   .print             = clockcache_print_virtual,
   .print_stats       = clockcache_print_stats_virtual,
   .io_stats          = clockcache_io_stats_virtual,
   .reset_stats       = clockcache_reset_stats_virtual,
   .page_valid        = clockcache_page_valid_virtual,
   .validate_page     = clockcache_validate_page_virtual,
   .count_dirty       = clockcache_count_dirty_virtual,
   .page_get_read_ref = clockcache_get_read_ref_virtual,
   .cache_present     = clockcache_present_virtual,
   .enable_sync_get   = clockcache_enable_sync_get_virtual,
   .cache_allocator   = clockcache_allocator_virtual,
   .get_config        = clockcache_get_config_virtual,
};

/*
 *-----------------------------------------------------------------------------
 * clockcache_entry --
 *
 *     The meta data entry in the cache. Each entry has the underlying
 *     page_handle together with some flags.
 *-----------------------------------------------------------------------------
 */

/*
 *-----------------------------------------------------------------------------
 * Definitions for entry_status (clockcache_entry->status)
 *-----------------------------------------------------------------------------
 */
#define CC_FREE        (1u << 0) // entry is free
#define CC_ACCESSED    (1u << 1) // access bit prevents eviction for one cycle
#define CC_CLEAN       (1u << 2) // page has no new changes
#define CC_WRITEBACK   (1u << 3) // page is actively in writeback
#define CC_LOADING     (1u << 4) // page is actively being read from disk
#define CC_WRITELOCKED (1u << 5) // write lock is held
#define CC_CLAIMED     (1u << 6) // claim is held

/* Common status flag combinations */
// free entry
#define CC_FREE_STATUS (0 | CC_FREE)

// evictable unlocked page
#define CC_EVICTABLE_STATUS (0 | CC_CLEAN)

// evictable locked page
#define CC_LOCKED_EVICTABLE_STATUS (0 | CC_CLEAN | CC_CLAIMED | CC_WRITELOCKED)

// accessed, but otherwise evictable page
#define CC_ACCESSED_STATUS (0 | CC_ACCESSED | CC_CLEAN)

// newly allocated page (dirty, writelocked)
#define CC_ALLOC_STATUS (0 | CC_WRITELOCKED | CC_CLAIMED)

// eligible for writeback (unaccessed)
#define CC_CLEANABLE1_STATUS /* dirty */ (0)

// eligible for writeback (accessed)
#define CC_CLEANABLE2_STATUS /* dirty */ (0 | CC_ACCESSED)

// actively in writeback (unaccessed)
#define CC_WRITEBACK1_STATUS (0 | CC_WRITEBACK)

// actively in writeback (accessed)
#define CC_WRITEBACK2_STATUS (0 | CC_ACCESSED | CC_WRITEBACK)

// loading for read
#define CC_READ_LOADING_STATUS (0 | CC_ACCESSED | CC_CLEAN | CC_LOADING)

/*
 *-----------------------------------------------------------------------------
 * Clock cache Functions
 *-----------------------------------------------------------------------------
 */
/*-----------------------------------------------------------------------------
 * clockcache_{set/clear/test}_flag --
 *
 *      Atomically sets, clears or tests the given flag in the entry.
 *-----------------------------------------------------------------------------
 */

/* Validate entry_number, and return addr of clockcache_entry slot */
static inline clockcache_entry *
clockcache_get_entry(clockcache *cc, uint32 entry_number)
{
   debug_assert(entry_number < cc->cfg->page_capacity,
                "entry_number=%u is out-of-bounds. Should be < %d.",
                entry_number,
                cc->cfg->page_capacity);
   return (&cc->entry[entry_number]);
}

static inline entry_status
clockcache_set_flag(clockcache *cc, uint32 entry_number, entry_status flag)
{
   return flag
          & __sync_fetch_and_or(&clockcache_get_entry(cc, entry_number)->status,
                                flag);
}

static inline uint32
clockcache_clear_flag(clockcache *cc, uint32 entry_number, entry_status flag)
{
   return flag
          & __sync_fetch_and_and(
             &clockcache_get_entry(cc, entry_number)->status, ~flag);
}

static inline uint32
clockcache_test_flag(clockcache *cc, uint32 entry_number, entry_status flag)
{
   return flag & clockcache_get_entry(cc, entry_number)->status;
}

#ifdef RECORD_ACQUISITION_STACKS
static void
clockcache_record_backtrace(clockcache *cc, uint32 entry_number)
{
   // clang-format off
   int myhistindex = __sync_fetch_and_add(
                            &clockcache_get_entry(cc, entry_number)->next_history_record,
                            1);
   // clang-format on
   myhistindex = myhistindex % NUM_HISTORY_RECORDS;

   // entry_number is now known to be valid; offset into slot directly.
   clockcache_entry *myEntry = &cc->entry[entry_number];

   myEntry->history[myhistindex].status   = myEntry->status;
   myEntry->history[myhistindex].refcount = 0;
   for (threadid i = 0; i < MAX_THREADS; i++) {
      myEntry->history[myhistindex].refcount +=
         cc->refcount[i * cc->cfg->page_capacity + entry_number];
   }
   backtrace(myEntry->history[myhistindex].backtrace, NUM_HISTORY_RECORDS);
}
#else
#   define clockcache_record_backtrace(a, b)
#endif

/*
 *----------------------------------------------------------------------
 *
 * Utility functions
 *
 *----------------------------------------------------------------------
 */

static inline uint64
clockcache_config_page_size(const clockcache_config *cfg)
{
   return cfg->io_cfg->page_size;
}

static inline uint64
clockcache_config_extent_size(const clockcache_config *cfg)
{
   return cfg->io_cfg->extent_size;
}

static inline uint64
clockcache_multiply_by_page_size(const clockcache *cc, uint64 addr)
{
   return addr << cc->cfg->log_page_size;
}

static inline uint64
clockcache_divide_by_page_size(const clockcache *cc, uint64 addr)
{
   return addr >> cc->cfg->log_page_size;
}

static inline uint64
clockcache_config_extent_base_addr(const clockcache_config *cfg, uint64 addr)
{
   return addr & cfg->extent_mask;
}

static inline uint32
clockcache_lookup(const clockcache *cc, uint64 addr)
{
   uint64 lookup_no    = clockcache_divide_by_page_size(cc, addr);
   uint32 entry_number = cc->lookup[lookup_no];

   debug_assert(((entry_number < cc->cfg->page_capacity)
                 || (entry_number == CC_UNMAPPED_ENTRY)),
                "entry_number=%u is out-of-bounds. "
                " Should be either CC_UNMAPPED_ENTRY,"
                " or should be < %d.",
                entry_number,
                cc->cfg->page_capacity);
   return entry_number;
}

static inline clockcache_entry *
clockcache_lookup_entry(const clockcache *cc, uint64 addr)
{
   return &cc->entry[clockcache_lookup(cc, addr)];
}

static inline bool
clockcache_pages_share_extent(const clockcache *cc,
                              uint64            left_addr,
                              uint64            right_addr)
{
<<<<<<< HEAD
   return clockcache_config_extent_base_addr(cc->cfg, left_addr)
          == clockcache_config_extent_base_addr(cc->cfg, right_addr);
=======
   return (left_addr / cc->cfg->extent_size)
          == (right_addr / cc->cfg->extent_size);
>>>>>>> 43333884
}

static inline clockcache_entry *
clockcache_page_to_entry(const clockcache *cc, page_handle *page)
{
   return (clockcache_entry *)((char *)page - offsetof(clockcache_entry, page));
}

static inline uint32
clockcache_page_to_entry_number(const clockcache *cc, page_handle *page)
{
   return clockcache_page_to_entry(cc, page) - cc->entry;
}

static inline uint32
clockcache_data_to_entry_number(const clockcache *cc, char *data)
{
   return clockcache_divide_by_page_size(cc, data - cc->data);
}

__attribute__((unused)) static inline clockcache_entry *
clockcache_data_to_entry(const clockcache *cc, char *data)
{
   return &cc->entry[clockcache_data_to_entry_number(cc, data)];
}

static inline uint64
clockcache_page_size(const clockcache *cc)
{
   return clockcache_config_page_size(cc->cfg);
}

static inline uint64
clockcache_extent_size(const clockcache *cc)
{
   return clockcache_config_extent_size(cc->cfg);
}

/*
 *-----------------------------------------------------------------------------
 * clockcache_wait --
 *
 *      Does some work while waiting. Currently just polls for async IO
 *      completion.
 *
 *      This function needs to poll for async IO callback completion to avoid
 *      deadlock.
 *-----------------------------------------------------------------------------
 */
void
clockcache_wait(clockcache *cc)
{
   io_cleanup(cc->io, CC_DEFAULT_MAX_IO_EVENTS);
}


/*
 *-----------------------------------------------------------------------------
 * ref counts
 *
 *      Each entry has a distributed ref count. This ref count is striped
 *      across cache lines, so the ref count for entry 0 tid 0 is on a
 *      different cache line from both the ref count for entry 1 tid 0 and
 *      entry 0 tid 1. This reduces false sharing.
 *
 *      get_ref_internal converts an entry_number and tid to the index in
 *      cc->refcount where the ref count is stored.
 *-----------------------------------------------------------------------------
 */

static inline uint32
clockcache_get_ref_internal(clockcache *cc, uint32 entry_number)
{
   return entry_number % cc->cfg->cacheline_capacity * PLATFORM_CACHELINE_SIZE
          + entry_number / cc->cfg->cacheline_capacity;
}

static inline uint16
clockcache_get_ref(clockcache *cc, uint32 entry_number, uint64 counter_no)
{
   counter_no %= CC_RC_WIDTH;
   uint64 rc_number = clockcache_get_ref_internal(cc, entry_number);
   debug_assert(rc_number < cc->cfg->page_capacity);
   return cc->refcount[counter_no * cc->cfg->page_capacity + rc_number];
}

static inline void
clockcache_inc_ref(clockcache *cc, uint32 entry_number, threadid counter_no)
{
   counter_no %= CC_RC_WIDTH;
   uint64 rc_number = clockcache_get_ref_internal(cc, entry_number);
   debug_assert(rc_number < cc->cfg->page_capacity);

   debug_only uint16 refcount = __sync_fetch_and_add(
      &cc->refcount[counter_no * cc->cfg->page_capacity + rc_number], 1);
   debug_assert(refcount != MAX_READ_REFCOUNT);
}

static inline void
clockcache_dec_ref(clockcache *cc, uint32 entry_number, threadid counter_no)
{
   counter_no %= CC_RC_WIDTH;
   uint64 rc_number = clockcache_get_ref_internal(cc, entry_number);
   debug_assert(rc_number < cc->cfg->page_capacity);

   debug_only uint16 refcount = __sync_fetch_and_sub(
      &cc->refcount[counter_no * cc->cfg->page_capacity + rc_number], 1);
   debug_assert(refcount != 0);
}

static inline uint8
clockcache_get_pin(clockcache *cc, uint32 entry_number)
{
   uint64 rc_number = clockcache_get_ref_internal(cc, entry_number);
   debug_assert(rc_number < cc->cfg->page_capacity);
   return cc->pincount[rc_number];
}

static inline void
clockcache_inc_pin(clockcache *cc, uint32 entry_number)
{
   uint64 rc_number = clockcache_get_ref_internal(cc, entry_number);
   debug_assert(rc_number < cc->cfg->page_capacity);
   debug_only uint8 refcount =
      __sync_fetch_and_add(&cc->pincount[rc_number], 1);
   debug_assert(refcount != UINT8_MAX);
}

static inline void
clockcache_dec_pin(clockcache *cc, uint32 entry_number)
{
   uint64 rc_number = clockcache_get_ref_internal(cc, entry_number);
   debug_assert(rc_number < cc->cfg->page_capacity);
   debug_only uint8 refcount =
      __sync_fetch_and_sub(&cc->pincount[rc_number], 1);
   debug_assert(refcount != 0);
}

static inline void
clockcache_reset_pin(clockcache *cc, uint32 entry_number)
{
   uint64 rc_number = clockcache_get_ref_internal(cc, entry_number);
   debug_assert(rc_number < cc->cfg->page_capacity);
   if (cc->pincount[rc_number] != 0) {
      __sync_lock_test_and_set(&cc->pincount[rc_number], 0);
   }
}

void
clockcache_assert_no_refs(clockcache *cc)
{
   threadid        i;
   volatile uint32 j;
   for (i = 0; i < (MAX_THREADS - 1); i++) {
      for (j = 0; j < cc->cfg->page_capacity; j++) {
         if (clockcache_get_ref(cc, j, i) != 0) {
            clockcache_get_ref(cc, j, i);
         }
         platform_assert(clockcache_get_ref(cc, j, i) == 0);
      }
   }
}

void
clockcache_assert_no_refs_and_pins(clockcache *cc)
{
   threadid i;
   uint32   j;
   for (i = 0; i < MAX_THREADS; i++) {
      for (j = 0; j < cc->cfg->page_capacity; j++) {
         platform_assert(clockcache_get_ref(cc, j, i) == 0);
      }
   }
}

void
clockcache_assert_no_locks_held(clockcache *cc)
{
   uint64 i;
   clockcache_assert_no_refs_and_pins(cc);
   for (i = 0; i < cc->cfg->page_capacity; i++) {
      debug_assert(!clockcache_test_flag(cc, i, CC_WRITELOCKED));
   }
}

void
clockcache_assert_clean(clockcache *cc)
{
   uint64 i;

   for (i = 0; i < cc->cfg->page_capacity; i++) {
      debug_assert(clockcache_test_flag(cc, i, CC_FREE)
                   || clockcache_test_flag(cc, i, CC_CLEAN));
   }
}

/*
 *----------------------------------------------------------------------
 *
 * page locking functions
 *
 *----------------------------------------------------------------------
 */

typedef enum {
   GET_RC_SUCCESS,
   GET_RC_CONFLICT,
   GET_RC_EVICTED,
   GET_RC_FLUSHING,
} get_rc;

/*
 *----------------------------------------------------------------------
 * clockcache_try_get_read
 *
 *      returns:
 *      - GET_RC_SUCCESS if a read lock was obtained
 *      - GET_RC_EVICTED if the entry was evicted
 *      - GET_RC_CONFLICT if another thread holds a write lock
 *
 *      does not block
 *----------------------------------------------------------------------
 */
static get_rc
clockcache_try_get_read(clockcache *cc, uint32 entry_number, bool set_access)
{
   const threadid tid = platform_get_tid();

   // first check if write lock is held
   uint32 cc_writing = clockcache_test_flag(cc, entry_number, CC_WRITELOCKED);
   if (UNLIKELY(cc_writing)) {
      return GET_RC_CONFLICT;
   }

   // then obtain the read lock
   clockcache_inc_ref(cc, entry_number, tid);

   // clockcache_test_flag returns 32 bits, not 1 (cannot use bool)
   uint32 cc_free = clockcache_test_flag(cc, entry_number, CC_FREE);
   cc_writing     = clockcache_test_flag(cc, entry_number, CC_WRITELOCKED);
   if (LIKELY(!cc_free && !cc_writing)) {
      // test and test and set to reduce contention
      if (set_access && !clockcache_test_flag(cc, entry_number, CC_ACCESSED)) {
         clockcache_set_flag(cc, entry_number, CC_ACCESSED);
      }
      return GET_RC_SUCCESS;
   }

   // cannot hold the read lock (either write lock is held or entry has been
   // evicted), dec ref and return
   clockcache_dec_ref(cc, entry_number, tid);

   if (cc_free) {
      return GET_RC_EVICTED;
   }

   // must be cc_writing
   debug_assert(cc_writing);
   return GET_RC_CONFLICT;
}

/*
 *----------------------------------------------------------------------
 * clockcache_get_read
 *
 *      returns:
 *      - GET_RC_SUCCESS if a read lock was obtained
 *      - GET_RC_EVICTED if the entry was evicted
 *
 *      blocks if another thread holds a write lock
 *----------------------------------------------------------------------
 */
static get_rc
clockcache_get_read(clockcache *cc, uint32 entry_number)
{
   clockcache_record_backtrace(cc, entry_number);
   get_rc rc = clockcache_try_get_read(cc, entry_number, TRUE);

   uint64 wait = 1;
   while (rc == GET_RC_CONFLICT) {
      platform_sleep(wait);
      wait = wait > 1024 ? wait : 2 * wait;
      rc   = clockcache_try_get_read(cc, entry_number, TRUE);
   }

   return rc;
}

/*
 *----------------------------------------------------------------------
 * clockcache_try_get_claim
 *
 *      Attempts to upgrade a read lock to claim.
 *
 *      NOTE: A caller must release the read lock on GET_RC_CONFLICT before
 *      attempting try_get_claim again to avoid deadlock.
 *
 *      returns:
 *      - GET_RC_SUCCESS if a claim was obtained
 *      - GET_RC_CONFLICT if another thread holds a claim (or write lock)
 *
 *      does not block
 *----------------------------------------------------------------------
 */
static get_rc
clockcache_try_get_claim(clockcache *cc, uint32 entry_number)
{
   clockcache_record_backtrace(cc, entry_number);

   clockcache_log(0,
                  entry_number,
                  "try_get_claim: entry_number %u claimed: %u\n",
                  entry_number,
                  clockcache_test_flag(cc, entry_number, CC_CLAIMED));

   if (clockcache_set_flag(cc, entry_number, CC_CLAIMED)) {
      clockcache_log(0, entry_number, "return false\n", NULL);
      return GET_RC_CONFLICT;
   }

   return GET_RC_SUCCESS;
}

/*
 *----------------------------------------------------------------------
 * clockcache_get_write
 *
 *      Upgrades a claim to a write lock.
 *
 *      blocks:
 *      - while read locks are released
 *      - while write back completes
 *
 *      cannot fail
 *
 *      Note: does not wait on CC_LOADING. Caller must either ensure that
 *      CC_LOADING is not set prior to calling (e.g. via a prior call to
 *      clockcache_get).
 *----------------------------------------------------------------------
 */
static void
clockcache_get_write(clockcache *cc, uint32 entry_number)
{
   const threadid tid = platform_get_tid();

   debug_assert(clockcache_test_flag(cc, entry_number, CC_CLAIMED));
   debug_only uint32 was_writing =
      clockcache_set_flag(cc, entry_number, CC_WRITELOCKED);
   debug_assert(!was_writing);
   debug_assert(!clockcache_test_flag(cc, entry_number, CC_LOADING));

   /*
    * If the thread that wants a write lock holds > 1 refs, it means
    * it has some async lookups which have yielded after taking refs.
    * This is currently not allowed; because such a thread would
    * easily be able to upgrade to write lock and modify the page
    * under it's own yielded lookup.
    *
    * If threads do async lookups, they must leave the
    * compaction+incorporation (that needs write locking) to
    * background threads.
    */
   debug_assert(clockcache_get_ref(cc, entry_number, tid) >= 1);
   // Wait for flushing to finish
   while (clockcache_test_flag(cc, entry_number, CC_WRITEBACK)) {
      clockcache_wait(cc);
   }

   // Wait for readers to finish
   for (threadid thr_i = 0; thr_i < CC_RC_WIDTH; thr_i++) {
      if (tid % CC_RC_WIDTH != thr_i) {
         while (clockcache_get_ref(cc, entry_number, thr_i)) {
            platform_sleep(1);
         }
      } else {
         // we have a single ref, so wait for others to drop
         while (clockcache_get_ref(cc, entry_number, thr_i) > 1) {
            platform_sleep(1);
         }
      }
   }

   clockcache_record_backtrace(cc, entry_number);
}

/*
 *----------------------------------------------------------------------
 * clockcache_try_get_write
 *
 *      Attempts to upgrade a claim to a write lock.
 *
 *      returns:
 *      - GET_RC_SUCCESS if the write lock was obtained
 *      - GET_RC_CONFLICT if another thread holds a read lock
 *
 *      blocks on write back
 *
 *      Note: does not wait on CC_LOADING. Caller must either ensure that
 *      CC_LOADING is not set prior to calling (e.g. via a prior call to
 *      clockcache_get).
 *----------------------------------------------------------------------
 */
static get_rc
clockcache_try_get_write(clockcache *cc, uint32 entry_number)
{
   threadid thr_i;
   threadid tid = platform_get_tid();
   get_rc   rc;

   clockcache_record_backtrace(cc, entry_number);

   debug_assert(clockcache_test_flag(cc, entry_number, CC_CLAIMED));
   debug_only uint32 was_writing =
      clockcache_set_flag(cc, entry_number, CC_WRITELOCKED);
   debug_assert(!was_writing);
   debug_assert(!clockcache_test_flag(cc, entry_number, CC_LOADING));

   // if flushing, then bail
   if (clockcache_test_flag(cc, entry_number, CC_WRITEBACK)) {
      rc = GET_RC_FLUSHING;
      goto failed;
   }

   // check for readers
   for (thr_i = 0; thr_i < CC_RC_WIDTH; thr_i++) {
      if (tid % CC_RC_WIDTH != thr_i) {
         if (clockcache_get_ref(cc, entry_number, thr_i)) {
            // there is a reader, so bail
            rc = GET_RC_CONFLICT;
            goto failed;
         }
      } else {
         // we have a single ref, so if > 1 bail
         if (clockcache_get_ref(cc, entry_number, thr_i) > 1) {
            // there is a reader, so bail
            rc = GET_RC_CONFLICT;
            goto failed;
         }
      }
   }

   return GET_RC_SUCCESS;

failed:
   was_writing = clockcache_clear_flag(cc, entry_number, CC_WRITELOCKED);
   debug_assert(was_writing);
   return rc;
}

/*
 *----------------------------------------------------------------------
 *
 * writeback functions
 *
 *----------------------------------------------------------------------
 */

/*
 *----------------------------------------------------------------------
 * clockcache_ok_to_writeback
 *
 *      Tests the entry to see if write back is possible. Used for test and
 *      test and set.
 *----------------------------------------------------------------------
 */
static inline bool
clockcache_ok_to_writeback(clockcache *cc,
                           uint32      entry_number,
                           bool        with_access)
{
   uint32 status = clockcache_get_entry(cc, entry_number)->status;
   return ((status == CC_CLEANABLE1_STATUS)
           || (with_access && status == CC_CLEANABLE2_STATUS));
}

/*
 *----------------------------------------------------------------------
 * clockcache_try_set_writeback
 *
 *      Atomically sets the CC_WRITEBACK flag if the status permits; current
 *      status must be:
 *         -- CC_CLEANABLE1_STATUS (= 0)                  // dirty
 *         -- CC_CLEANABLE2_STATUS (= 0 | CC_ACCESSED)    // dirty
 *----------------------------------------------------------------------
 */
static inline bool
clockcache_try_set_writeback(clockcache *cc,
                             uint32      entry_number,
                             bool        with_access)
{
   // Validate first, as we need access to volatile status * below.
   debug_assert(entry_number < cc->cfg->page_capacity,
                "entry_number=%u is out-of-bounds. Should be < %d.",
                entry_number,
                cc->cfg->page_capacity);

   volatile uint32 *status = &cc->entry[entry_number].status;
   if (__sync_bool_compare_and_swap(
          status, CC_CLEANABLE1_STATUS, CC_WRITEBACK1_STATUS))
   {
      return TRUE;
   }

   if (with_access
       && __sync_bool_compare_and_swap(
          status, CC_CLEANABLE2_STATUS, CC_WRITEBACK2_STATUS))
   {
      return TRUE;
   }
   return FALSE;
}


/*
 *----------------------------------------------------------------------
 * clockcache_write_callback --
 *
 *      Internal callback function to clean up after writing out a vector of
 *      blocks to disk.
 *----------------------------------------------------------------------
 */
#if defined(__has_feature)
#   if __has_feature(memory_sanitizer)
__attribute__((no_sanitize("memory")))
#   endif
#endif
void
clockcache_write_callback(void           *metadata,
                          struct iovec   *iovec,
                          uint64          count,
                          platform_status status)
{
   clockcache       *cc = *(clockcache **)metadata;
   uint64            i;
   uint32            entry_number;
   clockcache_entry *entry;
   uint64            addr;
   debug_only uint32 debug_status;

   platform_assert_status_ok(status);
   platform_assert(count > 0);
   platform_assert(count <= cc->cfg->pages_per_extent);

   for (i = 0; i < count; i++) {
      entry_number =
         clockcache_data_to_entry_number(cc, (char *)iovec[i].iov_base);
      entry = clockcache_get_entry(cc, entry_number);
      addr  = entry->page.disk_addr;

      clockcache_log(addr,
                     entry_number,
                     "write_callback i %lu entry %u addr %lu\n",
                     i,
                     entry_number,
                     addr);

      debug_status = clockcache_set_flag(cc, entry_number, CC_CLEAN);
      debug_assert(!debug_status);
      debug_status = clockcache_clear_flag(cc, entry_number, CC_WRITEBACK);
      debug_assert(debug_status);
   }
}

/*
 *----------------------------------------------------------------------
 * clockcache_batch_start_writeback --
 *
 *      Iterates through all pages in the batch and issues writeback for any
 *      which are cleanable.
 *
 *      Where possible, the write is extented to the extent, including pages
 *      outside the batch.
 *
 *      If is_urgent is set, pages with CC_ACCESSED are written back, otherwise
 *      they are not.
 *----------------------------------------------------------------------
 */
void
clockcache_batch_start_writeback(clockcache *cc, uint64 batch, bool is_urgent)
{
   uint32          entry_no, next_entry_no;
   uint64          addr, first_addr, end_addr, i;
   const threadid  tid            = platform_get_tid();
   uint64          start_entry_no = batch * CC_ENTRIES_PER_BATCH;
   uint64          end_entry_no   = start_entry_no + CC_ENTRIES_PER_BATCH;
   platform_status status;

   clockcache_entry *entry, *next_entry;

   debug_assert(tid < MAX_THREADS - 1);
   debug_assert(cc != NULL);
   debug_assert(batch < cc->cfg->page_capacity / CC_ENTRIES_PER_BATCH);

   clockcache_open_log_stream();
   clockcache_log_stream(0,
                         0,
                         "batch_start_writeback: %lu, entries %lu-%lu\n",
                         batch,
                         start_entry_no,
                         end_entry_no - 1);

   // Iterate through the entries in the batch and try to write out the extents.
   for (entry_no = start_entry_no; entry_no < end_entry_no; entry_no++) {
      entry = &cc->entry[entry_no];
      addr  = entry->page.disk_addr;
      // test and test and set in the if condition
      if (clockcache_ok_to_writeback(cc, entry_no, is_urgent)
          && clockcache_try_set_writeback(cc, entry_no, is_urgent))
      {
         debug_assert(clockcache_lookup(cc, addr) == entry_no);
         first_addr = entry->page.disk_addr;
         // walk backwards through extent to find first cleanable entry
         do {
            first_addr -= clockcache_page_size(cc);
            if (clockcache_pages_share_extent(cc, first_addr, addr))
               next_entry_no = clockcache_lookup(cc, first_addr);
            else
               next_entry_no = CC_UNMAPPED_ENTRY;
         } while (
            next_entry_no != CC_UNMAPPED_ENTRY
            && clockcache_try_set_writeback(cc, next_entry_no, is_urgent));
         first_addr += clockcache_page_size(cc);
         end_addr = entry->page.disk_addr;
         // walk forwards through extent to find last cleanable entry
         do {
            end_addr += clockcache_page_size(cc);
            if (clockcache_pages_share_extent(cc, end_addr, addr))
               next_entry_no = clockcache_lookup(cc, end_addr);
            else
               next_entry_no = CC_UNMAPPED_ENTRY;
         } while (
            next_entry_no != CC_UNMAPPED_ENTRY
            && clockcache_try_set_writeback(cc, next_entry_no, is_urgent));

         io_async_req *req            = io_get_async_req(cc->io, TRUE);
         void         *req_metadata   = io_get_metadata(cc->io, req);
         *(clockcache **)req_metadata = cc;
         struct iovec *iovec          = io_get_iovec(cc->io, req);
         uint64        req_count =
            clockcache_divide_by_page_size(cc, end_addr - first_addr);
         req->bytes = clockcache_multiply_by_page_size(cc, req_count);

         if (cc->cfg->use_stats) {
            cc->stats[tid].page_writes[entry->type] += req_count;
            cc->stats[tid].writes_issued++;
         }

         for (i = 0; i < req_count; i++) {
            addr       = first_addr + clockcache_multiply_by_page_size(cc, i);
            next_entry = clockcache_lookup_entry(cc, addr);
            next_entry_no = clockcache_lookup(cc, addr);

            clockcache_log_stream(addr,
                                  next_entry_no,
                                  "flush: entry %u addr %lu\n",
                                  next_entry_no,
                                  addr);
            iovec[i].iov_base = next_entry->page.data;
         }

         status = io_write_async(
            cc->io, req, clockcache_write_callback, req_count, first_addr);
         platform_assert_status_ok(status);
      }
   }
   clockcache_close_log_stream();
}

/*
 *----------------------------------------------------------------------
 *
 * eviction functions
 *
 *----------------------------------------------------------------------
 */

/*
 *----------------------------------------------------------------------
 * clockcache_try_evict
 *
 *      Attempts to evict the page if it is evictable
 *----------------------------------------------------------------------
 */
static void
clockcache_try_evict(clockcache *cc, uint32 entry_number)
{
   clockcache_entry *entry = clockcache_get_entry(cc, entry_number);
   const threadid    tid   = platform_get_tid();

   /* store status for testing, then clear CC_ACCESSED */
   uint32 status = entry->status;
   /* T&T&S */
   if (clockcache_test_flag(cc, entry_number, CC_ACCESSED)) {
      clockcache_clear_flag(cc, entry_number, CC_ACCESSED);
   }

   /*
    * perform fast tests and quit if they fail */
   /* Note: this implicitly tests for:
    * CC_ACCESSED, CC_CLAIMED, CC_WRITELOCK, CC_WRITEBACK
    * Note: here is where we check that the evicting thread doesn't hold a read
    * lock itself.
    */
   if (status != CC_EVICTABLE_STATUS
       || clockcache_get_ref(cc, entry_number, tid)
       || clockcache_get_pin(cc, entry_number))
   {
      goto out;
   }

   /* try to evict:
    * 1. try to read lock
    * 2. try to claim
    * 3. try to write lock
    * 4. verify still evictable
    * 5. clear lookup, disk_addr
    * 6. set status to CC_FREE_STATUS (clears claim and write lock)
    * 7. release read lock */

   /* 1. try to read lock */
   clockcache_record_backtrace(cc, entry_number);
   if (clockcache_try_get_read(cc, entry_number, FALSE) != GET_RC_SUCCESS) {
      goto out;
   }

   /* 2. try to claim */
   if (clockcache_try_get_claim(cc, entry_number) != GET_RC_SUCCESS) {
      goto release_ref;
   }

   /*
    * 3. try to write lock
    *      -- first check if loading
    */
   if (clockcache_test_flag(cc, entry_number, CC_LOADING)
       || clockcache_try_get_write(cc, entry_number) != GET_RC_SUCCESS)
   {
      goto release_claim;
   }

   /* 4. verify still evictable
    * redo fast tests in case another thread has changed the status before we
    * obtained the lock
    * note: do not re-check the ref count for the active thread, because
    * it acquired a read lock in order to lock the entry.
    */
   status = entry->status;
   if (status != CC_LOCKED_EVICTABLE_STATUS
       || clockcache_get_pin(cc, entry_number))
   {
      goto release_write;
   }

   /* 5. clear lookup, disk addr */
   uint64 addr = entry->page.disk_addr;
   if (addr != CC_UNMAPPED_ADDR) {
      uint64 lookup_no      = clockcache_divide_by_page_size(cc, addr);
      cc->lookup[lookup_no] = CC_UNMAPPED_ENTRY;
      entry->page.disk_addr = CC_UNMAPPED_ADDR;
   }
   debug_only uint32 debug_status =
      clockcache_test_flag(cc, entry_number, CC_WRITELOCKED | CC_CLAIMED);
   debug_assert(debug_status);

   /* 6. set status to CC_FREE_STATUS (clears claim and write lock) */
   entry->status = CC_FREE_STATUS;
   clockcache_log(
      addr, entry_number, "evict: entry %u addr %lu\n", entry_number, addr);

   /* 7. release read lock */
   goto release_ref;

release_write:
   debug_status = clockcache_clear_flag(cc, entry_number, CC_WRITELOCKED);
   debug_assert(debug_status);
release_claim:
   debug_status = clockcache_clear_flag(cc, entry_number, CC_CLAIMED);
   debug_assert(debug_status);
release_ref:
   clockcache_dec_ref(cc, entry_number, tid);
out:
   return;
}

/*
 *----------------------------------------------------------------------
 * clockcache_evict_batch --
 *
 *      Evicts all evictable pages in the batch.
 *----------------------------------------------------------------------
 */
void
clockcache_evict_batch(clockcache *cc, uint32 batch)
{
   debug_assert(cc != NULL);
   debug_assert(batch < cc->cfg->page_capacity / CC_ENTRIES_PER_BATCH);

   uint32 start_entry_no = batch * CC_ENTRIES_PER_BATCH;
   uint32 end_entry_no   = start_entry_no + CC_ENTRIES_PER_BATCH;

   clockcache_log(0,
                  0,
                  "evict_batch: %u, entries %u-%u\n",
                  batch,
                  start_entry_no,
                  end_entry_no - 1);

   for (uint32 entry_no = start_entry_no; entry_no < end_entry_no; entry_no++) {
      clockcache_try_evict(cc, entry_no);
   }
}

/*
 *----------------------------------------------------------------------
 * clockcache_move_hand --
 *
 *      Moves the clock hand forward cleaning and evicting a batch. Cleans
 *      "accessed" pages if is_urgent is set, for example when get_free_page
 *      has cycled through the cache already.
 *----------------------------------------------------------------------
 */
void
clockcache_move_hand(clockcache *cc, bool is_urgent)
{
   const threadid tid = platform_get_tid();
   volatile bool *evict_batch_busy;
   volatile bool *clean_batch_busy;
   uint64         cleaner_hand;

   /* move the hand a batch forward */
   uint64          evict_hand = cc->per_thread[tid].free_hand;
   debug_only bool was_busy   = TRUE;
   if (evict_hand != CC_UNMAPPED_ENTRY) {
      evict_batch_busy = &cc->batch_busy[evict_hand];
      was_busy = __sync_bool_compare_and_swap(evict_batch_busy, TRUE, FALSE);
      debug_assert(was_busy);
   }
   do {
      evict_hand =
         __sync_add_and_fetch(&cc->evict_hand, 1) % cc->cfg->batch_capacity;
      evict_batch_busy = &cc->batch_busy[evict_hand];
      // clean the batch ahead
      cleaner_hand = (evict_hand + cc->cleaner_gap) % cc->cfg->batch_capacity;
      clean_batch_busy = &cc->batch_busy[cleaner_hand];
      if (__sync_bool_compare_and_swap(clean_batch_busy, FALSE, TRUE)) {
         clockcache_batch_start_writeback(cc, cleaner_hand, is_urgent);
         was_busy = __sync_bool_compare_and_swap(clean_batch_busy, TRUE, FALSE);
         debug_assert(was_busy);
      }
   } while (!__sync_bool_compare_and_swap(evict_batch_busy, FALSE, TRUE));

   clockcache_evict_batch(cc, evict_hand % cc->cfg->batch_capacity);
   cc->per_thread[tid].free_hand = evict_hand % cc->cfg->batch_capacity;
}


/*
 *----------------------------------------------------------------------
 * clockcache_get_free_page --
 *
 *      returns a free page with given status and ref count.
 *----------------------------------------------------------------------
 */
uint32
clockcache_get_free_page(clockcache *cc,
                         uint32      status,
                         bool        refcount,
                         bool        blocking)
{
   uint32            entry_no;
   uint64            num_passes = 0;
   const threadid    tid        = platform_get_tid();
   uint64            max_hand   = cc->per_thread[tid].free_hand;
   clockcache_entry *entry;
   timestamp         wait_start;

   debug_assert(tid < MAX_THREADS - 1);
   if (cc->per_thread[tid].free_hand == CC_UNMAPPED_ENTRY) {
      clockcache_move_hand(cc, FALSE);
   }

   /*
    * Debug builds can run on very high latency storage eg. Nimbus. Do
    * not give up after 3 passes on the cache. At least wait for the
    * max latency of an IO and keep making passes.
    */
   while (num_passes < 3
          || (blocking && !io_max_latency_elapsed(cc->io, wait_start)))
   {
      uint64 start_entry = cc->per_thread[tid].free_hand * CC_ENTRIES_PER_BATCH;
      uint64 end_entry   = start_entry + CC_ENTRIES_PER_BATCH;
      for (entry_no = start_entry; entry_no < end_entry; entry_no++) {
         entry = &cc->entry[entry_no];
         if (entry->status == CC_FREE_STATUS
             && __sync_bool_compare_and_swap(
                &entry->status, CC_FREE_STATUS, CC_ALLOC_STATUS))
         {
            if (refcount) {
               clockcache_inc_ref(cc, entry_no, tid);
            }
            entry->status = status;
            debug_assert(entry->page.disk_addr == CC_UNMAPPED_ADDR);
            return entry_no;
         }
      }

      clockcache_move_hand(cc, num_passes != 0);
      if (cc->per_thread[tid].free_hand < max_hand) {
         num_passes++;
         /*
          * The first pass doesn't really have a fair chance at having
          * looked at the entire cache, still it's ok to start
          * reckoning start time for max latency. Since it runs into
          * seconds, we'll make another complete pass in a tiny
          * fraction of the max latency.
          */
         if (num_passes == 1) {
            wait_start = platform_get_timestamp();
         } else {
            platform_yield();
         }
         clockcache_wait(cc);
      }
      max_hand = cc->per_thread[tid].free_hand;
   }
   if (blocking) {
      platform_log("cache locked (num_passes=%lu time=%lu nsecs)\n",
                   num_passes,
                   platform_timestamp_elapsed(wait_start));
      clockcache_print(cc);
      platform_assert(0);
   }

   return CC_UNMAPPED_ENTRY;
}
/*
 *-----------------------------------------------------------------------------
 * clockcache_flush --
 *
 *      Issues writeback for all page in the cache.
 *
 *      Asserts that there are no pins, read locks, claims or write locks.
 *-----------------------------------------------------------------------------
 */
void
clockcache_flush(clockcache *cc)
{
   // make sure all aio is complete first
   io_cleanup_all(cc->io);

   // there can be no references or pins or things won't flush
   // clockcache_assert_no_locks_held(cc); // take out for performance

   // clean all the pages
   for (uint32 flush_hand = 0;
        flush_hand < cc->cfg->page_capacity / CC_ENTRIES_PER_BATCH;
        flush_hand++)
      clockcache_batch_start_writeback(cc, flush_hand, TRUE);

   // make sure all aio is complete again
   io_cleanup_all(cc->io);

   clockcache_assert_clean(cc);
}

/*
 *-----------------------------------------------------------------------------
 * clockcache_evict_all --
 *
 *      evicts all the pages.
 *-----------------------------------------------------------------------------
 */
int
clockcache_evict_all(clockcache *cc, bool ignore_pinned_pages)
{
   uint32 evict_hand;
   uint32 i;

   if (!ignore_pinned_pages) {
      // there can be no references or pins or locks or it will block eviction
      clockcache_assert_no_locks_held(cc); // take out for performance
   }

   // evict all the pages
   for (evict_hand = 0; evict_hand < cc->cfg->batch_capacity; evict_hand++) {
      clockcache_evict_batch(cc, evict_hand);
      // Do it again for access bits
      clockcache_evict_batch(cc, evict_hand);
   }

   for (i = 0; i < cc->cfg->page_capacity; i++) {
      debug_only uint32 entry_no =
         clockcache_page_to_entry_number(cc, &cc->entry->page);
      // Every page should either be evicted or pinned.
      debug_assert(
         cc->entry[i].status == CC_FREE_STATUS
         || (ignore_pinned_pages && clockcache_get_pin(cc, entry_no)));
   }

   return 0;
}

/*
 *-----------------------------------------------------------------------------
 * clockcache_config_init --
 *
 *      Initialize clockcache config values
 *-----------------------------------------------------------------------------
 */
void
clockcache_config_init(clockcache_config *cache_cfg,
                       io_config         *io_cfg,
                       uint64             capacity,
                       const char        *cache_logfile,
                       uint64             use_stats)
{
   int rc;
   ZERO_CONTENTS(cache_cfg);

   cache_cfg->super.ops     = &clockcache_config_ops;
   cache_cfg->io_cfg        = io_cfg;
   cache_cfg->capacity      = capacity;
   cache_cfg->log_page_size = 63 - __builtin_clzll(io_cfg->page_size);
   uint64 log_extent_size   = 63 - __builtin_clzll(io_cfg->extent_size);
   cache_cfg->extent_mask   = ~((1ULL << log_extent_size) - 1);
   cache_cfg->page_capacity = capacity / io_cfg->page_size;
   cache_cfg->use_stats     = use_stats;

   rc = snprintf(cache_cfg->logfile, MAX_STRING_LENGTH, "%s", cache_logfile);
   platform_assert(rc < MAX_STRING_LENGTH);
}

platform_status
clockcache_init(clockcache          *cc,   // OUT
                clockcache_config   *cfg,  // IN
                io_handle           *io,   // IN
                allocator           *al,   // IN
                char                *name, // IN
                task_system         *ts,   // IN
                platform_heap_handle hh,   // IN
                platform_heap_id     hid,  // IN
                platform_module_id   mid)    // IN
{
   int      i;
   threadid thr_i;

   platform_assert(cc != NULL);
   ZERO_CONTENTS(cc);

   cc->cfg       = cfg;
   cc->super.ops = &clockcache_ops;

   uint64 allocator_page_capacity =
      clockcache_divide_by_page_size(cc, allocator_get_capacity(al));
   uint64 debug_capacity =
      clockcache_multiply_by_page_size(cc, cc->cfg->page_capacity);
   cc->cfg->batch_capacity = cc->cfg->page_capacity / CC_ENTRIES_PER_BATCH;
   cc->cfg->cacheline_capacity =
      cc->cfg->page_capacity / PLATFORM_CACHELINE_SIZE;
   cc->cfg->pages_per_extent =
      clockcache_divide_by_page_size(cc, clockcache_extent_size(cc));

   platform_assert(cc->cfg->page_capacity % PLATFORM_CACHELINE_SIZE == 0);
   platform_assert(cc->cfg->capacity == debug_capacity);
   platform_assert(cc->cfg->page_capacity % CC_ENTRIES_PER_BATCH == 0);

   cc->cleaner_gap = CC_CLEANER_GAP;

#if defined(CC_LOG) || defined(ADDR_TRACING)
   cc->logfile = platform_open_log_file(cfg->logfile, "w");
#else
   cc->logfile = NULL;
#endif
   clockcache_log(
      0, 0, "init: capacity %lu name %s\n", cc->cfg->capacity, name);

   cc->al          = al;
   cc->io          = io;
   cc->heap_handle = hh;
   cc->heap_id     = hid;

   /* lookup maps addrs to entries, entry contains the entries themselves */
   cc->lookup =
      TYPED_ARRAY_MALLOC(cc->heap_id, cc->lookup, allocator_page_capacity);
   if (!cc->lookup) {
      goto alloc_error;
   }
   for (i = 0; i < allocator_page_capacity; i++) {
      cc->lookup[i] = CC_UNMAPPED_ENTRY;
   }

   cc->entry =
      TYPED_ARRAY_ZALLOC(cc->heap_id, cc->entry, cc->cfg->page_capacity);
   if (!cc->entry) {
      goto alloc_error;
   }

   /* data must be aligned because of O_DIRECT */
   cc->bh = platform_buffer_create(cc->cfg->capacity, cc->heap_handle, mid);
   if (!cc->bh) {
      goto alloc_error;
   }
   cc->data = platform_buffer_getaddr(cc->bh);

   /* Set up the entries */
   for (i = 0; i < cc->cfg->page_capacity; i++) {
      cc->entry[i].page.data =
         cc->data + clockcache_multiply_by_page_size(cc, i);
      cc->entry[i].page.disk_addr = CC_UNMAPPED_ADDR;
      cc->entry[i].status         = CC_FREE_STATUS;
   }

   /* Entry per-thread ref counts */
   size_t refcount_size = cc->cfg->page_capacity * CC_RC_WIDTH * sizeof(uint8);
   cc->rc_bh = platform_buffer_create(refcount_size, cc->heap_handle, mid);
   if (!cc->rc_bh) {
      goto alloc_error;
   }
   cc->refcount = platform_buffer_getaddr(cc->rc_bh);
   /* Separate ref counts for pins */
   cc->pincount =
      TYPED_ARRAY_ZALLOC(cc->heap_id, cc->pincount, cc->cfg->page_capacity);

   /* The hands and associated page */
   cc->free_hand  = 0;
   cc->evict_hand = 1;
   for (thr_i = 0; thr_i < MAX_THREADS; thr_i++) {
      cc->per_thread[thr_i].free_hand       = CC_UNMAPPED_ENTRY;
      cc->per_thread[thr_i].enable_sync_get = TRUE;
   }
   cc->batch_busy =
      TYPED_ARRAY_ZALLOC(cc->heap_id,
                         cc->batch_busy,
                         cc->cfg->page_capacity / CC_ENTRIES_PER_BATCH);
   if (!cc->batch_busy) {
      goto alloc_error;
   }
   cc->ts = ts;

   return STATUS_OK;

alloc_error:
   clockcache_deinit(cc);
   return STATUS_NO_MEMORY;
}

void
clockcache_deinit(clockcache *cc) // IN/OUT
{
   platform_assert(cc != NULL);

   /*
    * Check for non-null cause this is also used to clean up a failed
    * clockcache_init
    */
   if (cc->logfile) {
      clockcache_log(0, 0, "deinit %s\n", "");
#if defined(CC_LOG) || defined(ADDR_TRACING)
      platform_close_log_file(cc->logfile);
#endif
   }

   if (cc->rc_bh) {
      platform_buffer_destroy(cc->rc_bh);
   }

   platform_free(cc->heap_id, cc->entry);
   platform_free(cc->heap_id, cc->lookup);
   if (cc->bh) {
      platform_buffer_destroy(cc->bh);
   }
   cc->data = NULL;
   platform_free_volatile(cc->heap_id, cc->batch_busy);
   if (cc->pincount) {
      platform_free_volatile(cc->heap_id, cc->pincount);
   }
}

/*
 *----------------------------------------------------------------------
 * clockcache_alloc --
 *
 *      Given a disk_addr, allocate entry in the cache and return its page with
 *      a write lock.
 *----------------------------------------------------------------------
 */
page_handle *
clockcache_alloc(clockcache *cc, uint64 addr, page_type type)
{
   uint32            entry_no = clockcache_get_free_page(cc,
                                              CC_ALLOC_STATUS,
                                              TRUE,  // refcount
                                              TRUE); // blocking
   clockcache_entry *entry    = &cc->entry[entry_no];
   entry->page.disk_addr      = addr;
   entry->type                = type;
   uint64 lookup_no = clockcache_divide_by_page_size(cc, entry->page.disk_addr);
   cc->lookup[lookup_no] = entry_no;

   clockcache_log(entry->page.disk_addr,
                  entry_no,
                  "alloc: entry %u addr %lu\n",
                  entry_no,
                  entry->page.disk_addr);
   return &entry->page;
}

/*
 *----------------------------------------------------------------------
 * clockcache_try_hard_evict --
 *
 *      Evicts the page with address addr if it is in cache.
 *----------------------------------------------------------------------
 */
void
clockcache_try_hard_evict(clockcache *cc, uint64 addr)
{
   const threadid tid = platform_get_tid();
   while (TRUE) {
      uint32 entry_number = clockcache_lookup(cc, addr);
      if (entry_number == CC_UNMAPPED_ENTRY) {
         clockcache_log(addr,
                        entry_number,
                        "try_hard_evict (uncached): entry %u addr %lu\n",
                        entry_number,
                        addr);
         return;
      }

      /*
       * in cache, so evict:
       * 1. read lock
       * 2. wait for loading
       * 3. claim
       * 4. write lock
       * 5. clear lookup, disk_addr
       * 6. set status to CC_FREE_STATUS (clears claim and write lock)
       * 7. reset pincount to zero
       * 8. release read lock
       */

      // platform_assert(clockcache_get_ref(cc, entry_number, tid) == 0);

      /* 1. read lock */
      if (clockcache_get_read(cc, entry_number) == GET_RC_EVICTED) {
         // raced with eviction, try again
         continue;
      }

      /* 2. wait for loading */
      while (clockcache_test_flag(cc, entry_number, CC_LOADING)) {
         clockcache_wait(cc);
      }

      clockcache_entry *entry = clockcache_get_entry(cc, entry_number);

      if (entry->page.disk_addr != addr) {
         // raced with eviction, try again
         clockcache_dec_ref(cc, entry_number, tid);
         continue;
      }

      /* 3. claim */
      if (clockcache_try_get_claim(cc, entry_number) != GET_RC_SUCCESS) {
         // failed to get claim, try again
         clockcache_dec_ref(cc, entry_number, tid);
         continue;
      }

      /* log only after steps that can fail */
      clockcache_log(addr,
                     entry_number,
                     "try_hard_evict (cached): entry %u addr %lu\n",
                     entry_number,
                     addr);

      /* 4. write lock */
      clockcache_get_write(cc, entry_number);

      /* 5. clear lookup and disk addr; set status to CC_FREE_STATUS */
      uint64 lookup_no      = clockcache_divide_by_page_size(cc, addr);
      cc->lookup[lookup_no] = CC_UNMAPPED_ENTRY;
      debug_assert(entry->page.disk_addr == addr);
      entry->page.disk_addr = CC_UNMAPPED_ADDR;

      /* 6. set status to CC_FREE_STATUS (clears claim and write lock) */
      entry->status = CC_FREE_STATUS;

      /* 7. reset pincount */
      clockcache_reset_pin(cc, entry_number);

      /* 8. release read lock */
      clockcache_dec_ref(cc, entry_number, tid);
      return;
   }
}

/*
 *----------------------------------------------------------------------
 * clockcache_hard_evict_extent --
 *
 *      Attempts to evict all the pages in the extent. Will wait for writeback,
 *      but will evict and discard dirty pages.
 *----------------------------------------------------------------------
 */
void
clockcache_hard_evict_extent(clockcache *cc, uint64 addr, page_type type)
{
   debug_assert(addr % clockcache_extent_size(cc) == 0);
   debug_code(allocator *al = cc->al);
   debug_assert(allocator_get_ref(al, addr) == 1);

   clockcache_log(addr, 0, "hard evict extent: addr %lu\n", addr);
   for (uint64 i = 0; i < cc->cfg->pages_per_extent; i++) {
      uint64 page_addr = addr + clockcache_multiply_by_page_size(cc, i);
      clockcache_try_hard_evict(cc, page_addr);
   }
}

/*
 *----------------------------------------------------------------------
 * clockcache_get_allocator_ref --
 *
 *      Returns the allocator ref count of the addr.
 *----------------------------------------------------------------------
 */
uint8
clockcache_get_allocator_ref(clockcache *cc, uint64 addr)
{
   return allocator_get_ref(cc->al, addr);
}

/*
 *----------------------------------------------------------------------
 * clockcache_get_internal --
 *
 *      Attempts to get a pointer to the page_handle for the page with
 *      address addr. If successful returns FALSE indicating no retries
 *      are needed, else TRUE indicating the caller needs to retry.
 *      Updates the "page" argument to the page_handle on sucess.
 *
 *      Will ask the caller to retry if we race with the eviction or if
 *      we have to evict an entry and race with someone else loading the
 *      entry.
 *      Blocks while the page is loaded into cache if necessary.
 *----------------------------------------------------------------------
 */
static bool
clockcache_get_internal(clockcache   *cc,       // IN
                        uint64        addr,     // IN
                        bool          blocking, // IN
                        page_type     type,     // IN
                        page_handle **page)     // OUT
{
   debug_assert(addr % clockcache_page_size(cc) == 0);
   uint32            entry_number = CC_UNMAPPED_ENTRY;
   uint64            lookup_no    = clockcache_divide_by_page_size(cc, addr);
   debug_only uint64 base_addr    = clockcache_extent_base_addr(cc, addr);
   const threadid    tid          = platform_get_tid();
   clockcache_entry *entry;
   platform_status   status;
   uint64            start, elapsed;

   debug_assert(allocator_get_ref(cc->al, base_addr) > 1);

   // We expect entry_number to be valid, but it's still validated below
   // in case some arithmetic goes wrong.
   entry_number = clockcache_lookup(cc, addr);

   if (entry_number != CC_UNMAPPED_ENTRY) {
      if (blocking) {
         if (clockcache_get_read(cc, entry_number) != GET_RC_SUCCESS) {
            // this means we raced with eviction, start over
            clockcache_log(addr,
                           entry_number,
                           "get (eviction race): entry %u addr %lu\n",
                           entry_number,
                           addr);
            return TRUE;
         }
         if (clockcache_get_entry(cc, entry_number)->page.disk_addr != addr) {
            // this also means we raced with eviction and really lost
            clockcache_dec_ref(cc, entry_number, tid);
            return TRUE;
         }
      } else {
         clockcache_record_backtrace(cc, entry_number);
         switch (clockcache_try_get_read(cc, entry_number, TRUE)) {
            case GET_RC_CONFLICT:
               clockcache_log(
                  addr,
                  entry_number,
                  "get (locked -- non-blocking): entry %u addr %lu\n",
                  entry_number,
                  addr);
               *page = NULL;
               return FALSE;
            case GET_RC_EVICTED:
               clockcache_log(addr,
                              entry_number,
                              "get (eviction race): entry %u addr %lu\n",
                              entry_number,
                              addr);
               return TRUE;
            case GET_RC_SUCCESS:
               if (clockcache_get_entry(cc, entry_number)->page.disk_addr
                   != addr) {
                  // this also means we raced with eviction and really lost
                  clockcache_dec_ref(cc, entry_number, tid);
                  return TRUE;
               }
               break;
            default:
               platform_assert(0);
         }
      }

      while (clockcache_test_flag(cc, entry_number, CC_LOADING)) {
         clockcache_wait(cc);
      }
      entry = clockcache_get_entry(cc, entry_number);

      if (cc->cfg->use_stats) {
         cc->stats[tid].cache_hits[type]++;
      }
      clockcache_log(addr,
                     entry_number,
                     "get (cached): entry %u addr %lu rc %u\n",
                     entry_number,
                     addr,
                     clockcache_get_ref(cc, entry_number, tid));
      *page = &entry->page;
      return FALSE;
   }
   /*
    * If a matching entry was not found, evict a page and load the requested
    * page from disk.
    */
   entry_number = clockcache_get_free_page(cc,
                                           CC_READ_LOADING_STATUS,
                                           TRUE,  // refcount
                                           TRUE); // blocking
   entry        = clockcache_get_entry(cc, entry_number);
   /*
    * If someone else is loading the page and has reserved the lookup, let them
    * do it.
    */
   if (!__sync_bool_compare_and_swap(
          &cc->lookup[lookup_no], CC_UNMAPPED_ENTRY, entry_number))
   {
      clockcache_dec_ref(cc, entry_number, tid);
      entry->status = CC_FREE_STATUS;
      clockcache_log(addr,
                     entry_number,
                     "get abort: entry: %u addr: %lu\n",
                     entry_number,
                     addr);
      return TRUE;
   }

   /* Set up the page */
   entry->page.disk_addr = addr;
   if (cc->cfg->use_stats) {
      start = platform_get_timestamp();
   }

   status = io_read(cc->io, entry->page.data, clockcache_page_size(cc), addr);
   platform_assert_status_ok(status);

   if (cc->cfg->use_stats) {
      elapsed = platform_timestamp_elapsed(start);
      cc->stats[tid].cache_misses[type]++;
      cc->stats[tid].page_reads[type]++;
      cc->stats[tid].cache_miss_time_ns[type] += elapsed;
   }

   clockcache_log(addr,
                  entry_number,
                  "get (load): entry %u addr %lu\n",
                  entry_number,
                  addr);

   /* Clear the loading flag */
   clockcache_clear_flag(cc, entry_number, CC_LOADING);
   *page = &entry->page;
   return FALSE;
}


/*
 *----------------------------------------------------------------------
 * clockcache_get --
 *
 *      Returns a pointer to the page_handle for the page with address addr.
 *      Calls clockcachge_get_int till a retry is needed.
 *
 *      If blocking is set, then it blocks until the page is unlocked as well.
 *
 *      Returns with a read lock held.
 *----------------------------------------------------------------------
 */
page_handle *
clockcache_get(clockcache *cc, uint64 addr, bool blocking, page_type type)
{
   bool         retry;
   page_handle *handle;

   debug_assert(cc->per_thread[platform_get_tid()].enable_sync_get
                || type == PAGE_TYPE_MEMTABLE
                || type == PAGE_TYPE_LOCK_NO_DATA);
   while (1) {
      retry = clockcache_get_internal(cc, addr, blocking, type, &handle);
      if (!retry) {
         return handle;
      }
   }
}

/*
 *----------------------------------------------------------------------
 * clockcache_read_async_callback --
 *
 *    Async callback called after async read IO completes.
 *----------------------------------------------------------------------
 */
static void
clockcache_read_async_callback(void           *metadata,
                               struct iovec   *iovec,
                               uint64          count,
                               platform_status status)
{
   cache_async_ctxt *ctxt = *(cache_async_ctxt **)metadata;
   clockcache       *cc   = (clockcache *)ctxt->cc;

   platform_assert_status_ok(status);
   debug_assert(count == 1);

   uint32 entry_number =
      clockcache_data_to_entry_number(cc, (char *)iovec[0].iov_base);
   clockcache_entry *entry = clockcache_get_entry(cc, entry_number);
   uint64            addr  = entry->page.disk_addr;
   debug_assert(addr != CC_UNMAPPED_ADDR);

   if (cc->cfg->use_stats) {
      threadid tid = platform_get_tid();
      cc->stats[tid].page_reads[entry->type]++;
      ctxt->stats.compl_ts = platform_get_timestamp();
   }

   debug_only uint32 lookup_entry_number;
   debug_code(lookup_entry_number = clockcache_lookup(cc, addr));
   debug_assert(lookup_entry_number == entry_number);
   debug_only uint32 was_loading =
      clockcache_clear_flag(cc, entry_number, CC_LOADING);
   debug_assert(was_loading);
   clockcache_log(addr,
                  entry_number,
                  "async_get (load): entry %u addr %lu\n",
                  entry_number,
                  addr);
   ctxt->status = status;
   ctxt->page   = &entry->page;
   /* Call user callback function */
   ctxt->cb(ctxt);
   // can't deref ctxt anymore;
}


/*
 *----------------------------------------------------------------------
 * clockcache_get_async --
 *
 *      Async version of clockcache_get(). This can return one of the
 *      following:
 *      - async_locked : page is write locked or being loaded
 *      - async_no_reqs : ran out of async requests (queue depth of device)
 *      - async_success : page hit in the cache. callback won't be called. Read
 *        lock is held on the page on return.
 *      - async_io_started : page miss in the cache. callback will be called
 *        when it's loaded. Page read lock is held after callback is called.
 *        The callback is not called on a thread context. It's the user's
 *        responsibility to call cache_async_done() on the thread context
 *        after the callback is done.
 *----------------------------------------------------------------------
 */
cache_async_result
clockcache_get_async(clockcache       *cc,   // IN
                     uint64            addr, // IN
                     page_type         type, // IN
                     cache_async_ctxt *ctxt) // IN
{
#if SPLINTER_DEBUG
   static unsigned stress_retry;

   if (0 && ++stress_retry % 1000 == 0) {
      return async_locked;
   }
#endif

   debug_assert(addr % clockcache_page_size(cc) == 0);
   debug_assert((cache *)cc == ctxt->cc);
   uint32            entry_number = CC_UNMAPPED_ENTRY;
   uint64            lookup_no    = clockcache_divide_by_page_size(cc, addr);
   debug_only uint64 base_addr    = clockcache_extent_base_addr(cc, addr);
   const threadid    tid          = platform_get_tid();
   clockcache_entry *entry;
   platform_status   status;

   debug_assert(allocator_get_ref(cc->al, base_addr) > 1);

   ctxt->page   = NULL;
   entry_number = clockcache_lookup(cc, addr);
   if (entry_number != CC_UNMAPPED_ENTRY) {
      clockcache_record_backtrace(cc, entry_number);
      if (clockcache_try_get_read(cc, entry_number, TRUE) != GET_RC_SUCCESS) {
         /*
          * This means we raced with eviction, or there's another
          * thread that has the write lock. Either case, start over.
          */
         clockcache_log(addr,
                        entry_number,
                        "get (eviction race): entry %u addr %lu\n",
                        entry_number,
                        addr);
         return async_locked;
      }
      if (clockcache_get_entry(cc, entry_number)->page.disk_addr != addr) {
         // this also means we raced with eviction and really lost
         clockcache_dec_ref(cc, entry_number, tid);
         return async_locked;
      }
      if (clockcache_test_flag(cc, entry_number, CC_LOADING)) {
         /*
          * This is rare but when it happens, we could burn CPU retrying
          * the get operation until an IO is complete.
          */
         clockcache_dec_ref(cc, entry_number, tid);
         return async_locked;
      }
      entry = clockcache_get_entry(cc, entry_number);

      if (cc->cfg->use_stats) {
         cc->stats[tid].cache_hits[type]++;
      }
      clockcache_log(addr,
                     entry_number,
                     "get (cached): entry %u addr %lu rc %u\n",
                     entry_number,
                     addr,
                     clockcache_get_ref(cc, entry_number, tid));
      ctxt->page = &entry->page;
      return async_success;
   }
   /*
    * If a matching entry was not found, evict a page and load the requested
    * page from disk.
    */
   entry_number = clockcache_get_free_page(cc,
                                           CC_READ_LOADING_STATUS,
                                           TRUE,   // refcount
                                           FALSE); // !blocking
   if (entry_number == CC_UNMAPPED_ENTRY) {
      return async_locked;
   }
   entry = clockcache_get_entry(cc, entry_number);

   /*
    * If someone else is loading the page and has reserved the lookup, let them
    * do it.
    */
   if (!__sync_bool_compare_and_swap(
          &cc->lookup[lookup_no], CC_UNMAPPED_ENTRY, entry_number))
   {
      /*
       * This is rare but when it happens, we could burn CPU retrying
       * the get operation until an IO is complete.
       */
      entry->status = CC_FREE_STATUS;
      clockcache_dec_ref(cc, entry_number, tid);
      clockcache_log(addr,
                     entry_number,
                     "get retry: entry: %u addr: %lu\n",
                     entry_number,
                     addr);
      return async_locked;
   }

   /* Set up the page */
   entry->page.disk_addr = addr;
   entry->type           = type;
   if (cc->cfg->use_stats) {
      ctxt->stats.issue_ts = platform_get_timestamp();
   }

   io_async_req *req = io_get_async_req(cc->io, FALSE);
   if (req == NULL) {
      cc->lookup[lookup_no] = CC_UNMAPPED_ENTRY;
      entry->page.disk_addr = CC_UNMAPPED_ADDR;
      entry->status         = CC_FREE_STATUS;
      clockcache_dec_ref(cc, entry_number, tid);
      clockcache_log(addr,
                     entry_number,
                     "get retry(out of ioreq): entry: %u addr: %lu\n",
                     entry_number,
                     addr);
      return async_no_reqs;
   }
   req->bytes                         = clockcache_multiply_by_page_size(cc, 1);
   struct iovec *iovec                = io_get_iovec(cc->io, req);
   iovec[0].iov_base                  = entry->page.data;
   void *req_metadata                 = io_get_metadata(cc->io, req);
   *(cache_async_ctxt **)req_metadata = ctxt;
   status = io_read_async(cc->io, req, clockcache_read_async_callback, 1, addr);
   platform_assert_status_ok(status);

   if (cc->cfg->use_stats) {
      cc->stats[tid].cache_misses[type]++;
   }

   return async_io_started;
}


/*
 *----------------------------------------------------------------------
 * clockcache_async_done --
 *
 *    Called from thread context after the async callback has been invoked.
 *    Currently, it just updates cache miss stats.
 *----------------------------------------------------------------------
 */
void
clockcache_async_done(clockcache *cc, page_type type, cache_async_ctxt *ctxt)
{
   if (cc->cfg->use_stats) {
      threadid tid = platform_get_tid();

      cc->stats[tid].cache_miss_time_ns[type] +=
         platform_timestamp_diff(ctxt->stats.issue_ts, ctxt->stats.compl_ts);
   }
}


void
clockcache_unget(clockcache *cc, page_handle *page)
{
   uint32         entry_number = clockcache_page_to_entry_number(cc, page);
   const threadid tid          = platform_get_tid();

   clockcache_record_backtrace(cc, entry_number);

   // T&T&S reduces contention
   if (!clockcache_test_flag(cc, entry_number, CC_ACCESSED)) {
      clockcache_set_flag(cc, entry_number, CC_ACCESSED);
   }

   clockcache_log(page->disk_addr,
                  entry_number,
                  "unget: entry %u addr %lu rc %u\n",
                  entry_number,
                  page->disk_addr,
                  clockcache_get_ref(cc, entry_number, tid) - 1);
   clockcache_dec_ref(cc, entry_number, tid);
}


/*
 *----------------------------------------------------------------------
 * clockcache_claim --
 *
 *      Upgrades a read lock to a claim. This function does not block and
 *      returns TRUE if the claim was successfully obtained.
 *
 *      A claimed node has the CC_CLAIMED bit set in its status vector.
 *
 *      NOTE: When a call to claim fails, the caller must drop and reobtain the
 *      readlock before trying to claim again to avoid deadlock.
 *----------------------------------------------------------------------
 */
bool
clockcache_claim(clockcache *cc, page_handle *page)
{
   uint32 entry_number = clockcache_page_to_entry_number(cc, page);

   clockcache_record_backtrace(cc, entry_number);
   clockcache_log(page->disk_addr,
                  entry_number,
                  "claim: entry %u addr %lu\n",
                  entry_number,
                  page->disk_addr);

   return clockcache_try_get_claim(cc, entry_number) == GET_RC_SUCCESS;
}

void
clockcache_unclaim(clockcache *cc, page_handle *page)
{
   uint32 entry_number = clockcache_page_to_entry_number(cc, page);

   clockcache_record_backtrace(cc, entry_number);
   clockcache_log(page->disk_addr,
                  entry_number,
                  "unclaim: entry %u addr %lu\n",
                  entry_number,
                  page->disk_addr);

   debug_only uint32 status =
      clockcache_clear_flag(cc, entry_number, CC_CLAIMED);
   debug_assert(status);
}


/*
 *----------------------------------------------------------------------
 * clockcache_lock --
 *
 *     Write locks a claimed page and blocks while any read locks are released.
 *
 *     The write lock is indicated by having the CC_WRITELOCKED flag set in
 *     addition to the CC_CLAIMED flag.
 *----------------------------------------------------------------------
 */
void
clockcache_lock(clockcache *cc, page_handle *page)
{
   uint32 entry_number = clockcache_page_to_entry_number(cc, page);

   clockcache_record_backtrace(cc, entry_number);
   clockcache_log(page->disk_addr,
                  entry_number,
                  "lock: entry %u addr %lu\n",
                  entry_number,
                  page->disk_addr);
   clockcache_get_write(cc, entry_number);
}

void
clockcache_unlock(clockcache *cc, page_handle *page)
{
   uint32 entry_number = clockcache_page_to_entry_number(cc, page);

   clockcache_record_backtrace(cc, entry_number);
   clockcache_log(page->disk_addr,
                  entry_number,
                  "unlock: entry %u addr %lu\n",
                  entry_number,
                  page->disk_addr);
   debug_only uint32 was_writing =
      clockcache_clear_flag(cc, entry_number, CC_WRITELOCKED);
   debug_assert(was_writing);
}


/*----------------------------------------------------------------------
 * clockcache_mark_dirty --
 *
 *      Marks the entry dirty.
 *----------------------------------------------------------------------
 */
void
clockcache_mark_dirty(clockcache *cc, page_handle *page)
{
   debug_only clockcache_entry *entry = clockcache_page_to_entry(cc, page);
   uint32 entry_number = clockcache_page_to_entry_number(cc, page);

   clockcache_log(entry->page.disk_addr,
                  entry_number,
                  "mark_dirty: entry %u addr %lu\n",
                  entry_number,
                  entry->page.disk_addr);
   clockcache_clear_flag(cc, entry_number, CC_CLEAN);
   return;
}

/*
 *----------------------------------------------------------------------
 * clockcache_pin --
 *
 *      Functionally equivalent to an anonymous read lock. Implemented using a
 *      special ref count.
 *
 *      A write lock must be held while pinning to avoid a race with eviction.
 *----------------------------------------------------------------------
 */
void
clockcache_pin(clockcache *cc, page_handle *page)
{
   debug_only clockcache_entry *entry = clockcache_page_to_entry(cc, page);
   uint32 entry_number = clockcache_page_to_entry_number(cc, page);
   debug_assert(clockcache_test_flag(cc, entry_number, CC_WRITELOCKED));
   clockcache_inc_pin(cc, entry_number);

   clockcache_log(entry->page.disk_addr,
                  entry_number,
                  "pin: entry %u addr %lu\n",
                  entry_number,
                  entry->page.disk_addr);
}

void
clockcache_unpin(clockcache *cc, page_handle *page)
{
   debug_only clockcache_entry *entry = clockcache_page_to_entry(cc, page);
   uint32 entry_number = clockcache_page_to_entry_number(cc, page);
   clockcache_dec_pin(cc, entry_number);

   clockcache_log(entry->page.disk_addr,
                  entry_number,
                  "unpin: entry %u addr %lu\n",
                  entry_number,
                  entry->page.disk_addr);
}

/*
 *-----------------------------------------------------------------------------
 * clockcache_page_sync --
 *
 *      Asynchronously syncs the page. Currently there is no way to check when
 *      the writeback has completed.
 *-----------------------------------------------------------------------------
 */
void
clockcache_page_sync(clockcache  *cc,
                     page_handle *page,
                     bool         is_blocking,
                     page_type    type)
{
   uint32          entry_number = clockcache_page_to_entry_number(cc, page);
   io_async_req   *req;
   struct iovec   *iovec;
   uint64          addr = page->disk_addr;
   const threadid  tid  = platform_get_tid();
   platform_status status;

   if (!clockcache_try_set_writeback(cc, entry_number, TRUE)) {
      platform_assert(clockcache_test_flag(cc, entry_number, CC_CLEAN));
      return;
   }

   if (cc->cfg->use_stats) {
      cc->stats[tid].page_writes[type]++;
      cc->stats[tid].syncs_issued++;
   }

   if (!is_blocking) {
      req                          = io_get_async_req(cc->io, TRUE);
      void *req_metadata           = io_get_metadata(cc->io, req);
      *(clockcache **)req_metadata = cc;
      uint64 req_count             = 1;
      req->bytes        = clockcache_multiply_by_page_size(cc, req_count);
      iovec             = io_get_iovec(cc->io, req);
      iovec[0].iov_base = page->data;
      status            = io_write_async(
         cc->io, req, clockcache_write_callback, req_count, addr);
      platform_assert_status_ok(status);
   } else {
      status = io_write(cc->io, page->data, clockcache_page_size(cc), addr);
      platform_assert_status_ok(status);
      clockcache_log(addr,
                     entry_number,
                     "page_sync write entry %u addr %lu\n",
                     entry_number,
                     addr);
      debug_only uint8 rc;
      rc = clockcache_set_flag(cc, entry_number, CC_CLEAN);
      debug_assert(!rc);
      rc = clockcache_clear_flag(cc, entry_number, CC_WRITEBACK);
      debug_assert(rc);
   }
}

/*
 *----------------------------------------------------------------------
 * clockcache_sync_callback --
 *
 *      Internal callback for clockcache_extent_sync which decrements
 *      the pages-outstanding counter.
 *----------------------------------------------------------------------
 */
typedef struct clockcache_sync_callback_req {
   clockcache *cc;
   uint64     *pages_outstanding;
} clockcache_sync_callback_req;

#if defined(__has_feature)
#   if __has_feature(memory_sanitizer)
__attribute__((no_sanitize("memory")))
#   endif
#endif
void
clockcache_sync_callback(void           *arg,
                         struct iovec   *iovec,
                         uint64          count,
                         platform_status status)
{
   clockcache_sync_callback_req *req = (clockcache_sync_callback_req *)arg;
   uint64 pages_written = clockcache_divide_by_page_size(req->cc, count);
   clockcache_write_callback(req->cc, iovec, count, status);
   __sync_fetch_and_sub(req->pages_outstanding, pages_written);
}

/*
 *-----------------------------------------------------------------------------
 * clockcache_extent_sync --
 *
 *      Asynchronously syncs the extent.
 *
 *      Adds the number of pages issued writeback to the coutner pointered to
 *      by pages_outstanding. When the writes complete, a callback subtracts
 *      them off, so that the caller may track how many pages are in writeback.
 *
 *      Assumes all pages in the extent are clean or cleanable
 *-----------------------------------------------------------------------------
 */
void
clockcache_extent_sync(clockcache *cc, uint64 addr, uint64 *pages_outstanding)
{
   uint64          i;
   uint32          entry_number;
   uint64          req_count = 0;
   uint64          req_addr;
   uint64          page_addr;
   io_async_req   *io_req;
   struct iovec   *iovec;
   platform_status status;

   for (i = 0; i < cc->cfg->pages_per_extent; i++) {
      page_addr    = addr + clockcache_multiply_by_page_size(cc, i);
      entry_number = clockcache_lookup(cc, page_addr);
      if (entry_number != CC_UNMAPPED_ENTRY
          && clockcache_try_set_writeback(cc, entry_number, TRUE))
      {
         if (req_count == 0) {
            req_addr = page_addr;
            io_req   = io_get_async_req(cc->io, TRUE);
            clockcache_sync_callback_req *cc_req =
               (clockcache_sync_callback_req *)io_get_metadata(cc->io, io_req);
            cc_req->cc                = cc;
            cc_req->pages_outstanding = pages_outstanding;
            iovec                     = io_get_iovec(cc->io, io_req);
         }
         iovec[req_count++].iov_base =
            clockcache_get_entry(cc, entry_number)->page.data;
      } else {
         // ALEX: There is maybe a race with eviction with this assertion
         debug_assert(entry_number == CC_UNMAPPED_ENTRY
                      || clockcache_test_flag(cc, entry_number, CC_CLEAN));
         if (req_count != 0) {
            __sync_fetch_and_add(pages_outstanding, req_count);
            io_req->bytes = clockcache_multiply_by_page_size(cc, req_count);
            status        = io_write_async(
               cc->io, io_req, clockcache_sync_callback, req_count, req_addr);
            platform_assert_status_ok(status);
            req_count = 0;
         }
      }
   }
   if (req_count != 0) {
      __sync_fetch_and_add(pages_outstanding, req_count);
      status = io_write_async(
         cc->io, io_req, clockcache_sync_callback, req_count, req_addr);
      platform_assert_status_ok(status);
   }
}

/*
 *----------------------------------------------------------------------
 * clockcache_prefetch_callback --
 *
 *      Internal callback function to clean up after prefetching a collection
 *      of pages from the device.
 *----------------------------------------------------------------------
 */
#if defined(__has_feature)
#   if __has_feature(memory_sanitizer)
__attribute__((no_sanitize("memory")))
#   endif
#endif
void
clockcache_prefetch_callback(void           *metadata,
                             struct iovec   *iovec,
                             uint64          count,
                             platform_status status)
{
   clockcache       *cc        = *(clockcache **)metadata;
   page_type         type      = PAGE_TYPE_INVALID;
   debug_only uint64 last_addr = CC_UNMAPPED_ADDR;

   platform_assert_status_ok(status);
   platform_assert(count > 0);
   platform_assert(count <= cc->cfg->pages_per_extent);

   for (uint64 page_off = 0; page_off < count; page_off++) {
      uint32 entry_no =
         clockcache_data_to_entry_number(cc, (char *)iovec[page_off].iov_base);
      clockcache_entry *entry = &cc->entry[entry_no];
      if (page_off != 0) {
         debug_assert(type == entry->type);
      } else {
         type = entry->type;
      }
      debug_only uint32 was_loading =
         clockcache_clear_flag(cc, entry_no, CC_LOADING);
      debug_assert(was_loading);

      debug_code(int64 addr = entry->page.disk_addr);
      debug_assert(addr != CC_UNMAPPED_ADDR);
      debug_assert(last_addr == CC_UNMAPPED_ADDR
                   || addr == last_addr + clockcache_page_size(cc));
      debug_code(last_addr = addr);
      debug_assert(entry_no == clockcache_lookup(cc, addr));
   }

   if (cc->cfg->use_stats) {
      threadid tid = platform_get_tid();
      cc->stats[tid].page_reads[type] += count;
      cc->stats[tid].prefetches_issued[type]++;
   }
}

/*
 *-----------------------------------------------------------------------------
 * clockcache_prefetch --
 *
 *      prefetch asynchronously loads the extent with given base address
 *-----------------------------------------------------------------------------
 */
void
clockcache_prefetch(clockcache *cc, uint64 base_addr, page_type type)
{
   io_async_req *req;
   struct iovec *iovec;
   uint64        pages_per_extent = cc->cfg->pages_per_extent;
   uint64        pages_in_req     = 0;
   uint64        req_start_addr   = CC_UNMAPPED_ADDR;
   threadid      tid              = platform_get_tid();

   debug_assert(base_addr % clockcache_extent_size(cc) == 0);

   for (uint64 page_off = 0; page_off < pages_per_extent; page_off++) {
      uint64 addr = base_addr + clockcache_multiply_by_page_size(cc, page_off);
      uint32 entry_no = clockcache_lookup(cc, addr);
      get_rc get_read_rc;
      if (entry_no != CC_UNMAPPED_ENTRY) {
         clockcache_record_backtrace(cc, entry_no);
         get_read_rc = clockcache_try_get_read(cc, entry_no, TRUE);
      } else {
         get_read_rc = GET_RC_EVICTED;
      }

      switch (get_read_rc) {
         case GET_RC_SUCCESS:
            clockcache_dec_ref(cc, entry_no, tid);
            // fallthrough
         case GET_RC_CONFLICT:
            // in cache, issue IO req if started
            if (pages_in_req != 0) {
               req->bytes = clockcache_multiply_by_page_size(cc, pages_in_req);
               platform_status rc = io_read_async(cc->io,
                                                  req,
                                                  clockcache_prefetch_callback,
                                                  pages_in_req,
                                                  req_start_addr);
               platform_assert_status_ok(rc);
               pages_in_req   = 0;
               req_start_addr = CC_UNMAPPED_ADDR;
            }
            clockcache_log(addr,
                           entry_no,
                           "prefetch (cached): entry %u addr %lu\n",
                           entry_no,
                           addr);
            break;
         case GET_RC_EVICTED:
         {
            // need to prefetch
            uint32 free_entry_no = clockcache_get_free_page(
               cc, CC_READ_LOADING_STATUS, FALSE, TRUE);
            clockcache_entry *entry = &cc->entry[free_entry_no];
            entry->page.disk_addr   = addr;
            entry->type             = type;
            uint64 lookup_no        = clockcache_divide_by_page_size(cc, addr);
            if (__sync_bool_compare_and_swap(
                   &cc->lookup[lookup_no], CC_UNMAPPED_ENTRY, free_entry_no))
            {
               if (pages_in_req == 0) {
                  debug_assert(req_start_addr == CC_UNMAPPED_ADDR);
                  // start a new IO req
                  req                          = io_get_async_req(cc->io, TRUE);
                  void *req_metadata           = io_get_metadata(cc->io, req);
                  *(clockcache **)req_metadata = cc;
                  iovec                        = io_get_iovec(cc->io, req);
                  req_start_addr               = addr;
               }
               iovec[pages_in_req++].iov_base = entry->page.data;
               clockcache_log(addr,
                              entry_no,
                              "prefetch (load): entry %u addr %lu\n",
                              entry_no,
                              addr);
            } else {
               /*
                * someone else is already loading this page, release the free
                * entry and retry
                */
               entry->page.disk_addr = CC_UNMAPPED_ADDR;
               entry->status         = CC_FREE_STATUS;
               page_off--;
            }
            break;
         }
         default:
            platform_assert(0);
      }
   }
   // issue IO req if started
   if (pages_in_req != 0) {
      req->bytes         = clockcache_multiply_by_page_size(cc, pages_in_req);
      platform_status rc = io_read_async(cc->io,
                                         req,
                                         clockcache_prefetch_callback,
                                         pages_in_req,
                                         req_start_addr);
      pages_in_req       = 0;
      req_start_addr     = CC_UNMAPPED_ADDR;
      platform_assert_status_ok(rc);
   }
}

/*
 *----------------------------------------------------------------------
 * clockcache_print --
 *
 *      Prints a bitmap representation of the cache.
 *----------------------------------------------------------------------
 */
void
clockcache_print(clockcache *cc)
{
   uint64   i;
   uint32   status;
   uint16   refcount;
   threadid thr_i;

   platform_open_log_stream();
   platform_log_stream("************************** CACHE CONTENTS "
                       "**************************\n");
   for (i = 0; i < cc->cfg->page_capacity; i++) {
      if (i != 0 && i % 16 == 0) {
         platform_log_stream("\n");
      }
      if (i % CC_ENTRIES_PER_BATCH == 0) {
         platform_log_stream("Word %lu entries %lu-%lu\n",
                             (i / CC_ENTRIES_PER_BATCH),
                             i,
                             i + 63);
      }
      status   = cc->entry[i].status;
      refcount = 0;
      for (thr_i = 0; thr_i < CC_RC_WIDTH; thr_i++) {
         refcount += clockcache_get_ref(cc, i, thr_i);
      }
      platform_log_stream("0x%02x-%u ", status, refcount);
   }

   platform_log_stream("\n\n");
   platform_close_log_stream(stdout);
   return;
}

bool
clockcache_page_valid(clockcache *cc, uint64 addr)
{
   if (addr % clockcache_page_size(cc) != 0)
      return FALSE;
   uint64 base_addr = clockcache_extent_base_addr(cc, addr);
   if (addr < allocator_get_capacity(cc->al)) {
      return base_addr != 0 && allocator_get_ref(cc->al, base_addr) != 0;
   } else {
      return FALSE;
   }
}

void
clockcache_validate_page(clockcache *cc, page_handle *page, uint64 addr)
{
   debug_assert(clockcache_page_valid(cc, addr));
   debug_assert(page->disk_addr == addr);
   debug_assert(!clockcache_test_flag(
      cc, clockcache_page_to_entry_number(cc, page), CC_FREE));
}

void
clockcache_assert_ungot(clockcache *cc, uint64 addr)
{
   uint32         entry_number = clockcache_lookup(cc, addr);
   const threadid tid          = platform_get_tid();

   if (entry_number != CC_UNMAPPED_ENTRY) {
      debug_only uint16 ref_count = clockcache_get_ref(cc, entry_number, tid);
      debug_assert(ref_count == 0);
   }
}

void
clockcache_io_stats(clockcache *cc, uint64 *read_bytes, uint64 *write_bytes)
{
   *read_bytes  = 0;
   *write_bytes = 0;

   if (!cc->cfg->use_stats) {
      return;
   }

   uint64 read_pages  = 0;
   uint64 write_pages = 0;
   for (uint64 i = 0; i < MAX_THREADS; i++) {
      for (page_type type = 0; type < NUM_PAGE_TYPES; type++) {
         write_pages += cc->stats[i].page_writes[type];
         read_pages += cc->stats[i].page_reads[type];
      }
   }

   *write_bytes = write_pages * 4 * KiB;
   *read_bytes  = read_pages * 4 * KiB;
}

void
clockcache_print_stats(clockcache *cc)
{
   uint64      i;
   page_type   type;
   cache_stats global_stats;

   if (!cc->cfg->use_stats) {
      return;
   }

   uint64 page_writes = 0;
   ZERO_CONTENTS(&global_stats);
   for (i = 0; i < MAX_THREADS; i++) {
      for (type = 0; type < NUM_PAGE_TYPES; type++) {
         global_stats.cache_hits[type] += cc->stats[i].cache_hits[type];
         global_stats.cache_misses[type] += cc->stats[i].cache_misses[type];
         global_stats.cache_miss_time_ns[type] +=
            cc->stats[i].cache_miss_time_ns[type];
         global_stats.page_writes[type] += cc->stats[i].page_writes[type];
         page_writes += cc->stats[i].page_writes[type];
         global_stats.page_reads[type] += cc->stats[i].page_reads[type];
         global_stats.prefetches_issued[type] +=
            cc->stats[i].prefetches_issued[type];
      }
      global_stats.writes_issued += cc->stats[i].writes_issued;
      global_stats.syncs_issued += cc->stats[i].syncs_issued;
   }

   fraction miss_time[NUM_PAGE_TYPES];
   fraction avg_prefetch_pages[NUM_PAGE_TYPES];
   fraction avg_write_pages;

   for (type = 0; type < NUM_PAGE_TYPES; type++) {
      miss_time[type] =
         init_fraction(global_stats.cache_miss_time_ns[type], SEC_TO_NSEC(1));
      avg_prefetch_pages[type] = init_fraction(
         global_stats.page_reads[type] - global_stats.cache_misses[type],
         global_stats.prefetches_issued[type]);
   }
   avg_write_pages = init_fraction(page_writes - global_stats.syncs_issued,
                                   global_stats.writes_issued);

   // clang-format off
   platform_log("Cache Statistics\n");
   platform_log("-----------------------------------------------------------------------------------------------\n");
   platform_log("page type       |      trunk |     branch |   memtable |     filter |        log |       misc |\n");
   platform_log("----------------|------------|------------|------------|------------|------------|------------|\n");
   platform_log("cache hits      | %10lu | %10lu | %10lu | %10lu | %10lu | %10lu |\n",
         global_stats.cache_hits[PAGE_TYPE_TRUNK],
         global_stats.cache_hits[PAGE_TYPE_BRANCH],
         global_stats.cache_hits[PAGE_TYPE_MEMTABLE],
         global_stats.cache_hits[PAGE_TYPE_FILTER],
         global_stats.cache_hits[PAGE_TYPE_LOG],
         global_stats.cache_hits[PAGE_TYPE_SUPERBLOCK]);
   platform_log("cache misses    | %10lu | %10lu | %10lu | %10lu | %10lu | %10lu |\n",
         global_stats.cache_misses[PAGE_TYPE_TRUNK],
         global_stats.cache_misses[PAGE_TYPE_BRANCH],
         global_stats.cache_misses[PAGE_TYPE_MEMTABLE],
         global_stats.cache_misses[PAGE_TYPE_FILTER],
         global_stats.cache_misses[PAGE_TYPE_LOG],
         global_stats.cache_misses[PAGE_TYPE_SUPERBLOCK]);
   platform_log("cache miss time | " FRACTION_FMT(9, 2)"s | "
                FRACTION_FMT(9, 2)"s | "FRACTION_FMT(9, 2)"s | "
                FRACTION_FMT(9, 2)"s | "FRACTION_FMT(9, 2)"s | "
                FRACTION_FMT(9, 2)"s |\n",
                FRACTION_ARGS(miss_time[PAGE_TYPE_TRUNK]),
                FRACTION_ARGS(miss_time[PAGE_TYPE_BRANCH]),
                FRACTION_ARGS(miss_time[PAGE_TYPE_MEMTABLE]),
                FRACTION_ARGS(miss_time[PAGE_TYPE_FILTER]),
                FRACTION_ARGS(miss_time[PAGE_TYPE_LOG]),
                FRACTION_ARGS(miss_time[PAGE_TYPE_SUPERBLOCK]));
   platform_log("pages written   | %10lu | %10lu | %10lu | %10lu | %10lu | %10lu |\n",
         global_stats.page_writes[PAGE_TYPE_TRUNK],
         global_stats.page_writes[PAGE_TYPE_BRANCH],
         global_stats.page_writes[PAGE_TYPE_MEMTABLE],
         global_stats.page_writes[PAGE_TYPE_FILTER],
         global_stats.page_writes[PAGE_TYPE_LOG],
         global_stats.page_writes[PAGE_TYPE_SUPERBLOCK]);
   platform_log("pages read      | %10lu | %10lu | %10lu | %10lu | %10lu | %10lu |\n",
         global_stats.page_reads[PAGE_TYPE_TRUNK],
         global_stats.page_reads[PAGE_TYPE_BRANCH],
         global_stats.page_reads[PAGE_TYPE_MEMTABLE],
         global_stats.page_reads[PAGE_TYPE_FILTER],
         global_stats.page_reads[PAGE_TYPE_LOG],
         global_stats.page_reads[PAGE_TYPE_SUPERBLOCK]);
   platform_log("avg prefetch pg |  " FRACTION_FMT(9, 2)" |  "
                FRACTION_FMT(9, 2)" |  "FRACTION_FMT(9, 2)" |  "
                FRACTION_FMT(9, 2)" |  "FRACTION_FMT(9, 2)" |  "
                FRACTION_FMT(9, 2)" |\n",
                FRACTION_ARGS(avg_prefetch_pages[PAGE_TYPE_TRUNK]),
                FRACTION_ARGS(avg_prefetch_pages[PAGE_TYPE_BRANCH]),
                FRACTION_ARGS(avg_prefetch_pages[PAGE_TYPE_MEMTABLE]),
                FRACTION_ARGS(avg_prefetch_pages[PAGE_TYPE_FILTER]),
                FRACTION_ARGS(avg_prefetch_pages[PAGE_TYPE_LOG]),
                FRACTION_ARGS(avg_prefetch_pages[PAGE_TYPE_SUPERBLOCK]));
   platform_default_log("-----------------------------------------------------------------------------------------------\n");
   platform_log("avg write pgs: "FRACTION_FMT(9,2)"\n",
         FRACTION_ARGS(avg_write_pages));
   // clang-format on

   allocator_print_stats(cc->al);
}

void
clockcache_reset_stats(clockcache *cc)
{
   uint64 i;

   for (i = 0; i < MAX_THREADS; i++) {
      cache_stats *stats = &cc->stats[i];

      memset(stats->cache_hits, 0, sizeof(stats->cache_hits));
      memset(stats->cache_misses, 0, sizeof(stats->cache_misses));
      memset(stats->cache_miss_time_ns, 0, sizeof(stats->cache_miss_time_ns));
      memset(stats->page_writes, 0, sizeof(stats->page_writes));
   }
}

/*
 *----------------------------------------------------------------------
 *
 * verification functions for cache_test
 *
 *----------------------------------------------------------------------
 */

uint32
clockcache_count_dirty(clockcache *cc)
{
   uint32 entry_no;
   uint32 dirty_count = 0;
   for (entry_no = 0; entry_no < cc->cfg->page_capacity; entry_no++) {
      if (!clockcache_test_flag(cc, entry_no, CC_CLEAN)
          && !clockcache_test_flag(cc, entry_no, CC_FREE))
      {
         dirty_count++;
      }
   }
   return dirty_count;
}

uint16
clockcache_get_read_ref(clockcache *cc, page_handle *page)
{
   uint32 entry_no = clockcache_page_to_entry_number(cc, page);
   platform_assert(entry_no != CC_UNMAPPED_ENTRY);
   uint16 ref_count = 0;
   for (threadid thr_i = 0; thr_i < CC_RC_WIDTH; thr_i++) {
      ref_count += clockcache_get_ref(cc, entry_no, thr_i);
   }
   return ref_count;
}

bool
clockcache_present(clockcache *cc, page_handle *page)
{
   return clockcache_lookup(cc, page->disk_addr) != CC_UNMAPPED_ENTRY;
}

static void
clockcache_enable_sync_get(clockcache *cc, bool enabled)
{
   cc->per_thread[platform_get_tid()].enable_sync_get = enabled;
}

allocator *
clockcache_allocator(const clockcache *cc)
{
   return cc->al;
}

uint64
clockcache_extent_base_addr(const clockcache *cc, uint64 addr)
{
   return clockcache_config_extent_base_addr(cc->cfg, addr);
}<|MERGE_RESOLUTION|>--- conflicted
+++ resolved
@@ -763,13 +763,8 @@
                               uint64            left_addr,
                               uint64            right_addr)
 {
-<<<<<<< HEAD
    return clockcache_config_extent_base_addr(cc->cfg, left_addr)
           == clockcache_config_extent_base_addr(cc->cfg, right_addr);
-=======
-   return (left_addr / cc->cfg->extent_size)
-          == (right_addr / cc->cfg->extent_size);
->>>>>>> 43333884
 }
 
 static inline clockcache_entry *
