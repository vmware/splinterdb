--- conflicted
+++ resolved
@@ -2097,15 +2097,10 @@
                         page_type     type,     // IN
                         page_handle **page)     // OUT
 {
-<<<<<<< HEAD
-   debug_assert(addr % clockcache_page_size(cc) == 0);
-   uint64            entry_number = CC_UNMAPPED_ENTRY;
-=======
    debug_only uint64 page_size = clockcache_page_size(cc);
    debug_assert(
       ((addr % page_size) == 0), "addr=%lu, page_size=%lu\n", addr, page_size);
-   uint32            entry_number = CC_UNMAPPED_ENTRY;
->>>>>>> b2245ac5
+   uint64            entry_number = CC_UNMAPPED_ENTRY;
    uint64            lookup_no    = clockcache_divide_by_page_size(cc, addr);
    debug_only uint64 base_addr =
       allocator_config_extent_base_addr(allocator_get_config(cc->al), addr);
