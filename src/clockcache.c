--- conflicted
+++ resolved
@@ -1398,11 +1398,6 @@
                                   addr);
             iovec[i].iov_base = next_entry->page.data;
          }
-<<<<<<< HEAD
-
-         //! Here
-=======
->>>>>>> c2081a9c
          cc->number_of_stores++;
          status = io_write_async(
             cc->io, req, clockcache_write_callback, req_count, first_addr);
@@ -2239,11 +2234,6 @@
    if (cc->cfg->use_stats) {
       start = platform_get_timestamp();
    }
-<<<<<<< HEAD
-
-   //! TODO: Maybe it is here?
-=======
->>>>>>> c2081a9c
    cc->number_of_loads++;
    status = io_read(cc->io, entry->page.data, page_size, addr);
    platform_assert_status_ok(status);
