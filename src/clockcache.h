// Copyright 2018-2021 VMware, Inc.
// SPDX-License-Identifier: Apache-2.0

/*
 * clockcache.h --
 *
 *     This file contains interface for a concurrent clock cache.
 */

#pragma once

#include "allocator.h"
#include "cache.h"
#include "io.h"

//#define ADDR_TRACING
#define TRACE_ADDR  (UINT64_MAX - 1)
#define TRACE_ENTRY (UINT32_MAX - 1)

// #define RECORD_ACQUISITION_STACKS

/* how distributed the rw locks are */
#define CC_RC_WIDTH 4

/*
 * Configuration struct to setup the clock cache sub-system.
 */
typedef struct clockcache_config {
   cache_config super;
   io_config   *io_cfg;
   uint64       capacity;
   bool32       use_stats;
   char         logfile[MAX_STRING_LENGTH];

   // computed
   uint64 log_page_size;
   uint64 extent_mask;
   uint32 page_capacity;
   uint64 batch_capacity;
   uint64 cacheline_capacity;
   uint64 pages_per_extent;
} clockcache_config;

typedef struct clockcache       clockcache;
typedef struct clockcache_entry clockcache_entry;

#ifdef RECORD_ACQUISITION_STACKS

// Provide a small number of backtrace history records.
#   define NUM_HISTORY_RECORDS 32

typedef struct history_record {
   uint32 status;
   int    refcount;
   void  *backtrace[NUM_HISTORY_RECORDS];
} history_record;
#endif // RECORD_ACQUISITION_STACKS


typedef uint32 entry_status; // Saved in clockcache_entry->status

/*
 *-----------------------------------------------------------------------------
 * clockcache_entry --
 *
 *     The meta data entry in the cache. Each entry has the underlying
 *     page_handle together with some flags.
 *-----------------------------------------------------------------------------
 */
struct clockcache_entry {
   page_handle           page;
   volatile entry_status status;
   page_type             type;
#ifdef RECORD_ACQUISITION_STACKS
   int            next_history_record;
   history_record history[NUM_HISTORY_RECORDS];
#endif
};

/*
 *----------------------------------------------------------------------
 * clockcache -- A multi-threaded cache using a clock algorithm for eviction
 *
 *      Pages are indexed by a direct mapping, cc->lookup, which is an array.
 *      For a given address, cc->lookup[addr / page_size] returns an
 *      entry_number which can be used to access the metadata and data of the
 *      page.
 *
 *      Each page in the cache has an entry cc->entry[entry_number] with:
 *         --status: flags, e.g. free, write locked, flushing, etc.
 *         --page: disk address and pointer to the page data
 *         --type: used for stats
 *
 *      Each page has a distributed ref count, accessed by
 *      clockcache_[get,inc,dec]_ref(cc, entry_number, tid) and stored in
 *      cc->refcount (it is striped to avoid false sharing in certain
 *      workloads)
 *         -- a read lock is obtained by speculatively incrementing the ref
 *         count before checking the write lock bit, so the ref count should
 *         generally be treated as a lower bound.
 *
 *      Each thread has a batch of pages indicated by cc->thread_free_hand[tid]
 *      from which it draws free pages. When a thread doesn't find a free page
 *      in its batch, it obtains a pair of new batches: one to evict
 *      (from cc->free_hand) and one to clean. The batch to clean is
 *      cc->cleaner_gap batches ahead of the current evictor head, so that
 *      cleaned pages have time to flush before eviction. Both cleaning and
 *      eviction use cc->batch_busy to avoid conflicts and contention.
 *----------------------------------------------------------------------
 */
struct clockcache {
   cache              super;
   clockcache_config *cfg;
   allocator         *al;
   io_handle         *io;

   uint32              *lookup;
   clockcache_entry    *entry;
   buffer_handle        bh;   // actual memory for pages
   char                *data; // convenience pointer for bh
   platform_log_handle *logfile;
   platform_heap_id     heap_id;

   // Distributed locks (the write bit is in the status uint32 of the entry)
   buffer_handle   rc_bh;
   volatile uint8 *refcount;
   volatile uint8 *pincount;

   // Clock hands and related metadata
   volatile uint32  evict_hand;
   volatile uint32  free_hand;
   volatile bool32 *batch_busy;
   uint64           cleaner_gap;

   volatile struct {
      volatile uint32 free_hand;
      bool32          enable_sync_get;
   } PLATFORM_CACHELINE_ALIGNED per_thread[MAX_THREADS];

   // Stats
   cache_stats stats[MAX_THREADS];
<<<<<<< HEAD

   //! I/O Counters
=======
>>>>>>> c2081a9c
   uint64_t number_of_loads;
   uint64_t number_of_stores;
};


/*
 *-----------------------------------------------------------------------------
 * Function declarations
 *-----------------------------------------------------------------------------
 */

void
clockcache_config_init(clockcache_config *cache_config,
                       io_config         *io_cfg,
                       uint64             capacity,
                       const char        *cache_logfile,
                       uint64             use_stats);

platform_status
clockcache_init(clockcache        *cc,   // OUT
                clockcache_config *cfg,  // IN
                io_handle         *io,   // IN
                allocator         *al,   // IN
                char              *name, // IN
                platform_heap_id   hid,  // IN
                platform_module_id mid); // IN

void
clockcache_deinit(clockcache *cc); // IN<|MERGE_RESOLUTION|>--- conflicted
+++ resolved
@@ -139,11 +139,6 @@
 
    // Stats
    cache_stats stats[MAX_THREADS];
-<<<<<<< HEAD
-
-   //! I/O Counters
-=======
->>>>>>> c2081a9c
    uint64_t number_of_loads;
    uint64_t number_of_stores;
 };
