// Copyright 2018-2021 VMware, Inc.
// SPDX-License-Identifier: Apache-2.0

/*
 *------------------------------------------------------------------------------
 * rc_allocator.c --
 *
 *     This file contains the implementation of the ref count allocator.
 *------------------------------------------------------------------------------
 */

#include "platform.h"

#include "rc_allocator.h"
#include "io.h"

#include "poison.h"

#define RC_ALLOCATOR_META_PAGE_CSUM_SEED (2718281828)

/*
 * Base offset from where the allocator starts. Currently hard coded to 0.
 */

#define RC_ALLOCATOR_BASE_OFFSET (0)

/* A predicate defining whether to trace allocations/ref-count changes
 * on a given address.
 *
 * Examples:
 * #define SHOULD_TRACE(addr) (1) // trace all addresses
 * #define SHOULD_TRACE(addr) ((addr) / (4096 * 32) == 339ULL) // trace extent
 * 339
 */
#define SHOULD_TRACE(addr) (0) // Do not trace anything


/*
 *------------------------------------------------------------------------------
 * Function declarations
 *------------------------------------------------------------------------------
 */

// allocator.h functions
platform_status
rc_allocator_alloc(rc_allocator *al, uint64 *addr, page_type type);

platform_status
rc_allocator_alloc_virtual(allocator *a, uint64 *addr, page_type type)
{
   rc_allocator *al = (rc_allocator *)a;
   return rc_allocator_alloc(al, addr, type);
}

uint8
rc_allocator_inc_ref(rc_allocator *al, uint64 addr);

uint8
rc_allocator_inc_ref_virtual(allocator *a, uint64 addr)
{
   rc_allocator *al = (rc_allocator *)a;
   return rc_allocator_inc_ref(al, addr);
}

uint8
rc_allocator_dec_ref(rc_allocator *al, uint64 addr, page_type type);

uint8
rc_allocator_dec_ref_virtual(allocator *a, uint64 addr, page_type type)
{
   rc_allocator *al = (rc_allocator *)a;
   return rc_allocator_dec_ref(al, addr, type);
}

uint8
rc_allocator_get_ref(rc_allocator *al, uint64 addr);

uint8
rc_allocator_get_ref_virtual(allocator *a, uint64 addr)
{
   rc_allocator *al = (rc_allocator *)a;
   return rc_allocator_get_ref(al, addr);
}

platform_status
rc_allocator_get_super_addr(rc_allocator     *al,
                            allocator_root_id spl_id,
                            uint64           *addr);

platform_status
rc_allocator_get_super_addr_virtual(allocator        *a,
                                    allocator_root_id spl_id,
                                    uint64           *addr)
{
   rc_allocator *al = (rc_allocator *)a;
   return rc_allocator_get_super_addr(al, spl_id, addr);
}

platform_status
rc_allocator_alloc_super_addr(rc_allocator     *al,
                              allocator_root_id spl_id,
                              uint64           *addr);

platform_status
rc_allocator_alloc_super_addr_virtual(allocator        *a,
                                      allocator_root_id spl_id,
                                      uint64           *addr)
{
   rc_allocator *al = (rc_allocator *)a;
   return rc_allocator_alloc_super_addr(al, spl_id, addr);
}

void
rc_allocator_remove_super_addr(rc_allocator *al, allocator_root_id spl_id);

void
rc_allocator_remove_super_addr_virtual(allocator *a, allocator_root_id spl_id)
{
   rc_allocator *al = (rc_allocator *)a;
   rc_allocator_remove_super_addr(al, spl_id);
}

uint64
rc_allocator_in_use(rc_allocator *al);

uint64
rc_allocator_in_use_virtual(allocator *a)
{
   rc_allocator *al = (rc_allocator *)a;
   return rc_allocator_in_use(al);
}

uint64
rc_allocator_get_capacity(rc_allocator *al);

uint64
rc_allocator_get_capacity_virtual(allocator *a)
{
   rc_allocator *al = (rc_allocator *)a;
   return rc_allocator_get_capacity(al);
}

void
rc_allocator_assert_noleaks(rc_allocator *al);

void
rc_allocator_assert_noleaks_virtual(allocator *a)
{
   rc_allocator *al = (rc_allocator *)a;
   rc_allocator_assert_noleaks(al);
}

void
rc_allocator_print_stats(rc_allocator *al);

void
rc_allocator_print_stats_virtual(allocator *a)
{
   rc_allocator *al = (rc_allocator *)a;
   rc_allocator_print_stats(al);
}

void
rc_allocator_debug_print(rc_allocator *al);

void
rc_allocator_debug_print_virtual(allocator *a)
{
   rc_allocator *al = (rc_allocator *)a;
   rc_allocator_debug_print(al);
}

const static allocator_ops rc_allocator_ops = {
   .alloc             = rc_allocator_alloc_virtual,
   .inc_ref           = rc_allocator_inc_ref_virtual,
   .dec_ref           = rc_allocator_dec_ref_virtual,
   .get_ref           = rc_allocator_get_ref_virtual,
   .get_super_addr    = rc_allocator_get_super_addr_virtual,
   .alloc_super_addr  = rc_allocator_alloc_super_addr_virtual,
   .remove_super_addr = rc_allocator_remove_super_addr_virtual,
   .get_capacity      = rc_allocator_get_capacity_virtual,
   .assert_noleaks    = rc_allocator_assert_noleaks_virtual,
   .print_stats       = rc_allocator_print_stats_virtual,
   .debug_print       = rc_allocator_debug_print_virtual,
};

static platform_status
rc_allocator_init_meta_page(rc_allocator *al)
{
   /*
    * To make it easier to do aligned i/o's we allocate the meta page to
    * always be page size. In the future we can use the remaining space
    * for some other reserved information we may want to persist as part
    * of the meta page.
    */
   platform_assert(sizeof(rc_allocator_meta_page)
                   <= al->cfg->io_cfg->page_size);
   /*
    * Ensure that the meta page and  all the super blocks will fit in one
    * extent.
    */
<<<<<<< HEAD
   platform_assert((1 + RC_ALLOCATOR_MAX_ALLOCATOR_ROOT_IDS)
                      * al->cfg->io_cfg->page_size
                   <= al->cfg->io_cfg->extent_size);
=======
   platform_assert((1 + RC_ALLOCATOR_MAX_ROOT_IDS) * al->cfg->page_size
                   <= al->cfg->extent_size);
>>>>>>> 43333884

   al->meta_page = platform_aligned_malloc(
      al->heap_id, al->cfg->io_cfg->page_size, al->cfg->io_cfg->page_size);
   if (al->meta_page == NULL) {
      return STATUS_NO_MEMORY;
   }

   memset(al->meta_page, 0, al->cfg->io_cfg->page_size);
   memset(al->meta_page->splinters,
          INVALID_ALLOCATOR_ROOT_ID,
          sizeof(al->meta_page->splinters));

   return STATUS_OK;
}

/*
 *-----------------------------------------------------------------------------
 * rc_allocator_config_init --
 *
 *      Initialize rc_allocator config values
 *-----------------------------------------------------------------------------
 */
void
rc_allocator_config_init(rc_allocator_config *allocator_cfg,
                         io_config           *io_cfg,
                         uint64               capacity)
{
   ZERO_CONTENTS(allocator_cfg);

   allocator_cfg->io_cfg          = io_cfg;
   allocator_cfg->capacity        = capacity;
   allocator_cfg->page_capacity   = capacity / io_cfg->page_size;
   allocator_cfg->extent_capacity = capacity / io_cfg->extent_size;
}

/*
 *----------------------------------------------------------------------
 * rc_allocator_[de]init --
 *
 *      [de]initialize an allocator
 *----------------------------------------------------------------------
 */
platform_status
rc_allocator_init(rc_allocator        *al,
                  rc_allocator_config *cfg,
                  io_handle           *io,
                  platform_heap_handle hh,
                  platform_heap_id     hid,
                  platform_module_id   mid)
{
   uint64          rc_extent_count;
   uint64          addr;
   platform_status rc;
   platform_assert(al != NULL);
   ZERO_CONTENTS(al);
   al->super.ops   = &rc_allocator_ops;
   al->cfg         = cfg;
   al->io          = io;
   al->heap_handle = hh;
   al->heap_id     = hid;

   platform_assert(cfg->io_cfg->page_size % 4096 == 0);
   platform_assert(cfg->capacity
                   == cfg->io_cfg->extent_size * cfg->extent_capacity);
   platform_assert(cfg->capacity
                   == cfg->io_cfg->page_size * cfg->page_capacity);

   rc = platform_mutex_init(&al->lock, mid, al->heap_id);
   if (!SUCCESS(rc)) {
      platform_error_log("Failed to init mutex for the allocator\n");
      return rc;
   }
   rc = rc_allocator_init_meta_page(al);
   if (!SUCCESS(rc)) {
      platform_error_log("Failed to init meta page for rc allocator\n");
      platform_mutex_destroy(&al->lock);
      return rc;
   }
   // To ensure alignment always allocate in multiples of page size.
   uint32 buffer_size = cfg->extent_capacity * sizeof(uint8);
   buffer_size        = ROUNDUP(buffer_size, cfg->io_cfg->page_size);
   al->bh = platform_buffer_create(buffer_size, al->heap_handle, mid);
   if (al->bh == NULL) {
      platform_error_log("Failed to create buffer for ref counts\n");
      platform_mutex_destroy(&al->lock);
      platform_free(al->heap_id, al->meta_page);
      return STATUS_NO_MEMORY;
   }

   al->ref_count = platform_buffer_getaddr(al->bh);
   memset(al->ref_count, 0, buffer_size);

   // allocate the super block
   allocator_alloc(&al->super, &addr, PAGE_TYPE_SUPERBLOCK);
   // super block extent should always start from address 0.
   platform_assert(addr == RC_ALLOCATOR_BASE_OFFSET);

   /*
    * Allocate room for the ref counts, use same rounded up size used in buffer
    * creation.
    */
   rc_extent_count = (buffer_size + al->cfg->io_cfg->extent_size - 1)
                     / al->cfg->io_cfg->extent_size;
   for (uint64 i = 0; i < rc_extent_count; i++) {
<<<<<<< HEAD
      allocator_alloc(&al->super, &addr, PAGE_TYPE_MISC);
      platform_assert(addr == cfg->io_cfg->extent_size * (i + 1));
=======
      allocator_alloc(&al->super, &addr, PAGE_TYPE_SUPERBLOCK);
      platform_assert(addr == cfg->extent_size * (i + 1));
>>>>>>> 43333884
   }

   return STATUS_OK;
}

void
rc_allocator_deinit(rc_allocator *al)
{
   platform_buffer_destroy(al->bh);
   al->ref_count = NULL;
   platform_mutex_destroy(&al->lock);
   platform_free(al->heap_id, al->meta_page);
}

/*
 *----------------------------------------------------------------------
 * rc_allocator_[dis]mount --
 *
 *      Loads the file system from disk
 *      Write the file system to disk
 *----------------------------------------------------------------------
 */
platform_status
rc_allocator_mount(rc_allocator        *al,
                   rc_allocator_config *cfg,
                   io_handle           *io,
                   platform_heap_handle hh,
                   platform_heap_id     hid,
                   platform_module_id   mid)
{
   platform_status status;

   platform_assert(al != NULL);
   ZERO_CONTENTS(al);
   al->super.ops   = &rc_allocator_ops;
   al->cfg         = cfg;
   al->io          = io;
   al->heap_handle = hh;
   al->heap_id     = hid;

   status = platform_mutex_init(&al->lock, mid, al->heap_id);
   if (!SUCCESS(status)) {
      platform_error_log("Failed to init mutex for the allocator\n");
      return status;
   }

   status = rc_allocator_init_meta_page(al);
   if (!SUCCESS(status)) {
      platform_error_log("Failed to init meta page for rc allocator\n");
      platform_mutex_destroy(&al->lock);
      return status;
   }

   platform_assert(cfg->io_cfg->page_size % 4096 == 0);
   platform_assert(cfg->capacity
                   == cfg->io_cfg->extent_size * cfg->extent_capacity);
   platform_assert(cfg->capacity
                   == cfg->io_cfg->page_size * cfg->page_capacity);

   uint32 buffer_size = cfg->extent_capacity * sizeof(uint8);
   buffer_size        = ROUNDUP(buffer_size, cfg->io_cfg->page_size);
   al->bh = platform_buffer_create(buffer_size, al->heap_handle, mid);
   platform_assert(al->bh != NULL);
   al->ref_count = platform_buffer_getaddr(al->bh);

   // load the meta page from disk.
   status = io_read(
      io, al->meta_page, al->cfg->io_cfg->page_size, RC_ALLOCATOR_BASE_OFFSET);
   platform_assert_status_ok(status);
   // validate the checksum of the meta page.
   checksum128 currChecksum =
      platform_checksum128(al->meta_page,
                           sizeof(al->meta_page->splinters),
                           RC_ALLOCATOR_META_PAGE_CSUM_SEED);
   if (!platform_checksum_is_equal(al->meta_page->checksum, currChecksum)) {
      platform_assert(0, "Corrupt Meta Page upon mount");
   }

   // load the ref counts from disk.
   uint32 io_size =
      ROUNDUP(al->cfg->extent_capacity, al->cfg->io_cfg->page_size);
   status = io_read(io, al->ref_count, io_size, cfg->io_cfg->extent_size);
   platform_assert_status_ok(status);
   for (uint64 i = 0; i < al->cfg->extent_capacity; i++) {
      if (al->ref_count[i] != 0) {
         al->stats.curr_allocated++;
      }
   }
   platform_log("Allocated at mount: %lu MiB\n",
                B_TO_MiB(al->stats.curr_allocated * cfg->io_cfg->extent_size));
   return STATUS_OK;
}


void
rc_allocator_dismount(rc_allocator *al)
{
   platform_status status;

   platform_log(
      "Allocated at dismount: %lu MiB\n",
      B_TO_MiB(al->stats.curr_allocated * al->cfg->io_cfg->extent_size));

   // persist the ref counts upon dismount.
   uint32 io_size =
      ROUNDUP(al->cfg->extent_capacity, al->cfg->io_cfg->page_size);
   status =
      io_write(al->io, al->ref_count, io_size, al->cfg->io_cfg->extent_size);
   platform_assert_status_ok(status);
   rc_allocator_deinit(al);
}


/*
 *----------------------------------------------------------------------
 * rc_allocator_[inc,dec,get]_ref --
 *
 *      Increments/decrements/fetches the ref count of the given address and
 *      returns the new one. If the ref_count goes to 0, then the extent is
 *      freed.
 *----------------------------------------------------------------------
 */
uint8
rc_allocator_inc_ref(rc_allocator *al, uint64 addr)
{
   debug_assert(addr % al->cfg->io_cfg->extent_size == 0);

   uint64 extent_no = addr / al->cfg->io_cfg->extent_size;
   debug_assert(extent_no < al->cfg->extent_capacity);

   uint8 ref_count = __sync_add_and_fetch(&al->ref_count[extent_no], 1);
   platform_assert(ref_count != 1 && ref_count != 0);
   if (SHOULD_TRACE(addr)) {
      platform_log("rc_allocator_inc_ref(%lu): %d -> %d\n",
                   addr,
                   ref_count,
                   ref_count + 1);
   }
   return ref_count;
}

uint8
rc_allocator_dec_ref(rc_allocator *al, uint64 addr, page_type type)
{
   debug_assert(addr % al->cfg->io_cfg->extent_size == 0);

   uint64 extent_no = addr / al->cfg->io_cfg->extent_size;
   debug_assert(extent_no < al->cfg->extent_capacity);

   uint8 ref_count = __sync_sub_and_fetch(&al->ref_count[extent_no], 1);
   platform_assert(ref_count != UINT8_MAX);
   if (ref_count == 0) {
      platform_assert(type != PAGE_TYPE_INVALID);
      __sync_sub_and_fetch(&al->stats.curr_allocated, 1);
      __sync_add_and_fetch(&al->stats.extent_deallocs[type], 1);
   }
   if (SHOULD_TRACE(addr)) {
      platform_log("rc_allocator_dec_ref(%lu): %d -> %d\n",
                   addr,
                   ref_count,
                   ref_count - 1);
   }
   return ref_count;
}

uint8
rc_allocator_get_ref(rc_allocator *al, uint64 addr)
{
   uint64 extent_no;

   debug_assert(addr % al->cfg->io_cfg->extent_size == 0);
   extent_no = addr / al->cfg->io_cfg->extent_size;
   debug_assert(extent_no < al->cfg->extent_capacity);
   return al->ref_count[extent_no];
}


/*
 *----------------------------------------------------------------------
 * rc_allocator_get_[capacity,super_addr] --
 *
 *      returns the struct/parameter
 *----------------------------------------------------------------------
 */
uint64
rc_allocator_get_capacity(rc_allocator *al)
{
   return al->cfg->capacity;
}


platform_status
rc_allocator_get_super_addr(rc_allocator     *al,
                            allocator_root_id allocator_root_id,
                            uint64           *addr)
{
   platform_status status = STATUS_NOT_FOUND;

   platform_mutex_lock(&al->lock);
   for (uint8 idx = 0; idx < RC_ALLOCATOR_MAX_ROOT_IDS; idx++) {
      if (al->meta_page->splinters[idx] == allocator_root_id) {
         // have already seen this table before, return existing addr.
         *addr  = (1 + idx) * al->cfg->io_cfg->page_size;
         status = STATUS_OK;
         break;
      }
   }

   platform_mutex_unlock(&al->lock);
   return status;
}

platform_status
rc_allocator_alloc_super_addr(rc_allocator     *al,
                              allocator_root_id allocator_root_id,
                              uint64           *addr)
{
   platform_status status = STATUS_NOT_FOUND;

   platform_mutex_lock(&al->lock);
   for (uint8 idx = 0; idx < RC_ALLOCATOR_MAX_ROOT_IDS; idx++) {
      if (al->meta_page->splinters[idx] == INVALID_ALLOCATOR_ROOT_ID) {
         // assign the first available slot and update the on disk metadata.
         al->meta_page->splinters[idx] = allocator_root_id;
         *addr                         = (1 + idx) * al->cfg->io_cfg->page_size;
         al->meta_page->checksum =
            platform_checksum128(al->meta_page,
                                 sizeof(al->meta_page->splinters),
                                 RC_ALLOCATOR_META_PAGE_CSUM_SEED);
         platform_status io_status = io_write(al->io,
                                              al->meta_page,
                                              al->cfg->io_cfg->page_size,
                                              RC_ALLOCATOR_BASE_OFFSET);
         platform_assert_status_ok(io_status);
         status = STATUS_OK;
         break;
      }
   }

   platform_mutex_unlock(&al->lock);
   return status;
}

void
rc_allocator_remove_super_addr(rc_allocator     *al,
                               allocator_root_id allocator_root_id)
{
   platform_mutex_lock(&al->lock);

   for (uint8 idx = 0; idx < RC_ALLOCATOR_MAX_ROOT_IDS; idx++) {
      /*
       * clear out the mapping for this splinter table and update on disk
       * metadata.
       */
      if (al->meta_page->splinters[idx] == allocator_root_id) {
         al->meta_page->splinters[idx] = INVALID_ALLOCATOR_ROOT_ID;
         al->meta_page->checksum =
            platform_checksum128(al->meta_page,
                                 sizeof(al->meta_page->splinters),
                                 RC_ALLOCATOR_META_PAGE_CSUM_SEED);
         platform_status status = io_write(al->io,
                                           al->meta_page,
                                           al->cfg->io_cfg->page_size,
                                           RC_ALLOCATOR_BASE_OFFSET);
         platform_assert_status_ok(status);
         platform_mutex_unlock(&al->lock);
         return;
      }
   }

   platform_mutex_unlock(&al->lock);
   // Couldnt find the splinter id in the meta page.
   platform_assert(0, "Couldn't find existing splinter table in meta page");
}

<<<<<<< HEAD
=======
uint64
rc_allocator_extent_size(rc_allocator *al)
{
   return al->cfg->extent_size;
}

uint64
rc_allocator_page_size(rc_allocator *al)
{
   return al->cfg->page_size;
}
>>>>>>> 43333884

/*
 *----------------------------------------------------------------------
 * rc_allocator_alloc--
 *
 *      Allocate an extent
 *----------------------------------------------------------------------
 */
platform_status
rc_allocator_alloc(rc_allocator *al,   // IN
                   uint64       *addr, // OUT
                   page_type     type)     // IN
{
   uint64 first_hand = al->hand % al->cfg->extent_capacity;
   uint64 hand;
   bool   extent_is_free = FALSE;

   do {
      hand = __sync_fetch_and_add(&al->hand, 1) % al->cfg->extent_capacity;
      if (al->ref_count[hand] == 0)
         extent_is_free =
            __sync_bool_compare_and_swap(&al->ref_count[hand], 0, 2);
   } while (!extent_is_free
            && (hand + 1) % al->cfg->extent_capacity != first_hand);
   if (!extent_is_free) {
      platform_log("Out of Space: allocated %lu out of %lu addrs.\n",
                   al->stats.curr_allocated,
                   al->cfg->extent_capacity);
      return STATUS_NO_SPACE;
   }
   int64 curr_allocated = __sync_add_and_fetch(&al->stats.curr_allocated, 1);
   int64 max_allocated  = al->stats.max_allocated;
   while (curr_allocated > max_allocated) {
      __sync_bool_compare_and_swap(
         &al->stats.max_allocated, max_allocated, curr_allocated);
      max_allocated = al->stats.max_allocated;
   }
   __sync_add_and_fetch(&al->stats.extent_allocs[type], 1);
   *addr = hand * al->cfg->io_cfg->extent_size;
   if (SHOULD_TRACE(*addr)) {
      platform_log(
         "rc_allocator_alloc_extent %12lu (%s)\n", *addr, page_type_str[type]);
   }

   return STATUS_OK;
}

/*
 *----------------------------------------------------------------------
 * rc_allocator_in_use --
 *
 *      Returns the number of extents currently allocated
 *----------------------------------------------------------------------
 */
uint64
rc_allocator_in_use(rc_allocator *al)
{
   return al->stats.curr_allocated;
}

/*
 *----------------------------------------------------------------------
 * rc_allocator_assert_noleaks --
 *
 *      Asserts that the allocations of each type are completely matched by
 *      deallocations by operations that do something like create / destroy
 *      of objects. Primitive function to do some basic cross-checking of
 *      these operations.
 *----------------------------------------------------------------------
 */
void
rc_allocator_assert_noleaks(rc_allocator *al)
{
   for (page_type type = PAGE_TYPE_FIRST; type < NUM_PAGE_TYPES; type++) {
      // Log pages and super-block page are never deallocated.
      if ((type == PAGE_TYPE_LOG) || (type == PAGE_TYPE_SUPERBLOCK)) {
         continue;
      }
      if (al->stats.extent_allocs[type] != al->stats.extent_deallocs[type]) {
         platform_default_log("assert_noleaks: leak found\n");
         platform_default_log("\n");
         rc_allocator_print_stats(al);
         rc_allocator_debug_print(al);
         platform_assert(0);
      }
   }
}

/*
 *----------------------------------------------------------------------
 * rc_allocator_print_stats --
 *
 *      Prints basic statistics about the allocator state.
 *
 *      Max allocations, and page type stats are since last mount.
 *----------------------------------------------------------------------
 */
void
rc_allocator_print_stats(rc_allocator *al)
{
   int64 divider = GiB / al->cfg->io_cfg->extent_size;
   platform_default_log(
      "----------------------------------------------------------------\n");
   platform_default_log(
      "| Allocator Stats                                              |\n");
   platform_default_log(
      "|--------------------------------------------------------------|\n");
   uint64 curr_gib = al->stats.curr_allocated / divider;
   platform_default_log(
      "| Currently Allocated: %12lu extents (%4luGiB)          |\n",
      al->stats.curr_allocated,
      curr_gib);
   uint64 max_gib = al->stats.max_allocated / divider;
   platform_default_log(
      "| Max Allocated:       %12lu extents (%4luGiB)          |\n",
      al->stats.max_allocated,
      max_gib);
   platform_default_log(
      "|--------------------------------------------------------------|\n");
   platform_default_log(
      "| Page Type | Allocations | Deallocations | Footprint (bytes)  |\n");
   platform_default_log(
      "|--------------------------------------------------------------|\n");
   for (page_type type = PAGE_TYPE_FIRST; type < NUM_PAGE_TYPES; type++) {
      const char *str           = page_type_str[type];
      int64       allocs        = al->stats.extent_allocs[type];
      int64       deallocs      = al->stats.extent_deallocs[type];
      int64       footprint     = allocs - deallocs;
      int64       footprint_gib = footprint / divider;
      platform_default_log("| %9s | %11ld | %13ld | %8ld (%4ldGiB) |\n",
                           str,
                           allocs,
                           deallocs,
                           footprint,
                           footprint_gib);
   }
   platform_default_log(
      "----------------------------------------------------------------\n");
}

/*
 *----------------------------------------------------------------------
 * rc_allocator_debug_print --
 *
 *      Prints the base addrs of all allocated extents.
 *----------------------------------------------------------------------
 */
void
rc_allocator_debug_print(rc_allocator *al)
{
   uint64 i;
   uint8  ref;
   platform_default_log("Allocated: %lu\n", al->stats.curr_allocated);
   for (i = 0; i < al->cfg->extent_capacity; i++) {
      ref = al->ref_count[i];
      if (ref != 0)
         platform_default_log(
            "%lu -- %u\n", i * al->cfg->io_cfg->extent_size, ref);
   }
}<|MERGE_RESOLUTION|>--- conflicted
+++ resolved
@@ -199,14 +199,8 @@
     * Ensure that the meta page and  all the super blocks will fit in one
     * extent.
     */
-<<<<<<< HEAD
-   platform_assert((1 + RC_ALLOCATOR_MAX_ALLOCATOR_ROOT_IDS)
-                      * al->cfg->io_cfg->page_size
+   platform_assert((1 + RC_ALLOCATOR_MAX_ROOT_IDS) * al->cfg->io_cfg->page_size
                    <= al->cfg->io_cfg->extent_size);
-=======
-   platform_assert((1 + RC_ALLOCATOR_MAX_ROOT_IDS) * al->cfg->page_size
-                   <= al->cfg->extent_size);
->>>>>>> 43333884
 
    al->meta_page = platform_aligned_malloc(
       al->heap_id, al->cfg->io_cfg->page_size, al->cfg->io_cfg->page_size);
@@ -311,13 +305,8 @@
    rc_extent_count = (buffer_size + al->cfg->io_cfg->extent_size - 1)
                      / al->cfg->io_cfg->extent_size;
    for (uint64 i = 0; i < rc_extent_count; i++) {
-<<<<<<< HEAD
-      allocator_alloc(&al->super, &addr, PAGE_TYPE_MISC);
+      allocator_alloc(&al->super, &addr, PAGE_TYPE_SUPERBLOCK);
       platform_assert(addr == cfg->io_cfg->extent_size * (i + 1));
-=======
-      allocator_alloc(&al->super, &addr, PAGE_TYPE_SUPERBLOCK);
-      platform_assert(addr == cfg->extent_size * (i + 1));
->>>>>>> 43333884
    }
 
    return STATUS_OK;
@@ -593,20 +582,17 @@
    platform_assert(0, "Couldn't find existing splinter table in meta page");
 }
 
-<<<<<<< HEAD
-=======
 uint64
 rc_allocator_extent_size(rc_allocator *al)
 {
-   return al->cfg->extent_size;
+   return al->cfg->io_cfg->extent_size;
 }
 
 uint64
 rc_allocator_page_size(rc_allocator *al)
 {
-   return al->cfg->page_size;
-}
->>>>>>> 43333884
+   return al->cfg->io_cfg->page_size;
+}
 
 /*
  *----------------------------------------------------------------------
