// Copyright 2018-2021 VMware, Inc.
// SPDX-License-Identifier: Apache-2.0

/*
 *------------------------------------------------------------------------------
 * rc_allocator.c --
 *
 *     This file contains the implementation of the ref count allocator.
 *------------------------------------------------------------------------------
 */

#include "platform.h"

#include "rc_allocator.h"
#include "io.h"

#include "poison.h"

#define RC_ALLOCATOR_META_PAGE_CSUM_SEED (2718281828)

/*
 * Base offset from where the allocator starts. Currently hard coded to 0.
 */

#define RC_ALLOCATOR_BASE_OFFSET (0)

/* A predicate defining whether to trace allocations/ref-count changes
 * on a given address.
 *
 * Examples:
 * #define SHOULD_TRACE(addr) (1) // trace all addresses
 * #define SHOULD_TRACE(addr) ((addr) / (4096 * 32) == 339ULL) // trace extent
 * 339
 */
#define SHOULD_TRACE(addr) (0) // Do not trace anything

/*
 *------------------------------------------------------------------------------
 * Function declarations and virtual trampolines
 *------------------------------------------------------------------------------
 */

// allocator.h functions

allocator_config *
rc_allocator_get_config(rc_allocator *al);

allocator_config *
rc_allocator_get_config_virtual(allocator *a)
{
   rc_allocator *al = (rc_allocator *)a;
   return rc_allocator_get_config(al);
}

platform_status
rc_allocator_alloc(rc_allocator *al, uint64 *addr, page_type type);

platform_status
rc_allocator_alloc_virtual(allocator *a, uint64 *addr, page_type type)
{
   rc_allocator *al = (rc_allocator *)a;
   return rc_allocator_alloc(al, addr, type);
}

refcount
rc_allocator_inc_ref(rc_allocator *al, uint64 addr);

refcount
rc_allocator_inc_ref_virtual(allocator *a, uint64 addr)
{
   rc_allocator *al = (rc_allocator *)a;
   return rc_allocator_inc_ref(al, addr);
}

refcount
rc_allocator_dec_ref(rc_allocator *al, uint64 addr, page_type type);

refcount
rc_allocator_dec_ref_virtual(allocator *a, uint64 addr, page_type type)
{
   rc_allocator *al = (rc_allocator *)a;
   return rc_allocator_dec_ref(al, addr, type);
}

refcount
rc_allocator_get_ref(rc_allocator *al, uint64 addr);

refcount
rc_allocator_get_ref_virtual(allocator *a, uint64 addr)
{
   rc_allocator *al = (rc_allocator *)a;
   return rc_allocator_get_ref(al, addr);
}

platform_status
rc_allocator_get_super_addr(rc_allocator     *al,
                            allocator_root_id spl_id,
                            uint64           *addr);

platform_status
rc_allocator_get_super_addr_virtual(allocator        *a,
                                    allocator_root_id spl_id,
                                    uint64           *addr)
{
   rc_allocator *al = (rc_allocator *)a;
   return rc_allocator_get_super_addr(al, spl_id, addr);
}

platform_status
rc_allocator_alloc_super_addr(rc_allocator     *al,
                              allocator_root_id spl_id,
                              uint64           *addr);

platform_status
rc_allocator_alloc_super_addr_virtual(allocator        *a,
                                      allocator_root_id spl_id,
                                      uint64           *addr)
{
   rc_allocator *al = (rc_allocator *)a;
   return rc_allocator_alloc_super_addr(al, spl_id, addr);
}

void
rc_allocator_remove_super_addr(rc_allocator *al, allocator_root_id spl_id);

void
rc_allocator_remove_super_addr_virtual(allocator *a, allocator_root_id spl_id)
{
   rc_allocator *al = (rc_allocator *)a;
   rc_allocator_remove_super_addr(al, spl_id);
}

uint64
rc_allocator_in_use(rc_allocator *al);

uint64
rc_allocator_in_use_virtual(allocator *a)
{
   rc_allocator *al = (rc_allocator *)a;
   return rc_allocator_in_use(al);
}

uint64
rc_allocator_get_capacity(rc_allocator *al);

uint64
rc_allocator_get_capacity_virtual(allocator *a)
{
   rc_allocator *al = (rc_allocator *)a;
   return rc_allocator_get_capacity(al);
}

void
rc_allocator_assert_noleaks(rc_allocator *al);

void
rc_allocator_assert_noleaks_virtual(allocator *a)
{
   rc_allocator *al = (rc_allocator *)a;
   rc_allocator_assert_noleaks(al);
}

void
rc_allocator_print_stats(rc_allocator *al);

void
rc_allocator_print_stats_virtual(allocator *a)
{
   rc_allocator *al = (rc_allocator *)a;
   rc_allocator_print_stats(al);
}

void
rc_allocator_print_allocated(rc_allocator *al);

void
rc_allocator_print_allocated_virtual(allocator *a)
{
   rc_allocator *al = (rc_allocator *)a;
   rc_allocator_print_allocated(al);
}

const static allocator_ops rc_allocator_ops = {
   .get_config        = rc_allocator_get_config_virtual,
   .alloc             = rc_allocator_alloc_virtual,
   .inc_ref           = rc_allocator_inc_ref_virtual,
   .dec_ref           = rc_allocator_dec_ref_virtual,
   .get_ref           = rc_allocator_get_ref_virtual,
   .get_super_addr    = rc_allocator_get_super_addr_virtual,
   .alloc_super_addr  = rc_allocator_alloc_super_addr_virtual,
   .remove_super_addr = rc_allocator_remove_super_addr_virtual,
   .in_use            = rc_allocator_in_use_virtual,
   .get_capacity      = rc_allocator_get_capacity_virtual,
   .assert_noleaks    = rc_allocator_assert_noleaks_virtual,
   .print_stats       = rc_allocator_print_stats_virtual,
   .print_allocated   = rc_allocator_print_allocated_virtual,
};

/*
 * Helper methods
 */
/*
 * Is page address 'base_addr' a valid extent address? I.e. it is the address
 * of the 1st page in an extent.
 */
debug_only static inline bool32
rc_allocator_valid_extent_addr(rc_allocator *al, uint64 base_addr)
{
   return ((base_addr % al->cfg->io_cfg->extent_size) == 0);
}

/*
 * Convert page-address to the extent number of extent containing this page.
 * Returns the index into the allocated extents reference count array.
 * This function can be used on any page-address to map it to the holding
 * extent's number. 'addr' need not be just the base_addr; i.e. the address
 * of the 1st page in an extent.
 */
static inline uint64
rc_allocator_extent_number(rc_allocator *al, uint64 addr)
{
   return (addr / al->cfg->io_cfg->extent_size);
}

static platform_status
rc_allocator_init_meta_page(rc_allocator *al)
{
   /*
    * To make it easier to do aligned i/o's we allocate the meta page to
    * always be page size. In the future we can use the remaining space
    * for some other reserved information we may want to persist as part
    * of the meta page.
    */
   platform_assert(sizeof(rc_allocator_meta_page)
                   <= al->cfg->io_cfg->page_size);
   /*
    * Ensure that the meta page and  all the super blocks will fit in one
    * extent.
    */
   platform_assert((1 + RC_ALLOCATOR_MAX_ROOT_IDS) * al->cfg->io_cfg->page_size
                   <= al->cfg->io_cfg->extent_size);

   al->meta_page = TYPED_ALIGNED_ZALLOC(al->heap_id,
                                        al->cfg->io_cfg->page_size,
                                        al->meta_page,
                                        al->cfg->io_cfg->page_size);
   if (al->meta_page == NULL) {
      return STATUS_NO_MEMORY;
   }

   memset(al->meta_page->splinters,
          INVALID_ALLOCATOR_ROOT_ID,
          sizeof(al->meta_page->splinters));

   return STATUS_OK;
}

/*
 *----------------------------------------------------------------------
 * rc_allocator_valid_config() --
 *
 * Do minimal validation of RC-allocator cofiguration.
 *
 * TODO(robj): Now that config is in generic allocator.h, this validator
 * should probably move into allocator.c.
 *----------------------------------------------------------------------
 */
platform_status
rc_allocator_valid_config(allocator_config *cfg)
{
   platform_status rc = STATUS_OK;
   rc                 = laio_config_valid(cfg->io_cfg);
   if (!SUCCESS(rc)) {
      return rc;
   }

   if (cfg->capacity == 0) {
      platform_error_log("Configured disk size %lu bytes is invalid.\n",
                         cfg->capacity);
      return STATUS_BAD_PARAM;
   }
   if (cfg->extent_capacity == 0) {
      platform_error_log("Configured extent capacity %lu bytes is invalid.\n",
                         cfg->extent_capacity);
      return STATUS_BAD_PARAM;
   }

   // Assert: Disk size == (page-size * #-of-pages)
   if (cfg->capacity != (cfg->io_cfg->page_size * cfg->page_capacity)) {
      platform_error_log("Configured disk size, %lu bytes, is not an integral"
                         " multiple of page capacity, %lu pages"
                         ", for page size of %lu bytes.\n",
                         cfg->capacity,
                         cfg->page_capacity,
                         cfg->io_cfg->page_size);
      return STATUS_BAD_PARAM;
   }

   // Assert: Disk size == (extent-size * #-of-extents)
   if (cfg->capacity != (cfg->io_cfg->extent_size * cfg->extent_capacity)) {
      platform_error_log("Configured disk size, %lu bytes, is not an integral"
                         " multiple of extent capacity, %lu extents"
                         ", for extent size of %lu bytes.\n",
                         cfg->capacity,
                         cfg->extent_capacity,
                         cfg->io_cfg->extent_size);
      return STATUS_BAD_PARAM;
   }
   return rc;
}


/*
 *----------------------------------------------------------------------
 * rc_allocator_[de]init --
 *
 *      [de]initialize an allocator
 *----------------------------------------------------------------------
 */
platform_status
rc_allocator_init(rc_allocator      *al,
                  allocator_config  *cfg,
                  io_handle         *io,
                  platform_heap_id   hid,
                  platform_module_id mid)
{
   uint64          rc_extent_count;
   uint64          addr;
   platform_status rc;
   platform_assert(al != NULL);
   ZERO_CONTENTS(al);
   al->super.ops = &rc_allocator_ops;
   al->cfg       = cfg;
   al->io        = io;
   al->heap_id   = hid;

   rc = rc_allocator_valid_config(cfg);
   if (!SUCCESS(rc)) {
      return rc;
   }

   rc = platform_mutex_init(&al->lock, mid, al->heap_id);
   if (!SUCCESS(rc)) {
      platform_error_log("Failed to init mutex for the allocator\n");
      return rc;
   }
   rc = rc_allocator_init_meta_page(al);
   if (!SUCCESS(rc)) {
      platform_error_log("Failed to init meta page for rc allocator\n");
      platform_mutex_destroy(&al->lock);
      return rc;
   }
   // To ensure alignment always allocate in multiples of page size.
   uint64 buffer_size = cfg->extent_capacity * sizeof(refcount);
   buffer_size        = ROUNDUP(buffer_size, cfg->io_cfg->page_size);
   rc                 = platform_buffer_init(&al->bh, buffer_size);
   if (!SUCCESS(rc)) {
      platform_mutex_destroy(&al->lock);
      platform_free(al->heap_id, al->meta_page);
      platform_error_log("Failed to create buffer for ref counts\n");
      return STATUS_NO_MEMORY;
   }
   al->ref_count = platform_buffer_getaddr(&al->bh);
   memset(al->ref_count, 0, buffer_size);

   // allocate the super block
   allocator_alloc(&al->super, &addr, PAGE_TYPE_SUPERBLOCK);
   // super block extent should always start from address 0.
   platform_assert(addr == RC_ALLOCATOR_BASE_OFFSET);

   /*
    * Allocate room for the ref counts, use same rounded up size used in buffer
    * creation.
    */
   rc_extent_count = (buffer_size + al->cfg->io_cfg->extent_size - 1)
                     / al->cfg->io_cfg->extent_size;
   for (uint64 i = 0; i < rc_extent_count; i++) {
      allocator_alloc(&al->super, &addr, PAGE_TYPE_SUPERBLOCK);
      platform_assert(addr == cfg->io_cfg->extent_size * (i + 1));
   }

   return STATUS_OK;
}

void
rc_allocator_deinit(rc_allocator *al)
{
   platform_buffer_deinit(&al->bh);
   al->ref_count = NULL;
   platform_mutex_destroy(&al->lock);
   platform_free(al->heap_id, al->meta_page);
}

/*
 *----------------------------------------------------------------------
 * rc_allocator_{mount,unmount} --
 *
 *      Loads the file system from disk
 *      Write the file system to disk
 *----------------------------------------------------------------------
 */
platform_status
rc_allocator_mount(rc_allocator      *al,
                   allocator_config  *cfg,
                   io_handle         *io,
                   platform_heap_id   hid,
                   platform_module_id mid)
{
   platform_status status;

   platform_assert(al != NULL);
   ZERO_CONTENTS(al);
   al->super.ops = &rc_allocator_ops;
   al->cfg       = cfg;
   al->io        = io;
   al->heap_id   = hid;

   status = platform_mutex_init(&al->lock, mid, al->heap_id);
   if (!SUCCESS(status)) {
      platform_error_log("Failed to init mutex for the allocator\n");
      return status;
   }

   status = rc_allocator_init_meta_page(al);
   if (!SUCCESS(status)) {
      platform_error_log("Failed to init meta page for rc allocator\n");
      platform_mutex_destroy(&al->lock);
      return status;
   }

   platform_assert(cfg->io_cfg->page_size % 4096 == 0);
   platform_assert(cfg->capacity
                   == cfg->io_cfg->extent_size * cfg->extent_capacity);
   platform_assert(cfg->capacity
                   == cfg->io_cfg->page_size * cfg->page_capacity);

   uint64 buffer_size = cfg->extent_capacity * sizeof(refcount);
   buffer_size        = ROUNDUP(buffer_size, cfg->io_cfg->page_size);
   status             = platform_buffer_init(&al->bh, buffer_size);
   if (!SUCCESS(status)) {
      platform_free(al->heap_id, al->meta_page);
      platform_mutex_destroy(&al->lock);
      platform_error_log("Failed to create buffer to load ref counts\n");
      return STATUS_NO_MEMORY;
   }
   al->ref_count = platform_buffer_getaddr(&al->bh);

   // load the meta page from disk.
   status = io_read(
      io, al->meta_page, al->cfg->io_cfg->page_size, RC_ALLOCATOR_BASE_OFFSET);
   platform_assert_status_ok(status);
   // validate the checksum of the meta page.
   checksum128 currChecksum =
      platform_checksum128(al->meta_page,
                           sizeof(al->meta_page->splinters),
                           RC_ALLOCATOR_META_PAGE_CSUM_SEED);
   if (!platform_checksum_is_equal(al->meta_page->checksum, currChecksum)) {
      platform_assert(0, "Corrupt Meta Page upon mount");
   }

   // load the ref counts from disk.
   uint32 io_size =
      ROUNDUP(al->cfg->extent_capacity, al->cfg->io_cfg->page_size);
   status = io_read(io, al->ref_count, io_size, cfg->io_cfg->extent_size);
   platform_assert_status_ok(status);

   for (uint64 i = 0; i < al->cfg->extent_capacity; i++) {
      if (al->ref_count[i] != 0) {
         al->stats.curr_allocated++;
      }
   }
   return STATUS_OK;
}


void
rc_allocator_unmount(rc_allocator *al)
{
   platform_status status;

   // persist the ref counts upon unmount.
   uint32 io_size =
      ROUNDUP(al->cfg->extent_capacity, al->cfg->io_cfg->page_size);
   status =
      io_write(al->io, al->ref_count, io_size, al->cfg->io_cfg->extent_size);
   platform_assert_status_ok(status);
   rc_allocator_deinit(al);
}


/*
 *----------------------------------------------------------------------
 * rc_allocator_[inc,dec,get]_ref --
 *
 *      Increments/decrements/fetches the ref count of the given address and
 *      returns the new one. If the ref_count goes to 0, then the extent is
 *      freed.
 *----------------------------------------------------------------------
 */
refcount
rc_allocator_inc_ref(rc_allocator *al, uint64 addr)
{
   debug_assert(rc_allocator_valid_extent_addr(al, addr));

   uint64 extent_no = addr / al->cfg->io_cfg->extent_size;
   debug_assert(extent_no < al->cfg->extent_capacity);

   refcount ref_count = __sync_add_and_fetch(&al->ref_count[extent_no], 1);
   platform_assert(ref_count != 1 && ref_count != 0);
   if (SHOULD_TRACE(addr)) {
      platform_default_log("rc_allocator_inc_ref(%lu): %d -> %d\n",
                           addr,
                           ref_count,
                           ref_count + 1);
   }
   return ref_count;
}

refcount
rc_allocator_dec_ref(rc_allocator *al, uint64 addr, page_type type)
{
   debug_assert(rc_allocator_valid_extent_addr(al, addr));

   uint64 extent_no = addr / al->cfg->io_cfg->extent_size;
   debug_assert(extent_no < al->cfg->extent_capacity);

<<<<<<< HEAD
   refcount ref_count = __sync_sub_and_fetch(&al->ref_count[extent_no], 1);
   platform_assert(ref_count != ((refcount)(-1)));
=======
   uint8 ref_count = __sync_sub_and_fetch(&al->ref_count[extent_no], 1);

   // We should have decremented the ref-count. If it rolls-over and
   // goes back to this value, it means the original value was 0. That
   // indicates that we are decrementing a ref-count for an extent where
   // no page was previously allocated.
   platform_assert((ref_count != UINT8_MAX),
                   "extent_no=%lu, ref_count=%d (0x%x)\n",
                   extent_no,
                   ref_count,
                   ref_count);

>>>>>>> 23f5e4f3
   if (ref_count == 0) {
      platform_assert(type != PAGE_TYPE_INVALID);
      __sync_sub_and_fetch(&al->stats.curr_allocated, 1);
      __sync_add_and_fetch(&al->stats.extent_deallocs[type], 1);
   }
   if (SHOULD_TRACE(addr)) {
      platform_default_log("rc_allocator_dec_ref(%lu): %d -> %d\n",
                           addr,
                           ref_count,
                           ref_count - 1);
   }
   return ref_count;
}

refcount
rc_allocator_get_ref(rc_allocator *al, uint64 addr)
{
   uint64 extent_no;

   debug_assert(rc_allocator_valid_extent_addr(al, addr));
   extent_no = rc_allocator_extent_number(al, addr);
   debug_assert(extent_no < al->cfg->extent_capacity);
   return al->ref_count[extent_no];
}


/*
 *----------------------------------------------------------------------
 * rc_allocator_get_[capacity,super_addr] --
 *
 *      returns the struct/parameter
 *----------------------------------------------------------------------
 */
uint64
rc_allocator_get_capacity(rc_allocator *al)
{
   return al->cfg->capacity;
}

platform_status
rc_allocator_get_super_addr(rc_allocator     *al,
                            allocator_root_id allocator_root_id,
                            uint64           *addr)
{
   platform_status status = STATUS_NOT_FOUND;

   platform_mutex_lock(&al->lock);
   for (uint8 idx = 0; idx < RC_ALLOCATOR_MAX_ROOT_IDS; idx++) {
      if (al->meta_page->splinters[idx] == allocator_root_id) {
         // have already seen this table before, return existing addr.
         *addr  = (1 + idx) * al->cfg->io_cfg->page_size;
         status = STATUS_OK;
         break;
      }
   }

   platform_mutex_unlock(&al->lock);
   return status;
}

platform_status
rc_allocator_alloc_super_addr(rc_allocator     *al,
                              allocator_root_id allocator_root_id,
                              uint64           *addr)
{
   platform_status status = STATUS_NOT_FOUND;

   platform_mutex_lock(&al->lock);
   for (uint8 idx = 0; idx < RC_ALLOCATOR_MAX_ROOT_IDS; idx++) {
      if (al->meta_page->splinters[idx] == INVALID_ALLOCATOR_ROOT_ID) {
         // assign the first available slot and update the on disk metadata.
         al->meta_page->splinters[idx] = allocator_root_id;
         *addr                         = (1 + idx) * al->cfg->io_cfg->page_size;
         al->meta_page->checksum =
            platform_checksum128(al->meta_page,
                                 sizeof(al->meta_page->splinters),
                                 RC_ALLOCATOR_META_PAGE_CSUM_SEED);
         platform_status io_status = io_write(al->io,
                                              al->meta_page,
                                              al->cfg->io_cfg->page_size,
                                              RC_ALLOCATOR_BASE_OFFSET);
         platform_assert_status_ok(io_status);
         status = STATUS_OK;
         break;
      }
   }

   platform_mutex_unlock(&al->lock);
   return status;
}

void
rc_allocator_remove_super_addr(rc_allocator     *al,
                               allocator_root_id allocator_root_id)
{
   platform_mutex_lock(&al->lock);

   for (uint8 idx = 0; idx < RC_ALLOCATOR_MAX_ROOT_IDS; idx++) {
      /*
       * clear out the mapping for this splinter table and update on disk
       * metadata.
       */
      if (al->meta_page->splinters[idx] == allocator_root_id) {
         al->meta_page->splinters[idx] = INVALID_ALLOCATOR_ROOT_ID;
         al->meta_page->checksum =
            platform_checksum128(al->meta_page,
                                 sizeof(al->meta_page->splinters),
                                 RC_ALLOCATOR_META_PAGE_CSUM_SEED);
         platform_status status = io_write(al->io,
                                           al->meta_page,
                                           al->cfg->io_cfg->page_size,
                                           RC_ALLOCATOR_BASE_OFFSET);
         platform_assert_status_ok(status);
         platform_mutex_unlock(&al->lock);
         return;
      }
   }

   platform_mutex_unlock(&al->lock);
   // Couldn't find the splinter id in the meta page.
   platform_assert(0, "Couldn't find existing splinter table in meta page");
}

uint64
rc_allocator_extent_size(rc_allocator *al)
{
   return al->cfg->io_cfg->extent_size;
}

uint64
rc_allocator_page_size(rc_allocator *al)
{
   return al->cfg->io_cfg->page_size;
}

/*
 *----------------------------------------------------------------------
 * rc_allocator_get_config--
 *
 *      Retrieve the allocator configuration.
 *----------------------------------------------------------------------
 */
allocator_config *
rc_allocator_get_config(rc_allocator *al)
{
   return al->cfg;
}

/*
 *----------------------------------------------------------------------
 * rc_allocator_alloc--
 *
 *      Allocate an extent
 *----------------------------------------------------------------------
 */
platform_status
rc_allocator_alloc(rc_allocator *al,   // IN
                   uint64       *addr, // OUT
                   page_type     type)     // IN
{
   uint64 first_hand = al->hand % al->cfg->extent_capacity;
   uint64 hand;
   bool32 extent_is_free = FALSE;

   do {
      hand = __sync_fetch_and_add(&al->hand, 1) % al->cfg->extent_capacity;
      if (al->ref_count[hand] == 0) {
         extent_is_free =
            __sync_bool_compare_and_swap(&al->ref_count[hand], 0, 2);
      }
   } while (!extent_is_free
            && (hand + 1) % al->cfg->extent_capacity != first_hand);

   // Error out if no extent is free; allocation fails.
   if (!extent_is_free) {
      platform_default_log(
         "Out of Space, while allocating an extent of type=%d (%s):"
         " allocated %lu out of %lu extents.\n",
         type,
         page_type_str[type],
         al->stats.curr_allocated,
         al->cfg->extent_capacity);
      return STATUS_NO_SPACE;
   }
   int64 curr_allocated = __sync_add_and_fetch(&al->stats.curr_allocated, 1);
   int64 max_allocated  = al->stats.max_allocated;
   while (curr_allocated > max_allocated) {
      __sync_bool_compare_and_swap(
         &al->stats.max_allocated, max_allocated, curr_allocated);
      max_allocated = al->stats.max_allocated;
   }
   __sync_add_and_fetch(&al->stats.extent_allocs[type], 1);
   *addr = hand * al->cfg->io_cfg->extent_size;
   if (SHOULD_TRACE(*addr)) {
      platform_default_log(
         "rc_allocator_alloc_extent %12lu (%s)\n", *addr, page_type_str[type]);
   }

   return STATUS_OK;
}

/*
 *----------------------------------------------------------------------
 * rc_allocator_in_use --
 *
 *      Returns the number of extents currently allocated
 *----------------------------------------------------------------------
 */
uint64
rc_allocator_in_use(rc_allocator *al)
{
   return al->stats.curr_allocated;
}

/*
 *----------------------------------------------------------------------
 * rc_allocator_assert_noleaks --
 *
 *      Asserts that the allocations of each type are completely matched by
 *      deallocations by operations that do something like create / destroy
 *      of objects. Primitive function to do some basic cross-checking of
 *      these operations.
 *----------------------------------------------------------------------
 */
void
rc_allocator_assert_noleaks(rc_allocator *al)
{
   for (page_type type = PAGE_TYPE_FIRST; type < NUM_PAGE_TYPES; type++) {
      // Log pages and super-block page are never deallocated.
      if ((type == PAGE_TYPE_LOG) || (type == PAGE_TYPE_SUPERBLOCK)) {
         continue;
      }
      if (al->stats.extent_allocs[type] != al->stats.extent_deallocs[type]) {
         platform_default_log("assert_noleaks: leak found\n");
         platform_default_log("\n");
         rc_allocator_print_stats(al);
         rc_allocator_print_allocated(al);
         platform_assert(0);
      }
   }
}

/*
 *----------------------------------------------------------------------
 * rc_allocator_print_stats() --
 *
 *      Prints basic statistics about the allocator state.
 *
 *      Max allocations, and page type stats are since last mount.
 *----------------------------------------------------------------------
 */
void
rc_allocator_print_stats(rc_allocator *al)
{
   // clang-format off
   const char *dashes = "-------------------------------------------------------------------";
   platform_default_log("|%s|\n", dashes);
   platform_default_log("| Allocator Stats                                                   |\n");
   platform_default_log("|%s|\n", dashes);
   // clang-format on

   uint64 extent_size = al->cfg->io_cfg->extent_size; // bytes
   platform_default_log(
      "| Currently Allocated: %12lu extents %-14s          |\n",
      al->stats.curr_allocated,
      size_fmtstr("(%s)", (al->stats.curr_allocated * extent_size)));

   platform_default_log(
      "| Max Allocated:       %12lu extents %-14s          |\n",
      al->stats.max_allocated,
      size_fmtstr("(%s)", (al->stats.max_allocated * extent_size)));

   // clang-format off
   platform_default_log("|%s|\n", dashes);
   platform_default_log("| Page Type  | Allocations | Deallocations |      Footprint         |\n");
   platform_default_log("|            |      (Number of extents)    | # extents  (bytes)     |\n");
   platform_default_log("|%s|\n", dashes);
   // clang-format on

   int64 exp_allocated_count = 0;
   for (page_type type = PAGE_TYPE_FIRST; type < NUM_PAGE_TYPES; type++) {
      const char *str       = page_type_str[type];
      int64       allocs    = al->stats.extent_allocs[type];
      int64       deallocs  = al->stats.extent_deallocs[type];
      int64       footprint = allocs - deallocs;

      exp_allocated_count += footprint;

      platform_default_log("| %-10s | %11ld | %13ld | %8ld %14s|\n",
                           str,
                           allocs,
                           deallocs,
                           footprint,
                           size_fmtstr("(%s)", (footprint * extent_size)));
   }
   platform_default_log("|%s|\n", dashes);
   platform_default_log(
      "Expected count of extents in-use from footprint = %ld extents (%s)\n",
      exp_allocated_count,
      size_str(exp_allocated_count * extent_size));
}

/*
 *----------------------------------------------------------------------
 * rc_allocator_print_allocated() --
 *
 *      Prints the base addresses of all allocated extents to the default
 *      log handle.
 *----------------------------------------------------------------------
 */
void
rc_allocator_print_allocated(rc_allocator *al)
{
   uint64   i;
   refcount ref;
   uint64   nallocated = al->stats.curr_allocated;

   // For more than a few allocated extents, print enclosing { } tags.
   bool32 print_curly = (nallocated > 20);

   platform_default_log(
      "Allocated extents: %lu\n%s", nallocated, (print_curly ? "{\n" : ""));
   platform_default_log("   Index  ExtentAddr  Count\n");

   // # of extents with non-zero referenced page-count found
   uint64 nextents_found = 0;
   uint64 extent_size    = al->cfg->io_cfg->extent_size;

   for (i = 0; i < al->cfg->extent_capacity; i++) {
      ref = al->ref_count[i];
      if (ref != 0) {
         nextents_found++;
         uint64 ext_addr = (i * extent_size);
         platform_default_log("%8lu %12lu     %u\n", i, ext_addr, ref);
      }
   }

   platform_default_log("%sFound %lu extents (%s) with allocated pages.\n",
                        (print_curly ? "}\n" : ""),
                        nextents_found,
                        size_str(nextents_found * extent_size));
}<|MERGE_RESOLUTION|>--- conflicted
+++ resolved
@@ -524,23 +524,18 @@
    uint64 extent_no = addr / al->cfg->io_cfg->extent_size;
    debug_assert(extent_no < al->cfg->extent_capacity);
 
-<<<<<<< HEAD
    refcount ref_count = __sync_sub_and_fetch(&al->ref_count[extent_no], 1);
-   platform_assert(ref_count != ((refcount)(-1)));
-=======
-   uint8 ref_count = __sync_sub_and_fetch(&al->ref_count[extent_no], 1);
 
    // We should have decremented the ref-count. If it rolls-over and
    // goes back to this value, it means the original value was 0. That
    // indicates that we are decrementing a ref-count for an extent where
    // no page was previously allocated.
-   platform_assert((ref_count != UINT8_MAX),
+   platform_assert(ref_count != (refcount)(-1),
                    "extent_no=%lu, ref_count=%d (0x%x)\n",
                    extent_no,
                    ref_count,
                    ref_count);
 
->>>>>>> 23f5e4f3
    if (ref_count == 0) {
       platform_assert(type != PAGE_TYPE_INVALID);
       __sync_sub_and_fetch(&al->stats.curr_allocated, 1);
