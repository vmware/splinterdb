// Copyright 2018-2021 VMware, Inc. All rights reserved. -- VMware Confidential
// SPDX-License-Identifier: Apache-2.0

#include "btree_private.h"
#include "data_blob_build.h"
#include "poison.h"

/*
 * *****************************************************************
 * Structure of a BTree node: Disk-resident structure:
 *
 *                                 hdr->next_entry
 *                                               |
 *   0                                           v     page_size
 *   -----------------------------------------------------------
 *   | header | offsets table ---> | empty space | <--- entries|
 *   -----------------------------------------------------------
 *
 *  header: struct btree_hdr{}
 *  entry : struct leaf_entry{}
 *
 * The arrows indicate that the offsets table grows to the left
 * and the entries grow to the right.
 *
 * Entries are not physically sorted in a node.  The offsets table
 * gives the offset of each entry, in key order.
 *
 * Offsets are from byte 0 of the node.
 *
 * New entries are placed in the empty space.
 *
 * When an entry is replaced with a physically smaller entry, the
 * replacement is performed in place.  When an entry is replaced with
 * a physically larger entry, then the new entry is stored in the
 * empty space.

 * A node may have free space fragmentation after some entries have
 * been replaced.  Defragmenting the node rebuilds it with no
 * free-space fragmentation.
 *
 * When a node runs out of free space, we measure its dead space.
 * If dead space is:
 *  - below a threshold, we split the node.
 *  - above the threshold, then we defragment the node instead of splitting it.
 * *****************************************************************
 */

/* Threshold for splitting instead of defragmenting. */
#define BTREE_SPLIT_THRESHOLD(page_size) ((page_size) / 2)

/*
 * After a split, the free space in the left node may be fragmented.
 * If there's less than this much contiguous free space, then we also
 * defrag the left node.
 */
#define BTREE_DEFRAGMENT_THRESHOLD(page_size) ((page_size) / 4)

/*
 * Branches keep track of the number of keys and the total size of
 * all keys and messages in their subtrees.  But memtables do not
 * (because it is difficult to maintain this information during
 * insertion).  However, the current implementation uses the same
 * data structure for both memtables and branches.  So memtables
 * store BTREE_UNKNOWN_COUNTER for these counters.
 */
#define BTREE_UNKNOWN_COUNTER (0x7fffffffUL)
static const btree_pivot_stats BTREE_PIVOT_STATS_UNKNOWN = {
   BTREE_UNKNOWN_COUNTER,
   BTREE_UNKNOWN_COUNTER,
   BTREE_UNKNOWN_COUNTER};

static const blob_build_config btree_blob_cfg = {
   .extent_batch  = 0,
   .page_batch    = 1,
   .subpage_batch = 2,
   .alignment     = 0,
};

static inline uint8
btree_height(const btree_hdr *hdr)
{
   return hdr->height;
}

static inline table_entry
btree_get_table_entry(btree_hdr *hdr, int i)
{
   debug_assert(i < hdr->num_entries);
   return hdr->offsets[i];
}

static inline table_index
btree_num_entries(const btree_hdr *hdr)
{
   return hdr->num_entries;
}

static inline void
btree_increment_height(btree_hdr *hdr)
{
   hdr->height++;
}

static inline void
btree_reset_node_entries(const btree_config *cfg, btree_hdr *hdr)
{
   hdr->num_entries = 0;
   hdr->next_entry  = btree_page_size(cfg);
}


static inline uint64
index_entry_required_capacity(key pivot)
{
   return sizeof(index_entry) + key_length(pivot);
}

static inline uint64
leaf_entry_required_capacity(key tuple_key, const message msg)
{
   return sizeof(leaf_entry) + key_length(tuple_key) + message_length(msg);
}

static inline uint64
leaf_entry_key_size(const leaf_entry *entry)
{
   return entry->key_length;
}


static inline uint64
leaf_entry_message_size(const leaf_entry *entry)
{
   return entry->message_length;
}

/*********************************************************
 * Code for tracing operations involving a particular key
 *********************************************************/

// #define BTREE_KEY_TRACING

#ifdef BTREE_KEY_TRACING
static char trace_key[24] = {0x00, 0x00, 0x00, 0x00, 0x00, 0x00, 0x00, 0x00,
                             0x00, 0x00, 0x00, 0x00, 0x00, 0x00, 0x00, 0x00,
                             0x00, 0x00, 0x00, 0x00, 0x00, 0x00, 0x00, 0x00};

void
log_trace_key(key k, char *msg)
{
   if (key_lex_cmp(k, key_create(sizeof(trace_key), trace_key)) == 0) {
      platform_default_log("BTREE_TRACE_KEY: %s\n", msg);
   }
}

/* Output msg if this leaf contains the trace_key */
void
log_trace_leaf(const btree_config *cfg, const btree_hdr *hdr, char *msg)
{
   for (int i = 0; i < hdr->num_entries; i++) {
      key tuple_key = btree_get_tuple_key(cfg, hdr, i);
      log_trace_key(tuple_key, msg);
   }
}
#else
#   define log_trace_key(key, msg)
#   define log_trace_leaf(cfg, hdr, msg)
#endif /* BTREE_KEY_TRACING */


/**************************************
 * Basic get/set on index nodes
 **************************************/

static inline void
btree_fill_index_entry(const btree_config *cfg,
                       btree_hdr          *hdr,
                       index_entry        *entry,
                       key                 new_pivot_key,
                       uint64              new_addr,
                       btree_pivot_stats   stats)
{
   debug_assert((void *)hdr <= (void *)entry);
   debug_assert(diff_ptr(hdr, entry)
                   + index_entry_required_capacity(new_pivot_key)
                <= btree_page_size(cfg));
   copy_key_to_ondisk_key(&entry->pivot, new_pivot_key);
   entry->pivot_data.child_addr = new_addr;
   entry->pivot_data.stats      = stats;
}

bool
btree_set_index_entry(const btree_config *cfg,
                      btree_hdr          *hdr,
                      table_index         k,
                      key                 new_pivot_key,
                      uint64              new_addr,
                      btree_pivot_stats   stats)
{
   platform_assert(
      k <= hdr->num_entries, "k=%d, num_entries=%d\n", k, hdr->num_entries);
   uint64 new_num_entries = k < hdr->num_entries ? hdr->num_entries : k + 1;

   if (k < hdr->num_entries) {
      index_entry *old_entry = btree_get_index_entry(cfg, hdr, k);
      if (hdr->next_entry == diff_ptr(hdr, old_entry)
          && (diff_ptr(hdr, &hdr->offsets[new_num_entries])
                 + index_entry_required_capacity(new_pivot_key)
              <= hdr->next_entry + sizeof_index_entry(old_entry)))
      {
         /* special case to avoid creating fragmentation:
          * the old entry is the physically first entry in the node
          * and the new entry will fit in the space avaiable from the old
          * entry plus the free space preceding the old_entry.
          * In this case, just reset next_entry so we can insert the new entry.
          */
         hdr->next_entry += sizeof_index_entry(old_entry);
      } else if (index_entry_required_capacity(new_pivot_key)
                 <= sizeof_index_entry(old_entry))
      {
         /* old_entry is not the physically first in the node,
          * but new entry will fit inside it.
          */
         btree_fill_index_entry(
            cfg, hdr, old_entry, new_pivot_key, new_addr, stats);
         return TRUE;
      }
      /* Fall through */
   }

   if (hdr->next_entry < diff_ptr(hdr, &hdr->offsets[new_num_entries])
                            + index_entry_required_capacity(new_pivot_key))
   {
      return FALSE;
   }

   index_entry *new_entry = pointer_byte_offset(
      hdr, hdr->next_entry - index_entry_required_capacity(new_pivot_key));
   btree_fill_index_entry(cfg, hdr, new_entry, new_pivot_key, new_addr, stats);

   hdr->offsets[k]  = diff_ptr(hdr, new_entry);
   hdr->num_entries = new_num_entries;
   hdr->next_entry  = diff_ptr(hdr, new_entry);
   return TRUE;
}

static inline bool
btree_insert_index_entry(const btree_config *cfg,
                         btree_hdr          *hdr,
                         uint32              k,
                         key                 new_pivot_key,
                         uint64              new_addr,
                         btree_pivot_stats   stats)
{
   bool succeeded = btree_set_index_entry(
      cfg, hdr, hdr->num_entries, new_pivot_key, new_addr, stats);
   if (succeeded) {
      node_offset this_entry_offset = hdr->offsets[hdr->num_entries - 1];
      memmove(&hdr->offsets[k + 1],
              &hdr->offsets[k],
              (hdr->num_entries - k - 1) * sizeof(hdr->offsets[0]));
      hdr->offsets[k] = this_entry_offset;
   }
   return succeeded;
}


/**************************************
 * Basic get/set on leaf nodes
 **************************************/

static inline void
btree_fill_leaf_entry(const btree_config *cfg,
                      btree_hdr          *hdr,
                      leaf_entry         *entry,
                      key                 tuple_key,
                      message             msg)
{
   debug_assert(
      pointer_byte_offset(entry, leaf_entry_required_capacity(tuple_key, msg))
      <= pointer_byte_offset(hdr, btree_page_size(cfg)));
   copy_tuple_to_ondisk_tuple(entry, tuple_key, msg);
   debug_assert(ondisk_tuple_message_class(entry) == message_class(msg),
                "entry->type not large enough to hold message_class");
}

static inline bool
btree_can_set_leaf_entry(const btree_config *cfg,
                         const btree_hdr    *hdr,
                         table_index         k,
                         key                 new_key,
                         message             new_message)
{
   if (hdr->num_entries < k)
      return FALSE;

   if (k < hdr->num_entries) {
      leaf_entry *old_entry = btree_get_leaf_entry(cfg, hdr, k);
      if (leaf_entry_required_capacity(new_key, new_message)
          <= sizeof_leaf_entry(old_entry))
      {
         return TRUE;
      }
      /* Fall through */
   }

   uint64 new_num_entries = k < hdr->num_entries ? hdr->num_entries : k + 1;
   if (hdr->next_entry
       < diff_ptr(hdr, &hdr->offsets[new_num_entries])
            + leaf_entry_required_capacity(new_key, new_message))
   {
      return FALSE;
   }

   return TRUE;
}

bool
btree_set_leaf_entry(const btree_config *cfg,
                     btree_hdr          *hdr,
                     table_index         k,
                     key                 new_key,
                     message             new_message)
{
   if (k < hdr->num_entries) {
      leaf_entry *old_entry = btree_get_leaf_entry(cfg, hdr, k);
      if (leaf_entry_required_capacity(new_key, new_message)
          <= sizeof_leaf_entry(old_entry))
      {
         btree_fill_leaf_entry(cfg, hdr, old_entry, new_key, new_message);
         return TRUE;
      }
      /* Fall through */
   }

   platform_assert(k <= hdr->num_entries);
   uint64 new_num_entries = k < hdr->num_entries ? hdr->num_entries : k + 1;
   if (hdr->next_entry
       < diff_ptr(hdr, &hdr->offsets[new_num_entries])
            + leaf_entry_required_capacity(new_key, new_message))
   {
      return FALSE;
   }

   leaf_entry *new_entry = pointer_byte_offset(
      hdr,
      hdr->next_entry - leaf_entry_required_capacity(new_key, new_message));
   platform_assert(
      (void *)&hdr->offsets[new_num_entries] <= (void *)new_entry,
      "Offset addr 0x%p for index, new_num_entries=%lu is incorrect."
      " It should be <= new_entry=0x%p\n",
      &hdr->offsets[new_num_entries],
      new_num_entries,
      new_entry);
   btree_fill_leaf_entry(cfg, hdr, new_entry, new_key, new_message);

   hdr->offsets[k]  = diff_ptr(hdr, new_entry);
   hdr->num_entries = new_num_entries;
   hdr->next_entry  = diff_ptr(hdr, new_entry);
   platform_assert(0 < hdr->num_entries);

   return TRUE;
}

bool
btree_copy_leaf_entry(const btree_config *cfg,
                      btree_hdr          *hdr,
                      table_index         k,
                      const leaf_entry   *entry)
{
   key entry_key = leaf_entry_key(entry);
   /* Big hack here to avoid needing access to the cache. */
   message entry_msg = leaf_entry_message(
      (cache *)(ondisk_tuple_message_isblob(entry) ? 1ULL : 0ULL), entry);
   return btree_set_leaf_entry(cfg, hdr, k, entry_key, entry_msg);
}

static inline bool
btree_insert_leaf_entry(const btree_config *cfg,
                        btree_hdr          *hdr,
                        table_index         k,
                        key                 new_key,
                        message             new_message)
{
   debug_assert(k <= hdr->num_entries);
   bool succeeded =
      btree_set_leaf_entry(cfg, hdr, hdr->num_entries, new_key, new_message);
   if (succeeded) {
      node_offset this_entry_offset = hdr->offsets[hdr->num_entries - 1];
      debug_assert(k + 1 <= hdr->num_entries);
      memmove(&hdr->offsets[k + 1],
              &hdr->offsets[k],
              (hdr->num_entries - k - 1) * sizeof(hdr->offsets[0]));
      hdr->offsets[k] = this_entry_offset;
   }
   return succeeded;
}

/*
 *-----------------------------------------------------------------------------
 * btree_find_pivot --
 *
 *      Returns idx such that
 *          - -1 <= idx < num_entries
 *          - forall i | 0 <= i <= idx         :: key_i <= key
 *          - forall i | idx < i < num_entries :: key   <  key_i
 *      Also
 *          - *found == 0 || *found == 1
 *          - *found == 1 <==> (0 <= idx && key_idx == key)
 *-----------------------------------------------------------------------------
 */
/*
 * The C code below is a translation of the following verified Dafny
 * implementation.

method bsearch(s: seq<int>, k: int) returns (idx: int, f: bool)
  requires forall i, j | 0 <= i < j < |s| :: s[i] < s[j]
  ensures -1 <= idx < |s|
  ensures forall i | 0 <= i <= idx :: s[i] <= k
  ensures forall i | idx < i < |s| :: k < s[i]
  ensures f <==> (0 <= idx && s[idx] == k)
{
  var lo := 0;
  var hi := |s|;

  f := false;

  while lo < hi
    invariant 0 <= lo <= hi <= |s|
    invariant forall i | 0 <= i < lo :: s[i] <= k
    invariant forall i | hi <= i < |s| :: k < s[i]
    invariant f <==> (0 < lo && s[lo-1] == k)
  {
    var mid := (lo + hi) / 2;
    if s[mid] <= k {
      lo := mid + 1;
      f := s[mid] == k;
    } else {
      hi := mid;
    }
  }

  idx := lo - 1;
}

*/
int64
btree_find_pivot(const btree_config *cfg,
                 const btree_hdr    *hdr,
                 key                 target,
                 bool               *found)
{
   int64 lo = 0, hi = btree_num_entries(hdr);

   debug_assert(!key_is_null(target));

   *found = FALSE;

   while (lo < hi) {
      int64 mid = (lo + hi) / 2;
      int cmp = btree_key_compare(cfg, btree_get_pivot(cfg, hdr, mid), target);
      if (cmp == 0) {
         *found = TRUE;
         return mid;
      } else if (cmp < 0) {
         lo = mid + 1;
      } else {
         hi = mid;
      }
   }

   return lo - 1;
}

/*
 *-----------------------------------------------------------------------------
 * btree_find_tuple --
 *
 *      Returns idx such that
 *          - -1 <= idx < num_entries
 *          - forall i | 0 <= i <= idx         :: key_i <= key
 *          - forall i | idx < i < num_entries :: key   <  key_i
 *      Also
 *          - *found == 0 || *found == 1
 *          - *found == 1 <==> (0 <= idx && key_idx == key)
 *-----------------------------------------------------------------------------
 */
/*
 * The C code below is a translation of the same Dafny implementation as above.
 */
static inline int64
btree_find_tuple(const btree_config *cfg,
                 const btree_hdr    *hdr,
                 key                 target,
                 bool               *found)
{
   int64 lo = 0, hi = btree_num_entries(hdr);

   *found = FALSE;

   while (lo < hi) {
      int64 mid = (lo + hi) / 2;
      int   cmp =
         btree_key_compare(cfg, btree_get_tuple_key(cfg, hdr, mid), target);
      if (cmp == 0) {
         *found = TRUE;
         return mid;
      } else if (cmp < 0) {
         lo = mid + 1;
      } else {
         hi = mid;
      }
   }

   return lo - 1;
}

static inline int
btree_merge_tuples(const btree_config *cfg,
                   key                 tuple_key,
                   message             old_data,
                   merge_accumulator  *new_data)
{
   return data_merge_tuples(cfg->data_cfg, tuple_key, old_data, new_data);
}

static message
spec_message(const leaf_incorporate_spec *spec)
{
   if (spec->use_msg) {
      return spec->msg.msg;
   } else {
      return merge_accumulator_to_message(&spec->msg.ma);
   }
}

/*
 * Prepare to insert a key-value pair into a leaf.
 * Determines:
 * - whether we are replacing an exising entry or adding a new one
 * - the index for our entry.
 * Also computes:
 * - merges new entry with old entry, if it exists.
 *
 * Finally, if the message we should insert (after any merging, if
 * required) is too large, then convert it to a blob.
 */
platform_status
btree_create_leaf_incorporate_spec(const btree_config    *cfg,
                                   cache                 *cc,
                                   mini_allocator        *mini,
                                   platform_heap_id       heap_id,
                                   btree_hdr             *hdr,
                                   key                    tuple_key,
                                   message                msg,
                                   leaf_incorporate_spec *spec)
{
   platform_status rc = STATUS_OK;
   spec->tuple_key    = tuple_key;
   bool found;
   spec->idx             = btree_find_tuple(cfg, hdr, tuple_key, &found);
   spec->old_entry_state = found ? ENTRY_STILL_EXISTS : ENTRY_DID_NOT_EXIST;

   if (!found) {
      spec->idx++;
      if (MAX_INLINE_MESSAGE_SIZE(btree_page_size(cfg)) < message_length(msg)) {
         spec->use_msg = FALSE;
         merge_accumulator_init(&spec->msg.ma, heap_id);
         rc = message_to_blob(
            &btree_blob_cfg, cc, mini, tuple_key, msg, &spec->msg.ma);
      } else {
         spec->use_msg = TRUE;
         spec->msg.msg = msg;
      }
   } else {
      leaf_entry *entry      = btree_get_leaf_entry(cfg, hdr, spec->idx);
      message     oldmessage = leaf_entry_message(cc, entry);
      spec->use_msg          = FALSE;
      bool success;
      success =
         merge_accumulator_init_from_message(&spec->msg.ma, heap_id, msg);
      if (!success) {
         return STATUS_NO_MEMORY;
      }
      if (btree_merge_tuples(cfg, tuple_key, oldmessage, &spec->msg.ma)) {
         merge_accumulator_deinit(&spec->msg.ma);
         return STATUS_NO_MEMORY;
      } else if (MAX_INLINE_MESSAGE_SIZE(btree_page_size(cfg))
                 < merge_accumulator_length(&spec->msg.ma))
      {
         rc = merge_accumulator_convert_to_blob(
            &btree_blob_cfg, cc, mini, tuple_key, &spec->msg.ma);
      }
   }

   if (!SUCCESS(rc)) {
      merge_accumulator_deinit(&spec->msg.ma);
   }
   return rc;
}

void
destroy_leaf_incorporate_spec(leaf_incorporate_spec *spec)
{
   if (!spec->use_msg) {
      merge_accumulator_deinit(&spec->msg.ma);
   }
}

static inline bool
btree_can_perform_leaf_incorporate_spec(const btree_config          *cfg,
                                        btree_hdr                   *hdr,
                                        const leaf_incorporate_spec *spec)
{
   if (spec->old_entry_state == ENTRY_DID_NOT_EXIST) {
      return btree_can_set_leaf_entry(
         cfg, hdr, btree_num_entries(hdr), spec->tuple_key, spec_message(spec));
   } else if (spec->old_entry_state == ENTRY_STILL_EXISTS) {
      return btree_can_set_leaf_entry(
         cfg, hdr, spec->idx, spec->tuple_key, spec_message(spec));
   } else {
      debug_assert(spec->old_entry_state == ENTRY_HAS_BEEN_REMOVED);
      return btree_can_set_leaf_entry(
         cfg, hdr, btree_num_entries(hdr), spec->tuple_key, spec_message(spec));
   }
}

bool
btree_try_perform_leaf_incorporate_spec(const btree_config          *cfg,
                                        btree_hdr                   *hdr,
                                        const leaf_incorporate_spec *spec,
                                        uint64                      *generation)
{
   bool    success;
   message msg = spec_message(spec);
   switch (spec->old_entry_state) {
      case ENTRY_DID_NOT_EXIST:
         success =
            btree_insert_leaf_entry(cfg, hdr, spec->idx, spec->tuple_key, msg);
         break;
      case ENTRY_STILL_EXISTS:
      {
         success =
            btree_set_leaf_entry(cfg, hdr, spec->idx, spec->tuple_key, msg);
         break;
      }
      case ENTRY_HAS_BEEN_REMOVED:
      {
         success =
            btree_insert_leaf_entry(cfg, hdr, spec->idx, spec->tuple_key, msg);
         break;
      }
      default:
         platform_assert(
            FALSE,
            "Unknown btree leaf_incorporate_spec->old_entry_state %d",
            spec->old_entry_state);
   }

   if (success) {
      *generation = hdr->generation++;
   }
   return success;
}

/*
 *-----------------------------------------------------------------------------
 * btree_defragment_leaf --
 *
 *      Defragment a node.  If spec != NULL, then we also remove the old
 *      entry that will be replaced by the insert, if such an old entry exists.
 *
 *      If spec is NULL or if no old entry exists, then we just defrag the node.
 *-----------------------------------------------------------------------------
 */
void
btree_defragment_leaf(const btree_config    *cfg, // IN
                      btree_scratch         *scratch,
                      btree_hdr             *hdr,
                      leaf_incorporate_spec *spec) // IN/OUT
{
   btree_hdr *scratch_hdr = (btree_hdr *)scratch->defragment_node.scratch_node;
   memcpy(scratch_hdr, hdr, btree_page_size(cfg));
   btree_reset_node_entries(cfg, hdr);
   uint64 dst_idx = 0;
   for (int64 i = 0; i < btree_num_entries(scratch_hdr); i++) {
      if (spec && spec->old_entry_state == ENTRY_STILL_EXISTS && spec->idx == i)
      {
         spec->old_entry_state = ENTRY_HAS_BEEN_REMOVED;
      } else {
         leaf_entry     *entry = btree_get_leaf_entry(cfg, scratch_hdr, i);
         debug_only bool success =
            btree_copy_leaf_entry(cfg, hdr, dst_idx++, entry);
         debug_assert(success);
      }
   }
}

static inline void
btree_truncate_leaf(const btree_config *cfg, // IN
                    btree_hdr          *hdr, // IN
                    uint64              target_entries)   // IN
{
   uint64 new_next_entry = btree_page_size(cfg);

   for (uint64 i = 0; i < target_entries; i++) {
      if (hdr->offsets[i] < new_next_entry)
         new_next_entry = hdr->offsets[i];
   }

   hdr->num_entries = target_entries;
   hdr->next_entry  = new_next_entry;
}

/*
 *-----------------------------------------------------------------------------
 * btree_split_leaf --
 *
 *      Splits the node at left_addr into a new node at right_addr.
 *
 *      Assumes write lock on both nodes.
 *-----------------------------------------------------------------------------
 */

static leaf_splitting_plan initial_plan = {0, FALSE};


static bool
most_of_entry_is_on_left_side(uint64 total_bytes,
                              uint64 left_bytes,
                              uint64 entry_size)
{
   return left_bytes + sizeof(table_entry) + entry_size
          < (total_bytes + sizeof(table_entry) + entry_size) / 2;
}

/*
 * ----------------------------------------------------------------------------
 * Figure out how many entries we can put on the left side.
 * Basically, we split the node as evenly as possible by bytes.
 * The old node had total_bytes of entries (and table entries).
 * The new nodes will have as close as possible to total_bytes / 2 bytes.
 * We iterate over each entry and, if most of its bytes fall on
 * left side of total_bytes / 2, then we can put it on the left side.
 *
 * Note that the loop is split into two (see build_leaf_splitting_plan)
 * so we can handle the entry for the key being inserted specially.
 * Specifically, if the key being inserted replaces an existing key,
 * then we need to skip over the entry for the existing key.
 * ----------------------------------------------------------------------------
 */
static uint64
plan_move_more_entries_to_left(const btree_config  *cfg,
                               const btree_hdr     *hdr,
                               uint64               max_entries,
                               uint64               total_bytes,
                               uint64               left_bytes,
                               leaf_splitting_plan *plan) // IN/OUT
{
   leaf_entry *entry;
   while (plan->split_idx < max_entries
          && (entry = btree_get_leaf_entry(cfg, hdr, plan->split_idx))
          && most_of_entry_is_on_left_side(
             total_bytes, left_bytes, sizeof_leaf_entry(entry)))
   {
      left_bytes += sizeof(table_entry) + sizeof_leaf_entry(entry);
      plan->split_idx++;
   }
   return left_bytes;
}

/*
 * ----------------------------------------------------------------------------
 * Choose a splitting point so that we are guaranteed to be able to
 * insert the given key-message pair into the correct node after the
 * split. Assumes all leaf entries are at most half the total free
 * space in an empty leaf.
 * ----------------------------------------------------------------------------
 */
leaf_splitting_plan
btree_build_leaf_splitting_plan(const btree_config          *cfg, // IN
                                const btree_hdr             *hdr,
                                const leaf_incorporate_spec *spec) // IN
{
   /* Split the content by bytes -- roughly half the bytes go to the
    * right node.  So count the bytes, including the new entry to be
    * inserted.
    */
   uint64 num_entries = btree_num_entries(hdr);
   uint64 entry_size =
      leaf_entry_required_capacity(spec->tuple_key, spec_message(spec));
   uint64 total_bytes = entry_size;

   for (uint64 i = 0; i < num_entries; i++) {
      if (i != spec->idx || spec->old_entry_state != ENTRY_STILL_EXISTS) {
         leaf_entry *entry = btree_get_leaf_entry(cfg, hdr, i);
         total_bytes += sizeof_leaf_entry(entry);
      }
   }
   uint64 new_num_entries = num_entries;
   new_num_entries += spec->old_entry_state == ENTRY_STILL_EXISTS ? 0 : 1;
   total_bytes += new_num_entries * sizeof(table_entry);

   /* Now figure out the number of entries to move, and figure out how
    * much free space will be created in the left_hdr by the split.
    */
   uint64              left_bytes = 0;
   leaf_splitting_plan plan       = initial_plan;

   /* Figure out how many of the items to the left of spec.idx can be
    * put into the left node.
    */
   left_bytes = plan_move_more_entries_to_left(
      cfg, hdr, spec->idx, total_bytes, left_bytes, &plan);

   /* Figure out whether our new entry can go into the left node.  If it
    * can't, then no subsequent entries can, either, so we're done.
    */
   if (plan.split_idx == spec->idx
       && most_of_entry_is_on_left_side(total_bytes, left_bytes, entry_size))
   {
      left_bytes += sizeof(table_entry) + entry_size;
      plan.insertion_goes_left = TRUE;
   } else {
      return plan;
   }
   if (spec->old_entry_state == ENTRY_STILL_EXISTS) {
      /* If our new entry is replacing an existing entry, then skip
       * that entry in our planning.
       */
      plan.split_idx++;
   }

   /* Figure out how many more entries after spec.idx can go into the
    * left node.
    */
   plan_move_more_entries_to_left(
      cfg, hdr, num_entries, total_bytes, left_bytes, &plan);

   return plan;
}

static inline key
btree_splitting_pivot(const btree_config          *cfg, // IN
                      const btree_hdr             *hdr,
                      const leaf_incorporate_spec *spec,
                      leaf_splitting_plan          plan)
{
   if (plan.split_idx == spec->idx
       && spec->old_entry_state != ENTRY_STILL_EXISTS
       && !plan.insertion_goes_left)
   {
      return spec->tuple_key;
   } else {
      return btree_get_tuple_key(cfg, hdr, plan.split_idx);
   }
}

static inline void
btree_split_leaf_build_right_node(const btree_config    *cfg,      // IN
                                  const btree_hdr       *left_hdr, // IN
                                  leaf_incorporate_spec *spec,     // IN
                                  leaf_splitting_plan    plan,     // IN
                                  btree_hdr             *right_hdr,
                                  uint64                *generation) // IN/OUT
{
   /* Build the right node. */
   memmove(right_hdr, left_hdr, sizeof(*right_hdr));
   right_hdr->generation++;
   btree_reset_node_entries(cfg, right_hdr);
   uint64 num_left_entries = btree_num_entries(left_hdr);
   uint64 dst_idx          = 0;
   for (uint64 i = plan.split_idx; i < num_left_entries; i++) {
      if (spec->old_entry_state == ENTRY_STILL_EXISTS && i == spec->idx) {
         spec->old_entry_state = ENTRY_HAS_BEEN_REMOVED;
      } else {
         leaf_entry *entry = btree_get_leaf_entry(cfg, left_hdr, i);
         btree_copy_leaf_entry(cfg, right_hdr, dst_idx, entry);
         dst_idx++;
      }
   }

   if (!plan.insertion_goes_left) {
      spec->idx -= plan.split_idx;
      bool incorporated = btree_try_perform_leaf_incorporate_spec(
         cfg, right_hdr, spec, generation);
      platform_assert(incorporated);
   }
}

static inline void
btree_split_leaf_cleanup_left_node(const btree_config    *cfg, // IN
                                   btree_scratch         *scratch,
                                   btree_hdr             *left_hdr, // IN
                                   leaf_incorporate_spec *spec,     // IN
                                   leaf_splitting_plan    plan,
                                   uint64                 right_addr) // IN
{
   left_hdr->next_addr = right_addr;
   btree_truncate_leaf(cfg, left_hdr, plan.split_idx);
   left_hdr->generation++;
   if (plan.insertion_goes_left
       && !btree_can_perform_leaf_incorporate_spec(cfg, left_hdr, spec))
   {
      btree_defragment_leaf(cfg, scratch, left_hdr, spec);
   }
}

/*
 *-----------------------------------------------------------------------------
 * btree_split_index --
 *
 *      Splits the node at left_addr into a new node at right_addr.
 *
 *      Assumes write lock on both nodes.
 *-----------------------------------------------------------------------------
 */
static inline bool
btree_index_is_full(const btree_config *cfg, // IN
                    const btree_hdr    *hdr)    // IN
{
   return hdr->next_entry < diff_ptr(hdr, &hdr->offsets[hdr->num_entries + 2])
                               + sizeof(index_entry)
                               + MAX_INLINE_KEY_SIZE(btree_page_size(cfg));
}

static inline uint64
btree_choose_index_split(const btree_config *cfg, // IN
                         const btree_hdr    *hdr)    // IN
{
   /* Split the content by bytes -- roughly half the bytes go to the
    * right node.  So count the bytes.
    */
   uint64 total_entry_bytes = 0;
   for (uint64 i = 0; i < btree_num_entries(hdr); i++) {
      index_entry *entry = btree_get_index_entry(cfg, hdr, i);
      total_entry_bytes += sizeof_index_entry(entry);
   }

   /* Now figure out the number of entries to move, and figure out how
    * much free space will be created in the left_hdr by the split.
    */
   uint64 target_left_entries  = 0;
   uint64 new_left_entry_bytes = 0;
   while (new_left_entry_bytes < total_entry_bytes / 2) {
      index_entry *entry = btree_get_index_entry(cfg, hdr, target_left_entries);
      new_left_entry_bytes += sizeof_index_entry(entry);
      target_left_entries++;
   }
   return target_left_entries;
}

static inline void
btree_split_index_build_right_node(const btree_config *cfg,        // IN
                                   const btree_hdr    *left_hdr,   // IN
                                   uint64     target_left_entries, // IN
                                   btree_hdr *right_hdr)           // IN/OUT
{
   uint64 target_right_entries =
      btree_num_entries(left_hdr) - target_left_entries;

   /* Build the right node. */
   memmove(right_hdr, left_hdr, sizeof(*right_hdr));
   right_hdr->generation++;
   btree_reset_node_entries(cfg, right_hdr);
   for (uint64 i = 0; i < target_right_entries; i++) {
      index_entry *entry =
         btree_get_index_entry(cfg, left_hdr, target_left_entries + i);
      bool succeeded = btree_set_index_entry(cfg,
                                             right_hdr,
                                             i,
                                             index_entry_key(entry),
                                             index_entry_child_addr(entry),
                                             entry->pivot_data.stats);
      platform_assert(succeeded);
   }
}

/*
 *-----------------------------------------------------------------------------
 * btree_defragment_index --
 *
 *      Defragment a node
 *-----------------------------------------------------------------------------
 */
void
btree_defragment_index(const btree_config *cfg, // IN
                       btree_scratch      *scratch,
                       btree_hdr          *hdr) // IN
{
   btree_hdr *scratch_hdr = (btree_hdr *)scratch->defragment_node.scratch_node;
   memcpy(scratch_hdr, hdr, btree_page_size(cfg));
   btree_reset_node_entries(cfg, hdr);
   for (uint64 i = 0; i < btree_num_entries(scratch_hdr); i++) {
      index_entry *entry     = btree_get_index_entry(cfg, scratch_hdr, i);
      bool         succeeded = btree_set_index_entry(cfg,
                                             hdr,
                                             i,
                                             index_entry_key(entry),
                                             index_entry_child_addr(entry),
                                             entry->pivot_data.stats);
      platform_assert(succeeded);
   }
}

static inline void
btree_truncate_index(const btree_config *cfg, // IN
                     btree_scratch      *scratch,
                     btree_hdr          *hdr, // IN
                     uint64              target_entries)   // IN
{
   uint64 new_next_entry = btree_page_size(cfg);
   for (uint64 i = 0; i < target_entries; i++) {
      if (hdr->offsets[i] < new_next_entry) {
         new_next_entry = hdr->offsets[i];
      }
   }

   hdr->num_entries = target_entries;
   hdr->next_entry  = new_next_entry;
   hdr->generation++;

   if (new_next_entry < BTREE_DEFRAGMENT_THRESHOLD(btree_page_size(cfg))) {
      btree_defragment_index(cfg, scratch, hdr);
   }
}

/*
 *-----------------------------------------------------------------------------
 * btree_alloc --
 *
 *      Allocates a node from the preallocator. Will refill it if there are no
 *      more nodes available for the given height.
 *-----------------------------------------------------------------------------
 */
bool
btree_alloc(cache          *cc,
            mini_allocator *mini,
            uint64          height,
            key             alloc_key,
            uint64         *next_extent,
            page_type       type,
            btree_node     *node)
{
   node->addr =
      mini_alloc_page(mini, NUM_BLOB_BATCHES + height, alloc_key, next_extent);
   debug_assert(node->addr != 0);
   node->page = cache_alloc(cc, node->addr, type);

   // If this btree is for a memtable then pin all pages belonging to it
   if (type == PAGE_TYPE_MEMTABLE) {
      cache_pin(cc, node->page);
   }
   node->hdr = (btree_hdr *)(node->page->data);
   return TRUE;
}

/*
 *-----------------------------------------------------------------------------
 * btree_node_[get,release] --
 *
 *      Gets the node with appropriate lock or releases the lock.
 *-----------------------------------------------------------------------------
 */
static inline void
btree_node_get(cache              *cc,
               const btree_config *cfg,
               btree_node         *node,
               page_type           type)
{
   debug_assert(node->addr != 0);

   node->page = cache_get(cc, node->addr, TRUE, type);
   node->hdr  = (btree_hdr *)(node->page->data);
}

static inline bool
btree_node_claim(cache              *cc,  // IN
                 const btree_config *cfg, // IN
                 btree_node         *node)        // IN
{
   return cache_try_claim(cc, node->page);
}

static inline void
btree_node_lock(cache              *cc,  // IN
                const btree_config *cfg, // IN
                btree_node         *node)        // IN
{
   cache_lock(cc, node->page);
   cache_mark_dirty(cc, node->page);
}

static inline void
btree_node_unlock(cache              *cc,  // IN
                  const btree_config *cfg, // IN
                  btree_node         *node)        // IN
{
   cache_unlock(cc, node->page);
}

static inline void
btree_node_unclaim(cache              *cc,  // IN
                   const btree_config *cfg, // IN
                   btree_node         *node)        // IN
{
   cache_unclaim(cc, node->page);
}

void
btree_node_unget(cache              *cc,  // IN
                 const btree_config *cfg, // IN
                 btree_node         *node)        // IN
{
   cache_unget(cc, node->page);
   node->page = NULL;
   node->hdr  = NULL;
}

static inline void
btree_node_full_unlock(cache              *cc,  // IN
                       const btree_config *cfg, // IN
                       btree_node         *node)        // IN
{
   btree_node_unlock(cc, cfg, node);
   btree_node_unclaim(cc, cfg, node);
   btree_node_unget(cc, cfg, node);
}

static inline void
btree_node_get_from_cache_ctxt(const btree_config *cfg,  // IN
                               cache_async_ctxt   *ctxt, // IN
                               btree_node         *node)         // OUT
{
   node->addr = ctxt->page->disk_addr;
   node->page = ctxt->page;
   node->hdr  = (btree_hdr *)node->page->data;
}


static inline bool
btree_addrs_share_extent(cache *cc, uint64 left_addr, uint64 right_addr)
{
   allocator *al = cache_get_allocator(cc);
   return allocator_config_pages_share_extent(
      allocator_get_config(al), right_addr, left_addr);
}

static inline uint64
btree_root_to_meta_addr(const btree_config *cfg,
                        uint64              root_addr,
                        uint64              meta_page_no)
{
   return root_addr + (meta_page_no + 1) * btree_page_size(cfg);
}


/*----------------------------------------------------------
 * Creating and destroying B-trees.
 *----------------------------------------------------------
 */
<<<<<<< HEAD

static page_type memtable_page_type_table[BTREE_MAX_HEIGHT] = {
   PAGE_TYPE_BLOB,
   PAGE_TYPE_BLOB,
   PAGE_TYPE_BLOB,
   [3 ... BTREE_MAX_HEIGHT - 1] = PAGE_TYPE_MEMTABLE};
static page_type branch_page_type_table[BTREE_MAX_HEIGHT] = {
   PAGE_TYPE_BLOB,
   PAGE_TYPE_BLOB,
   PAGE_TYPE_BLOB,
   [3 ... BTREE_MAX_HEIGHT - 1] = PAGE_TYPE_BRANCH};

=======
>>>>>>> fa990cf0
uint64
btree_create(cache              *cc,
             const btree_config *cfg,
             mini_allocator     *mini,
             page_type           type)
{
   // get a free node for the root
   // we don't use the next_addr arr for this, since the root doesn't
   // maintain constant height
   allocator      *al = cache_get_allocator(cc);
   uint64          base_addr;
   platform_status rc = allocator_alloc(al, &base_addr, type);
   platform_assert_status_ok(rc);
   page_handle *root_page = cache_alloc(cc, base_addr, type);
   bool         pinned    = (type == PAGE_TYPE_MEMTABLE);

   // set up the root
   btree_node root;
   root.page = root_page;
   root.addr = base_addr;
   root.hdr  = (btree_hdr *)root_page->data;

   btree_init_hdr(cfg, root.hdr);

   cache_mark_dirty(cc, root.page);

   // If this btree is for a memtable then pin all pages belonging to it
   if (pinned) {
      cache_pin(cc, root.page);
   }

   // release root
   cache_unlock(cc, root_page);
   cache_unclaim(cc, root_page);
   cache_unget(cc, root_page);

   // set up the mini allocator
   mini_init(mini,
             cc,
             cfg->data_cfg,
             root.addr + btree_page_size(cfg),
             0,
             BTREE_MAX_HEIGHT,
             type,
             type == PAGE_TYPE_BRANCH ? branch_page_type_table
                                      : memtable_page_type_table,
             type == PAGE_TYPE_BRANCH);

   return root.addr;
}

void
btree_inc_ref_range(cache              *cc,
                    const btree_config *cfg,
                    uint64              root_addr,
                    key                 start_key,
                    key                 end_key)
{
   debug_assert(btree_key_compare(cfg, start_key, end_key) <= 0);
   uint64 meta_page_addr = btree_root_to_meta_addr(cfg, root_addr, 0);
   mini_keyed_inc_ref(
      cc, cfg->data_cfg, PAGE_TYPE_BRANCH, meta_page_addr, start_key, end_key);
}

bool
btree_dec_ref_range(cache              *cc,
                    const btree_config *cfg,
                    uint64              root_addr,
                    key                 start_key,
                    key                 end_key)
{
   debug_assert(btree_key_compare(cfg, start_key, end_key) <= 0);
   uint64 meta_page_addr = btree_root_to_meta_addr(cfg, root_addr, 0);
   return mini_keyed_dec_ref(
      cc, cfg->data_cfg, PAGE_TYPE_BRANCH, meta_page_addr, start_key, end_key);
}

bool
btree_dec_ref(cache              *cc,
              const btree_config *cfg,
              uint64              root_addr,
              page_type           type)
{
   platform_assert(type == PAGE_TYPE_MEMTABLE);
   uint64 meta_head = btree_root_to_meta_addr(cfg, root_addr, 0);
   uint8  ref       = mini_unkeyed_dec_ref(cc, meta_head, type);
   return ref == 0;
}

void
btree_block_dec_ref(cache *cc, btree_config *cfg, uint64 root_addr)
{
   uint64 meta_head = btree_root_to_meta_addr(cfg, root_addr, 0);
   mini_block_dec_ref(cc, meta_head);
}

void
btree_unblock_dec_ref(cache *cc, btree_config *cfg, uint64 root_addr)
{
   uint64 meta_head = btree_root_to_meta_addr(cfg, root_addr, 0);
   mini_unblock_dec_ref(cc, meta_head);
}

/*
 * *********************************************************************
 * The process of splitting a child leaf is divided into four steps in
 * order to minimize the amount of time that we hold write-locks on
 * the parent and child:
 *
 * 0. Start with claims on parent and child.
 *
 * 1. Allocate a node for the right child.  Hold a write lock on the new node.
 *
 * 2. btree_add_pivot.  Insert a new pivot in the parent for
 *    the new child.  This step requires a write-lock on the parent.
 *    The parent can be completely unlocked as soon as this step is
 *    complete.
 *
 * 3. btree_split_{leaf,index}_build_right_node
 *    Fill in the contents of the right child.  No lock on parent
 *    required.
 *
 * 4. btree_truncate_{leaf,index}
 *    Truncate (and optionally defragment) the old child.  This is the
 *    only step that requires a write-lock on the old child.
 *
 * Note: if we wanted to maintain rank information in the parent when
 * splitting one of its children, we could do that by holding the lock
 * on the parent a bit longer.  But we don't need that in the
 * memtable, so not bothering for now.
 * *********************************************************************
 */

/*
 * Requires:
 * - claim on parent
 * - claim on child
 *
 * Upon completion:
 * - all nodes unlocked
 * - the insertion is complete
 */
static inline int
btree_split_child_leaf(cache                 *cc,
                       const btree_config    *cfg,
                       mini_allocator        *mini,
                       btree_scratch         *scratch,
                       btree_node            *parent,
                       uint64                 index_of_child_in_parent,
                       btree_node            *child,
                       leaf_incorporate_spec *spec,
                       uint64                *generation) // OUT
{
   btree_node right_child;

   /* p: claim, c: claim, rc: - */

   leaf_splitting_plan plan =
      btree_build_leaf_splitting_plan(cfg, child->hdr, spec);

   /* p: claim, c: claim, rc: - */

   btree_alloc(cc,
               mini,
               btree_height(child->hdr),
               NULL_KEY,
               NULL,
               PAGE_TYPE_MEMTABLE,
               &right_child);

   /* p: claim, c: claim, rc: write */

   btree_node_lock(cc, cfg, parent);
   {
      /* limit the scope of pivot_key, since subsequent mutations of the nodes
       * may invalidate the memory it points to.
       */
      key  pivot_key = btree_splitting_pivot(cfg, child->hdr, spec, plan);
      bool success   = btree_insert_index_entry(cfg,
                                              parent->hdr,
                                              index_of_child_in_parent + 1,
                                              pivot_key,
                                              right_child.addr,
                                              BTREE_PIVOT_STATS_UNKNOWN);
      platform_assert(success);
   }
   btree_node_full_unlock(cc, cfg, parent);

   /* p: fully unlocked, c: claim, rc: write */

   btree_split_leaf_build_right_node(
      cfg, child->hdr, spec, plan, right_child.hdr, generation);

   /* p: fully unlocked, c: claim, rc: write */

   btree_node_full_unlock(cc, cfg, &right_child);

   /* p: fully unlocked, c: claim, rc: fully unlocked */

   btree_node_lock(cc, cfg, child);
   btree_split_leaf_cleanup_left_node(
      cfg, scratch, child->hdr, spec, plan, right_child.addr);
   if (plan.insertion_goes_left) {
      bool incorporated = btree_try_perform_leaf_incorporate_spec(
         cfg, child->hdr, spec, generation);
      platform_assert(incorporated);
   }
   btree_node_full_unlock(cc, cfg, child);

   /* p: fully unlocked, c: fully unlocked, rc: fully unlocked */

   return 0;
}

/*
 * Requires:
 * - claim on parent
 * - claim on child
 *
 * Upon completion:
 * - all nodes fully unlocked
 * - insertion is complete
 */
static inline int
btree_defragment_or_split_child_leaf(cache              *cc,
                                     const btree_config *cfg,
                                     mini_allocator     *mini,
                                     btree_scratch      *scratch,
                                     btree_node         *parent,
                                     uint64      index_of_child_in_parent,
                                     btree_node *child,
                                     leaf_incorporate_spec *spec,
                                     uint64                *generation) // OUT
{
   uint64 nentries   = btree_num_entries(child->hdr);
   uint64 live_bytes = 0;

   log_trace_leaf(cfg, child->hdr, "btree_defragment_or_split_child_leaf");

   for (uint64 i = 0; i < nentries; i++) {
      if (spec->old_entry_state != ENTRY_STILL_EXISTS || i != spec->idx) {
         leaf_entry *entry = btree_get_leaf_entry(cfg, child->hdr, i);
         live_bytes += sizeof_leaf_entry(entry);
      }
   }
   uint64 total_space_required =
      live_bytes
      + leaf_entry_required_capacity(spec->tuple_key, spec_message(spec))
      + (nentries + spec->old_entry_state == ENTRY_STILL_EXISTS ? 0 : 1)
           * sizeof(index_entry);

   if (total_space_required < BTREE_SPLIT_THRESHOLD(btree_page_size(cfg))) {
      btree_node_unclaim(cc, cfg, parent);
      btree_node_unget(cc, cfg, parent);
      btree_node_lock(cc, cfg, child);
      btree_defragment_leaf(cfg, scratch, child->hdr, spec);
      bool incorporated = btree_try_perform_leaf_incorporate_spec(
         cfg, child->hdr, spec, generation);
      platform_assert(incorporated);
      btree_node_full_unlock(cc, cfg, child);
   } else {
      btree_split_child_leaf(cc,
                             cfg,
                             mini,
                             scratch,
                             parent,
                             index_of_child_in_parent,
                             child,
                             spec,
                             generation);
   }

   return 0;
}

/*
 * ----------------------------------------------------------------------------
 * Splitting a child index follows a similar pattern as splitting a child leaf.
 * The main difference is that we assume we start with write-locks on the parent
 *  and child (which fits better with the flow of the overall insert algorithm).
 *
 * Requires:
 * - lock on parent
 * - lock on child
 *
 * Upon completion:
 * - lock on new_child
 * - all other nodes unlocked
 * ----------------------------------------------------------------------------
 */
static inline int
btree_split_child_index(cache              *cc,
                        const btree_config *cfg,
                        mini_allocator     *mini,
                        btree_scratch      *scratch,
                        btree_node         *parent,
                        uint64              index_of_child_in_parent,
                        btree_node         *child,
                        key                 key_to_be_inserted,
                        btree_node         *new_child, // OUT
                        int64              *next_child_idx)         // IN/OUT
{
   btree_node right_child;

   /* p: lock, c: lock, rc: - */

   uint64 idx = btree_choose_index_split(cfg, child->hdr);

   /* p: lock, c: lock, rc: - */

   btree_alloc(cc,
               mini,
               btree_height(child->hdr),
               NULL_KEY,
               NULL,
               PAGE_TYPE_MEMTABLE,
               &right_child);

   /* p: lock, c: lock, rc: lock */

   {
      /* limit the scope of pivot_key, since subsequent mutations of the nodes
       * may invalidate the memory it points to.
       */
      key pivot_key = btree_get_pivot(cfg, child->hdr, idx);
      btree_insert_index_entry(cfg,
                               parent->hdr,
                               index_of_child_in_parent + 1,
                               pivot_key,
                               right_child.addr,
                               BTREE_PIVOT_STATS_UNKNOWN);
   }
   btree_node_full_unlock(cc, cfg, parent);

   /* p: -, c: lock, rc: lock */

   if (*next_child_idx < idx) {
      *new_child = *child;
   } else {
      *new_child = right_child;
      *next_child_idx -= idx;
   }

   btree_split_index_build_right_node(cfg, child->hdr, idx, right_child.hdr);

   /* p: -, c: lock, rc: lock */

   if (new_child->addr != right_child.addr) {
      btree_node_full_unlock(cc, cfg, &right_child);
   }

   /* p: -, c: lock, rc: if nc == rc then lock else fully unlocked */

   btree_truncate_index(cfg, scratch, child->hdr, idx);

   /* p: -, c: lock, rc: if nc == rc then lock else fully unlocked */

   if (new_child->addr != child->addr) {
      btree_node_full_unlock(cc, cfg, child);
   }

   /* p:  -,
    * c:  if nc == c  then locked else fully unlocked
    * rc: if nc == rc then locked else fully unlocked
    */
   return 0;
}

/*
 * ----------------------------------------------------------------------------
 * Requires:
 * - lock on parent
 * - lock on child
 *
 * Upon completion:
 * - lock on new_child
 * - all other nodes unlocked
 * ----------------------------------------------------------------------------
 */
static inline int
btree_defragment_or_split_child_index(cache              *cc,
                                      const btree_config *cfg,
                                      mini_allocator     *mini,
                                      btree_scratch      *scratch,
                                      btree_node         *parent,
                                      uint64      index_of_child_in_parent,
                                      btree_node *child,
                                      key         key_to_be_inserted,
                                      btree_node *new_child, // OUT
                                      int64      *next_child_idx) // IN/OUT
{
   uint64 nentries   = btree_num_entries(child->hdr);
   uint64 live_bytes = 0;
   for (uint64 i = 0; i < nentries; i++) {
      index_entry *entry = btree_get_index_entry(cfg, child->hdr, i);
      live_bytes += sizeof_index_entry(entry);
   }
   uint64 total_space_required = live_bytes + nentries * sizeof(index_entry);

   if (total_space_required < BTREE_SPLIT_THRESHOLD(btree_page_size(cfg))) {
      btree_node_full_unlock(cc, cfg, parent);
      btree_defragment_index(cfg, scratch, child->hdr);
      *new_child = *child;
   } else {
      btree_split_child_index(cc,
                              cfg,
                              mini,
                              scratch,
                              parent,
                              index_of_child_in_parent,
                              child,
                              key_to_be_inserted,
                              new_child,
                              next_child_idx);
   }

   return 0;
}


static inline uint64
add_unknown(uint32 a, int32 b)
{
   if (a != BTREE_UNKNOWN_COUNTER && b != BTREE_UNKNOWN_COUNTER) {
      return a + b;
   } else {
      return BTREE_UNKNOWN_COUNTER;
   }
}

static inline void
btree_accumulate_pivot_stats(btree_pivot_stats *dest, btree_pivot_stats src)
{
   dest->num_kvs       = add_unknown(dest->num_kvs, src.num_kvs);
   dest->key_bytes     = add_unknown(dest->key_bytes, src.key_bytes);
   dest->message_bytes = add_unknown(dest->message_bytes, src.message_bytes);
}

static inline void
accumulate_node_ranks(const btree_config *cfg,
                      const btree_hdr    *hdr,
                      int                 from,
                      int                 to,
                      btree_pivot_stats  *stats)
{
   debug_assert(from <= to);
   if (btree_height(hdr) == 0) {
      for (int i = from; i < to; i++) {
         leaf_entry *entry = btree_get_leaf_entry(cfg, hdr, i);
         stats->key_bytes =
            add_unknown(stats->key_bytes, leaf_entry_key_size(entry));
         stats->message_bytes =
            add_unknown(stats->message_bytes, leaf_entry_message_size(entry));
      }
      stats->num_kvs += to - from;
   } else {
      for (int i = from; i < to; i++) {
         index_entry *entry = btree_get_index_entry(cfg, hdr, i);
         btree_accumulate_pivot_stats(stats, entry->pivot_data.stats);
      }
   }
}

/*
 *-----------------------------------------------------------------------------
 * btree_grow_root --
 *
 *      Adds a new root above the root.
 *
 * Requires: lock on root_node
 *
 * Upon return:
 * - root is locked
 *-----------------------------------------------------------------------------
 */
static inline int
btree_grow_root(cache              *cc,   // IN
                const btree_config *cfg,  // IN
                mini_allocator     *mini, // IN/OUT
                btree_node         *root_node)    // OUT
{
   // allocate a new left node
   btree_node child;
   btree_alloc(cc,
               mini,
               btree_height(root_node->hdr),
               NULL_KEY,
               NULL,
               PAGE_TYPE_MEMTABLE,
               &child);

   // copy root to child
   memmove(child.hdr, root_node->hdr, btree_page_size(cfg));
   btree_node_unlock(cc, cfg, &child);
   btree_node_unclaim(cc, cfg, &child);

   btree_reset_node_entries(cfg, root_node->hdr);
   btree_increment_height(root_node->hdr);
   key new_pivot;
   if (btree_height(child.hdr) == 0) {
      new_pivot = btree_get_tuple_key(cfg, child.hdr, 0);
   } else {
      new_pivot = btree_get_pivot(cfg, child.hdr, 0);
   }
   bool succeeded = btree_set_index_entry(
      cfg, root_node->hdr, 0, new_pivot, child.addr, BTREE_PIVOT_STATS_UNKNOWN);
   platform_assert(succeeded);

   btree_node_unget(cc, cfg, &child);
   return 0;
}

/*
 *-----------------------------------------------------------------------------
 * btree_insert --
 *
 *      Inserts the tuple into the dynamic btree.
 *-----------------------------------------------------------------------------
 */
platform_status
btree_insert(cache              *cc,         // IN
             const btree_config *cfg,        // IN
             platform_heap_id    heap_id,    // IN
             btree_scratch      *scratch,    // IN
             uint64              root_addr,  // IN
             mini_allocator     *mini,       // IN
             key                 tuple_key,  // IN
             message             msg,        // IN
             uint64             *generation, // OUT
             bool               *was_unique)               // OUT
{
   platform_status       rc;
   leaf_incorporate_spec spec;
   uint64                leaf_wait = 1;

   if (MAX_INLINE_KEY_SIZE(btree_page_size(cfg)) < key_length(tuple_key)) {
      return STATUS_BAD_PARAM;
   }

   if (message_is_invalid_user_type(msg)) {
      return STATUS_BAD_PARAM;
   }

   btree_node root_node;
   root_node.addr = root_addr;

   log_trace_key(tuple_key, "btree_insert");

start_over:
   btree_node_get(cc, cfg, &root_node, PAGE_TYPE_MEMTABLE);

   if (btree_height(root_node.hdr) == 0) {
      rc = btree_create_leaf_incorporate_spec(
         cfg, cc, mini, heap_id, root_node.hdr, tuple_key, msg, &spec);
      if (!SUCCESS(rc)) {
         btree_node_unget(cc, cfg, &root_node);
         return rc;
      }
      if (!btree_node_claim(cc, cfg, &root_node)) {
         btree_node_unget(cc, cfg, &root_node);
         destroy_leaf_incorporate_spec(&spec);
         goto start_over;
      }
      btree_node_lock(cc, cfg, &root_node);
      if (btree_try_perform_leaf_incorporate_spec(
             cfg, root_node.hdr, &spec, generation))
      {
         *was_unique = spec.old_entry_state == ENTRY_DID_NOT_EXIST;
         btree_node_full_unlock(cc, cfg, &root_node);
         destroy_leaf_incorporate_spec(&spec);
         return STATUS_OK;
      }
      destroy_leaf_incorporate_spec(&spec);
      btree_grow_root(cc, cfg, mini, &root_node);
      btree_node_unlock(cc, cfg, &root_node);
      btree_node_unclaim(cc, cfg, &root_node);
   }

   /* read lock on root_node, root_node is an index. */

   bool  found;
   int64 child_idx = btree_find_pivot(cfg, root_node.hdr, tuple_key, &found);
   index_entry *parent_entry;

   if (child_idx < 0 || btree_index_is_full(cfg, root_node.hdr)) {
      if (!btree_node_claim(cc, cfg, &root_node)) {
         btree_node_unget(cc, cfg, &root_node);
         goto start_over;
      }
      btree_node_lock(cc, cfg, &root_node);
      bool need_to_set_min_key = FALSE;
      if (child_idx < 0) {
         child_idx    = 0;
         parent_entry = btree_get_index_entry(cfg, root_node.hdr, 0);
         need_to_set_min_key =
            !btree_set_index_entry(cfg,
                                   root_node.hdr,
                                   0,
                                   tuple_key,
                                   index_entry_child_addr(parent_entry),
                                   parent_entry->pivot_data.stats);
      }
      if (btree_index_is_full(cfg, root_node.hdr)) {
         btree_grow_root(cc, cfg, mini, &root_node);
         child_idx = 0;
      }
      if (need_to_set_min_key) {
         parent_entry = btree_get_index_entry(cfg, root_node.hdr, 0);
         bool success =
            btree_set_index_entry(cfg,
                                  root_node.hdr,
                                  0,
                                  tuple_key,
                                  index_entry_child_addr(parent_entry),
                                  parent_entry->pivot_data.stats);
         platform_assert(success);
      }
      btree_node_unlock(cc, cfg, &root_node);
      btree_node_unclaim(cc, cfg, &root_node);
   }

   parent_entry = btree_get_index_entry(cfg, root_node.hdr, child_idx);

   /* root_node read-locked,
    * root_node is an index,
    * root_node min key is up to date,
    * root_node will not need to split
    */
   btree_node parent_node = root_node;
   btree_node child_node;
   child_node.addr = index_entry_child_addr(parent_entry);
   debug_assert(allocator_page_valid(cache_get_allocator(cc), child_node.addr));
   btree_node_get(cc, cfg, &child_node, PAGE_TYPE_MEMTABLE);

   uint64 height = btree_height(parent_node.hdr);
   while (height > 1) {
      /*
       * Loop invariant:
       * - read lock on parent_node, parent_node is an index, parent_node min
       *   key is up to date, and parent_node will not need to split.
       * - read lock on child_node
       * - height >= 1
       */
      int64 next_child_idx =
         btree_find_pivot(cfg, child_node.hdr, tuple_key, &found);
      if (next_child_idx < 0 || btree_index_is_full(cfg, child_node.hdr)) {
         if (!btree_node_claim(cc, cfg, &parent_node)) {
            btree_node_unget(cc, cfg, &parent_node);
            btree_node_unget(cc, cfg, &child_node);
            goto start_over;
         }
         if (!btree_node_claim(cc, cfg, &child_node)) {
            btree_node_unclaim(cc, cfg, &parent_node);
            btree_node_unget(cc, cfg, &parent_node);
            btree_node_unget(cc, cfg, &child_node);
            goto start_over;
         }

         btree_node_lock(cc, cfg, &parent_node);
         btree_node_lock(cc, cfg, &child_node);

         bool need_to_set_min_key = FALSE;
         if (next_child_idx < 0) {
            next_child_idx = 0;
            index_entry *child_entry =
               btree_get_index_entry(cfg, child_node.hdr, next_child_idx);
            need_to_set_min_key =
               !btree_set_index_entry(cfg,
                                      child_node.hdr,
                                      0,
                                      tuple_key,
                                      index_entry_child_addr(child_entry),
                                      child_entry->pivot_data.stats);
         }

         if (btree_index_is_full(cfg, child_node.hdr)) {
            btree_node new_child;
            btree_defragment_or_split_child_index(cc,
                                                  cfg,
                                                  mini,
                                                  scratch,
                                                  &parent_node,
                                                  child_idx,
                                                  &child_node,
                                                  tuple_key,
                                                  &new_child,
                                                  &next_child_idx);
            parent_node = new_child;
         } else {
            btree_node_full_unlock(cc, cfg, &parent_node);
            parent_node = child_node;
         }

         if (need_to_set_min_key) { // new_child is guaranteed to be child in
                                    // this case
            index_entry *child_entry =
               btree_get_index_entry(cfg, parent_node.hdr, 0);
            bool success =
               btree_set_index_entry(cfg,
                                     parent_node.hdr,
                                     0,
                                     tuple_key,
                                     index_entry_child_addr(child_entry),
                                     child_entry->pivot_data.stats);
            platform_assert(success);
         }
         btree_node_unlock(cc, cfg, &parent_node);
         btree_node_unclaim(cc, cfg, &parent_node);
      } else {
         btree_node_unget(cc, cfg, &parent_node);
         parent_node = child_node;
      }

      /* read lock on parent_node, which won't require a split. */

      child_idx    = next_child_idx;
      parent_entry = btree_get_index_entry(cfg, parent_node.hdr, child_idx);
      debug_assert(parent_entry->pivot_data.stats.num_kvs
                   == BTREE_UNKNOWN_COUNTER);
      debug_assert(parent_entry->pivot_data.stats.key_bytes
                   == BTREE_UNKNOWN_COUNTER);
      debug_assert(parent_entry->pivot_data.stats.message_bytes
                   == BTREE_UNKNOWN_COUNTER);
      child_node.addr = index_entry_child_addr(parent_entry);
      debug_assert(
         allocator_page_valid(cache_get_allocator(cc), child_node.addr));
      btree_node_get(cc, cfg, &child_node, PAGE_TYPE_MEMTABLE);
      height--;
   }

   /*
    * - read lock on parent_node, parent_node is an index, parent node
    *   min key is up to date, and parent_node will not need to split.
    * - read lock on child_node
    * - height of parent == 1
    */
   rc = btree_create_leaf_incorporate_spec(
      cfg, cc, mini, heap_id, child_node.hdr, tuple_key, msg, &spec);
   if (!SUCCESS(rc)) {
      btree_node_unget(cc, cfg, &parent_node);
      btree_node_unget(cc, cfg, &child_node);
      return rc;
   }

   /* If we don't need to split, then let go of the parent and do the
    * insert.  If we can't get a claim on the child, then start
    * over.
    */
   if (btree_can_perform_leaf_incorporate_spec(cfg, child_node.hdr, &spec)) {
      btree_node_unget(cc, cfg, &parent_node);
      if (!btree_node_claim(cc, cfg, &child_node)) {
         btree_node_unget(cc, cfg, &child_node);
         destroy_leaf_incorporate_spec(&spec);
         goto start_over;
      }
      btree_node_lock(cc, cfg, &child_node);
      bool incorporated = btree_try_perform_leaf_incorporate_spec(
         cfg, child_node.hdr, &spec, generation);
      platform_assert(incorporated);
      btree_node_full_unlock(cc, cfg, &child_node);
      destroy_leaf_incorporate_spec(&spec);
      *was_unique = spec.old_entry_state == ENTRY_DID_NOT_EXIST;
      return STATUS_OK;
   }

   /* Need to split or defrag the child. */
   if (!btree_node_claim(cc, cfg, &parent_node)) {
      btree_node_unget(cc, cfg, &parent_node);
      btree_node_unget(cc, cfg, &child_node);
      destroy_leaf_incorporate_spec(&spec);
      goto start_over;
   }
   bool need_to_rebuild_spec = FALSE;
   while (!btree_node_claim(cc, cfg, &child_node)) {
      btree_node_unget(cc, cfg, &child_node);
      platform_sleep_ns(leaf_wait);
      leaf_wait = leaf_wait > 2048 ? leaf_wait : 2 * leaf_wait;
      btree_node_get(cc, cfg, &child_node, PAGE_TYPE_MEMTABLE);
      need_to_rebuild_spec = TRUE;
   }
   if (need_to_rebuild_spec) {
      /* If we had to relenquish our lock, then our spec might be out of date,
       * so rebuild it.
       */
      destroy_leaf_incorporate_spec(&spec);
      rc = btree_create_leaf_incorporate_spec(
         cfg, cc, mini, heap_id, child_node.hdr, tuple_key, msg, &spec);
      if (!SUCCESS(rc)) {
         btree_node_unget(cc, cfg, &parent_node);
         btree_node_unclaim(cc, cfg, &child_node);
         btree_node_unget(cc, cfg, &child_node);
         return rc;
      }
   }
   btree_defragment_or_split_child_leaf(cc,
                                        cfg,
                                        mini,
                                        scratch,
                                        &parent_node,
                                        child_idx,
                                        &child_node,
                                        &spec,
                                        generation);
   destroy_leaf_incorporate_spec(&spec);
   *was_unique = spec.old_entry_state == ENTRY_DID_NOT_EXIST;
   return STATUS_OK;
}


/*
 *-----------------------------------------------------------------------------
 * btree_lookup_node --
 *
 *      lookup_node finds the node of height stop_at_height with
 *      (node.min_key <= key < node.max_key) and returns it with a read lock
 *      held.
 *
 *      out_rank returns the rank of out_node amount nodes of height
 *      stop_at_height.
 *
 *      If any change is made here, please change
 *      btree_lookup_async_with_ref too.
 *-----------------------------------------------------------------------------
 */
platform_status
btree_lookup_node(cache             *cc,             // IN
                  btree_config      *cfg,            // IN
                  uint64             root_addr,      // IN
                  key                target,         // IN
                  uint16             stop_at_height, // IN
                  page_type          type,           // IN
                  btree_node        *out_node,       // OUT
                  btree_pivot_stats *stats)          // OUT
{
   btree_node node, child_node;
   uint32     h;
   int64      child_idx;

   if (stats) {
      memset(stats, 0, sizeof(*stats));
   }

   debug_assert(type == PAGE_TYPE_BRANCH || type == PAGE_TYPE_MEMTABLE);
   node.addr = root_addr;
   btree_node_get(cc, cfg, &node, type);

   for (h = btree_height(node.hdr); h > stop_at_height; h--) {
      bool found;
      child_idx = key_is_positive_infinity(target)
                     ? btree_num_entries(node.hdr) - 1
                     : btree_find_pivot(cfg, node.hdr, target, &found);
      if (child_idx < 0) {
         child_idx = 0;
      }
      index_entry *entry = btree_get_index_entry(cfg, node.hdr, child_idx);
      child_node.addr    = index_entry_child_addr(entry);

      if (stats) {
         accumulate_node_ranks(cfg, node.hdr, 0, child_idx, stats);
      }

      btree_node_get(cc, cfg, &child_node, type);
      debug_assert(child_node.page->disk_addr == child_node.addr);
      btree_node_unget(cc, cfg, &node);
      node = child_node;
   }

   *out_node = node;
   return STATUS_OK;
}


static inline void
btree_lookup_with_ref(cache        *cc,        // IN
                      btree_config *cfg,       // IN
                      uint64        root_addr, // IN
                      page_type     type,      // IN
                      key           target,    // IN
                      btree_node   *node,      // OUT
                      message      *msg,       // OUT
                      bool         *found)             // OUT
{
   btree_lookup_node(cc, cfg, root_addr, target, 0, type, node, NULL);
   int64 idx = btree_find_tuple(cfg, node->hdr, target, found);
   if (*found) {
      leaf_entry *entry = btree_get_leaf_entry(cfg, node->hdr, idx);
      *msg              = leaf_entry_message(cc, entry);
   } else {
      btree_node_unget(cc, cfg, node);
   }
}

platform_status
btree_lookup(cache             *cc,        // IN
             btree_config      *cfg,       // IN
             uint64             root_addr, // IN
             page_type          type,      // IN
             key                target,    // IN
             merge_accumulator *result)    // OUT
{
   btree_node      node;
   message         data;
   platform_status rc = STATUS_OK;
   bool            local_found;

   btree_lookup_with_ref(
      cc, cfg, root_addr, type, target, &node, &data, &local_found);
   if (local_found) {
      bool success = merge_accumulator_copy_message(result, data);
      rc           = success ? STATUS_OK : STATUS_NO_MEMORY;
      btree_node_unget(cc, cfg, &node);
   }
   return rc;
}

platform_status
btree_lookup_and_merge(cache             *cc,        // IN
                       btree_config      *cfg,       // IN
                       uint64             root_addr, // IN
                       page_type          type,      // IN
                       key                target,    // IN
                       merge_accumulator *data,      // OUT
                       bool              *local_found)            // OUT
{
   btree_node      node;
   message         local_data;
   platform_status rc = STATUS_OK;

   log_trace_key(target, "btree_lookup");

   btree_lookup_with_ref(
      cc, cfg, root_addr, type, target, &node, &local_data, local_found);
   if (*local_found) {
      if (merge_accumulator_is_null(data)) {
         bool success = merge_accumulator_copy_message(data, local_data);
         rc           = success ? STATUS_OK : STATUS_NO_MEMORY;
      } else if (btree_merge_tuples(cfg, target, local_data, data)) {
         rc = STATUS_NO_MEMORY;
      }
      btree_node_unget(cc, cfg, &node);
   }
   return rc;
}

/*
 *-----------------------------------------------------------------------------
 * btree_async_set_state --
 *      Set the state of the async btree lookup state machine.
 *
 * Results:
 *      None.
 *
 * Side effects:
 *      None.
 *-----------------------------------------------------------------------------
 */
static inline void
btree_async_set_state(btree_async_ctxt *ctxt, btree_async_state new_state)
{
   ctxt->prev_state = ctxt->state;
   ctxt->state      = new_state;
}


/*
 *-----------------------------------------------------------------------------
 * btree_async_callback --
 *
 *      Callback that's called when the async cache get loads a page into
 *      the cache. This function moves the async btree lookup
 *      state machine's state ahead, and calls the upper layer callback
 *      that will re-enqueue the btree lookup for dispatch.
 *
 * Results:
 *      None.
 *
 * Side effects:
 *      None.
 *-----------------------------------------------------------------------------
 */
static void
btree_async_callback(cache_async_ctxt *cache_ctxt)
{
   btree_async_ctxt *ctxt = cache_ctxt->cbdata;

   platform_assert(SUCCESS(cache_ctxt->status));
   platform_assert(cache_ctxt->page);
   //   platform_default_log("%s:%d tid %2lu: ctxt %p is callback with page %p
   //   (%#lx)\n",
   //                __FILE__, __LINE__, platform_get_tid(), ctxt,
   //                cache_ctxt->page, ctxt->child_addr);
   ctxt->was_async = TRUE;
   platform_assert(ctxt->state == btree_async_state_get_node);
   // Move state machine ahead and requeue for dispatch
   btree_async_set_state(ctxt, btree_async_state_get_index_complete);
   ctxt->cb(ctxt);
}


/*
 *-----------------------------------------------------------------------------
 * btree_lookup_async_with_ref --
 *
 *      State machine for the async btree point lookup. This uses hand over
 *      hand locking to descend the tree and every time a child node needs to
 *      be looked up from the cache, it uses the async get api. A reference to
 *      the parent node is held in btree_async_ctxt->node while a reference to
 *      the child page is obtained by the cache_get_async() in
 *      btree_async_ctxt->cache_ctxt->page
 *
 * Results:
 *      See btree_lookup_async(). if returning async_success and
 *      found = TRUE, this returns with ref on the btree leaf. Caller
 *      must do unget() on node_out.
 *
 * Side effects:
 *      None.
 *-----------------------------------------------------------------------------
 */
static cache_async_result
btree_lookup_async_with_ref(cache            *cc,        // IN
                            btree_config     *cfg,       // IN
                            uint64            root_addr, // IN
                            key               target,    // IN
                            btree_node       *node_out,  // OUT
                            message          *data,      // OUT
                            bool             *found,     // OUT
                            btree_async_ctxt *ctxt)      // IN
{
   cache_async_result res  = 0;
   bool               done = FALSE;
   btree_node        *node = &ctxt->node;

   do {
      switch (ctxt->state) {
         case btree_async_state_start:
         {
            ctxt->child_addr = root_addr;
            node->page       = NULL;
            btree_async_set_state(ctxt, btree_async_state_get_node);
            // fallthrough
         }
         case btree_async_state_get_node:
         {
            cache_async_ctxt *cache_ctxt = ctxt->cache_ctxt;

            cache_ctxt_init(cc, btree_async_callback, ctxt, cache_ctxt);
            res = cache_get_async(
               cc, ctxt->child_addr, PAGE_TYPE_BRANCH, cache_ctxt);
            switch (res) {
               case async_locked:
               case async_no_reqs:
                  //            platform_default_log("%s:%d tid %2lu: ctxt %p is
                  //            retry\n",
                  //                         __FILE__, __LINE__,
                  //                         platform_get_tid(), ctxt);
                  /*
                   * Ctxt remains at same state. The invocation is done, but
                   * the request isn't; and caller will re-invoke me.
                   */
                  done = TRUE;
                  break;
               case async_io_started:
                  //            platform_default_log("%s:%d tid %2lu: ctxt %p is
                  //            io_started\n",
                  //                         __FILE__, __LINE__,
                  //                         platform_get_tid(), ctxt);
                  // Invocation is done; request isn't. Callback will move
                  // state.
                  done = TRUE;
                  break;
               case async_success:
                  ctxt->was_async = FALSE;
                  btree_async_set_state(ctxt,
                                        btree_async_state_get_index_complete);
                  break;
               default:
                  platform_assert(0);
            }
            break;
         }
         case btree_async_state_get_index_complete:
         {
            cache_async_ctxt *cache_ctxt = ctxt->cache_ctxt;

            if (node->page) {
               // Unlock parent
               btree_node_unget(cc, cfg, node);
            }
            btree_node_get_from_cache_ctxt(cfg, cache_ctxt, node);
            debug_assert(node->addr == ctxt->child_addr);
            if (ctxt->was_async) {
               cache_async_done(cc, PAGE_TYPE_BRANCH, cache_ctxt);
            }
            if (btree_height(node->hdr) == 0) {
               btree_async_set_state(ctxt, btree_async_state_get_leaf_complete);
               break;
            }
            bool  found_pivot;
            int64 child_idx =
               btree_find_pivot(cfg, node->hdr, target, &found_pivot);
            if (child_idx < 0) {
               child_idx = 0;
            }
            ctxt->child_addr = btree_get_child_addr(cfg, node->hdr, child_idx);
            btree_async_set_state(ctxt, btree_async_state_get_node);
            break;
         }
         case btree_async_state_get_leaf_complete:
         {
            int64 idx = btree_find_tuple(cfg, node->hdr, target, found);
            if (*found) {
               *data     = btree_get_tuple_message(cfg, cc, node->hdr, idx);
               *node_out = *node;
            } else {
               btree_node_unget(cc, cfg, node);
            }
            res  = async_success;
            done = TRUE;
            break;
         }
         default:
            platform_assert(0);
      }
   } while (!done);

   return res;
}

/*
 *-----------------------------------------------------------------------------
 * btree_lookup_async --
 *
 *      Async btree point lookup. The ctxt should've been
 *      initialized using btree_ctxt_init().
 *
 * The return value can be one of:
 *
 *   - async_locked: A page needed by lookup is locked. User should retry
 *     request.
 *   - async_no_reqs: A page needed by lookup is not in cache and the IO
 *     subsystem is out of requests. User should throttle.
 *   - async_io_started: Async IO was started to read a page needed by the
 *     lookup into the cache. When the read is done, caller will be notified
 *     using ctxt->cb, that won't run on the thread context. It can be used
 *     to requeue the async lookup request for dispatch in thread context.
 *     When it's requeued, it must use the same function params except found.
 *     success: *found is TRUE if found, FALSE otherwise, data is stored in
 *     *data_out
 *
 * Results:
 *      Async result.
 *
 * Side effects:
 *      None.
 *-----------------------------------------------------------------------------
 */
cache_async_result
btree_lookup_async(cache             *cc,        // IN
                   btree_config      *cfg,       // IN
                   uint64             root_addr, // IN
                   key                target,    // IN
                   merge_accumulator *result,    // OUT
                   btree_async_ctxt  *ctxt)       // IN
{
   cache_async_result res;
   btree_node         node;
   message            data;
   bool               local_found;
   res = btree_lookup_async_with_ref(
      cc, cfg, root_addr, target, &node, &data, &local_found, ctxt);
   if (res == async_success && local_found) {
      bool success = merge_accumulator_copy_message(result, data);
      platform_assert(success); // FIXME
      btree_node_unget(cc, cfg, &node);
   }

   return res;
}

cache_async_result
btree_lookup_and_merge_async(cache             *cc,          // IN
                             btree_config      *cfg,         // IN
                             uint64             root_addr,   // IN
                             key                target,      // IN
                             merge_accumulator *data,        // OUT
                             bool              *local_found, // OUT
                             btree_async_ctxt  *ctxt)         // IN
{
   cache_async_result res;
   btree_node         node;
   message            local_data;

   res = btree_lookup_async_with_ref(
      cc, cfg, root_addr, target, &node, &local_data, local_found, ctxt);
   if (res == async_success && *local_found) {
      if (merge_accumulator_is_null(data)) {
         bool success = merge_accumulator_copy_message(data, local_data);
         platform_assert(success);
      } else {
         int rc = btree_merge_tuples(cfg, target, local_data, data);
         platform_assert(rc == 0);
      }
      btree_node_unget(cc, cfg, &node);
   }
   return res;
}

/*
 *-----------------------------------------------------------------------------
 * btree_iterator_init --
 * btree_iterator_get_curr --
 * btree_iterator_advance --
 * btree_iterator_at_end
 *
 * This iterator implementation supports an upper bound key ub.  Given
 * an upper bound, the iterator will return only keys strictly less
 * than ub.
 *
 * In order to avoid comparing every key with ub, it precomputes,
 * during initialization, the end leaf and end_idx of ub within that
 * leaf.
 *
 * The iterator interacts with concurrent updates to the tree as
 * follows.  Its guarantees very much depend on the fact that we do
 * not delete entries in the tree.
 *
 * The iterator is guaranteed to see all keys that are between the
 * lower and upper bounds and that were present in the tree when the
 * iterator was initialized.
 *
 * One issue is splits of the end node that we computed during
 * initialization.  If the end node splits after initialization but
 * before the iterator gets to the end node, then some of the keys
 * that we should visit may have been moved to the right sibling of
 * the end node.
 *
 * So, whenever the iterator reaches the end node, it immediately
 * checks whether the end node's generation has changed since the
 * iterator was initialized.  If it has, then the iterator recomputes
 * the end node and end_idx.
 *-----------------------------------------------------------------------------
 */
static bool
btree_iterator_is_at_end(btree_iterator *itor)
{
   return itor->curr.addr == itor->end_addr && itor->idx == itor->end_idx;
}

void
btree_iterator_get_curr(iterator *base_itor, key *curr_key, message *data)
{
   debug_assert(base_itor != NULL);
   btree_iterator *itor = (btree_iterator *)base_itor;
   debug_assert(itor->curr.hdr != NULL);
   /*
   if (itor->at_end || itor->idx == itor->curr.hdr->num_entries) {
      btree_print_tree(itor->cc, itor->cfg, itor->root_addr);
   }
   */
   debug_assert(!btree_iterator_is_at_end(itor));
   debug_assert(itor->idx < btree_num_entries(itor->curr.hdr));
   debug_assert(itor->curr.page != NULL);
   debug_assert(itor->curr.page->disk_addr == itor->curr.addr);
   debug_assert((char *)itor->curr.hdr == itor->curr.page->data);
   cache_validate_page(itor->cc, itor->curr.page, itor->curr.addr);
   if (itor->curr.hdr->height == 0) {
      *curr_key = btree_get_tuple_key(itor->cfg, itor->curr.hdr, itor->idx);
      *data     = btree_get_tuple_message(
         itor->cfg, itor->cc, itor->curr.hdr, itor->idx);
      log_trace_key(*key, "btree_iterator_get_curr");
   } else {
      index_entry *entry =
         btree_get_index_entry(itor->cfg, itor->curr.hdr, itor->idx);
      *curr_key = index_entry_key(entry);
      *data     = message_create(
         MESSAGE_TYPE_PIVOT_DATA,
         NULL,
         slice_create(sizeof(entry->pivot_data), &entry->pivot_data));
   }
}

static void
btree_iterator_find_end(btree_iterator *itor)
{
   btree_node end;

   btree_lookup_node(itor->cc,
                     itor->cfg,
                     itor->root_addr,
                     itor->max_key,
                     itor->height,
                     itor->page_type,
                     &end,
                     NULL);
   itor->end_addr       = end.addr;
   itor->end_generation = end.hdr->generation;

   if (key_is_positive_infinity(itor->max_key)) {
      itor->end_idx = btree_num_entries(end.hdr);
   } else {
      bool  found;
      int64 tmp;
      if (itor->height == 0) {
         tmp = btree_find_tuple(itor->cfg, end.hdr, itor->max_key, &found);
         if (!found) {
            tmp++;
         }
      } else if (itor->height > end.hdr->height) {
         tmp = 0;
         itor->height =
            (uint32)-1; // So we will always exceed height in future lookups
      } else {
         tmp = btree_find_pivot(itor->cfg, end.hdr, itor->max_key, &found);
         if (!found) {
            tmp++;
         }
      }
      itor->end_idx = tmp;
   }

   btree_node_unget(itor->cc, itor->cfg, &end);
}

/*
 * ----------------------------------------------------------------------------
 * Move to the next leaf when we've reached the end of one leaf but
 * haven't reached the end of the iterator.
 * ----------------------------------------------------------------------------
 */
static void
btree_iterator_advance_leaf(btree_iterator *itor)
{
   cache        *cc  = itor->cc;
   btree_config *cfg = itor->cfg;

   uint64 last_addr = itor->curr.addr;
   uint64 next_addr = itor->curr.hdr->next_addr;
   btree_node_unget(cc, cfg, &itor->curr);
   itor->curr.addr = next_addr;
   btree_node_get(cc, cfg, &itor->curr, itor->page_type);
   itor->idx = 0;

   while (itor->curr.addr == itor->end_addr
          && itor->curr.hdr->generation != itor->end_generation)
   {
      /*
       * We need to recompute the end node and end_idx. (see
       * comment at beginning of iterator implementation for
       * high-level description)
       *
       * There's a potential for deadlock with concurrent inserters
       * if we hold a read-lock on curr while looking up end, so we
       * temporarily release curr.
       *
       * It is safe to relase curr because we are at index 0 of
       * curr.  To see why, observe that, at this point, curr
       * cannot be the first leaf in the tree (since we just
       * followed a next pointer a few lines above).  And, for
       * every leaf except the left-most leaf of the tree, no key
       * can ever be inserted into the leaf that is smaller than
       * the leaf's 0th entry, because its 0th entry is also its
       * pivot in its parent.  Thus we are guaranteed that the
       * first key curr will not change between the unget and the
       * get. Hence we will not "go backwards" i.e. return a key
       * smaller than the previous key) or skip any keys.
       * Furthermore, even if another thread comes along and splits
       * curr while we've released it, we will still want to
       * continue at curr (since we're at the 0th entry).
       */
      btree_node_unget(itor->cc, itor->cfg, &itor->curr);
      btree_iterator_find_end(itor);
      btree_node_get(itor->cc, itor->cfg, &itor->curr, itor->page_type);
   }

   // To prefetch:
   // 1. we just moved from one extent to the next
   // 2. this can't be the last extent
   if (itor->do_prefetch
       && !btree_addrs_share_extent(cc, last_addr, itor->curr.addr)
       && itor->curr.hdr->next_extent_addr != 0
       && !btree_addrs_share_extent(cc, itor->curr.addr, itor->end_addr))
   {
      // IO prefetch the next extent
      cache_prefetch(cc, itor->curr.hdr->next_extent_addr, itor->page_type);
   }
}

platform_status
btree_iterator_advance(iterator *base_itor)
{
   debug_assert(base_itor != NULL);
   btree_iterator *itor = (btree_iterator *)base_itor;

   // We should not be calling advance on an empty iterator
   debug_assert(!btree_iterator_is_at_end(itor));
   debug_assert(itor->idx < btree_num_entries(itor->curr.hdr));

   itor->idx++;

   if (!btree_iterator_is_at_end(itor)
       && itor->idx == btree_num_entries(itor->curr.hdr))
   {
      btree_iterator_advance_leaf(itor);
   }

   debug_assert(btree_iterator_is_at_end(itor)
                || itor->idx < btree_num_entries(itor->curr.hdr));

   return STATUS_OK;
}


platform_status
btree_iterator_at_end(iterator *itor, bool *at_end)
{
   debug_assert(itor != NULL);
   *at_end = btree_iterator_is_at_end((btree_iterator *)itor);

   return STATUS_OK;
}

void
btree_iterator_print(iterator *itor)
{
   debug_assert(itor != NULL);
   btree_iterator *btree_itor = (btree_iterator *)itor;

   platform_default_log("########################################\n");
   platform_default_log("## btree_itor: %p\n", itor);
   platform_default_log("## root: %lu\n", btree_itor->root_addr);
   platform_default_log(
      "## curr %lu end %lu\n", btree_itor->curr.addr, btree_itor->end_addr);
   platform_default_log("## idx %lu end_idx %lu generation %lu\n",
                        btree_itor->idx,
                        btree_itor->end_idx,
                        btree_itor->end_generation);
   btree_print_node(Platform_default_log_handle,
                    btree_itor->cc,
                    btree_itor->cfg,
                    &btree_itor->curr,
                    btree_itor->page_type);
}

const static iterator_ops btree_iterator_ops = {
   .get_curr = btree_iterator_get_curr,
   .at_end   = btree_iterator_at_end,
   .advance  = btree_iterator_advance,
   .print    = btree_iterator_print,
};


/*
 *-----------------------------------------------------------------------------
 * Caller must guarantee:
 *    max_key needs to be valid until at_end() returns true
 *-----------------------------------------------------------------------------
 */
void
btree_iterator_init(cache          *cc,
                    btree_config   *cfg,
                    btree_iterator *itor,
                    uint64          root_addr,
                    page_type       page_type,
                    key             min_key,
                    key             max_key,
                    bool            do_prefetch,
                    uint32          height)
{
   platform_assert(root_addr != 0);
   debug_assert(page_type == PAGE_TYPE_MEMTABLE
                || page_type == PAGE_TYPE_BRANCH);

   debug_assert(!key_is_null(min_key) && !key_is_null(max_key));

   if (btree_key_compare(cfg, min_key, max_key) > 0) {
      max_key = min_key;
   }

   ZERO_CONTENTS(itor);
   itor->cc          = cc;
   itor->cfg         = cfg;
   itor->root_addr   = root_addr;
   itor->do_prefetch = do_prefetch;
   itor->height      = height;
   itor->min_key     = min_key;
   itor->max_key     = max_key;
   itor->page_type   = page_type;
   itor->super.ops   = &btree_iterator_ops;

   btree_lookup_node(itor->cc,
                     itor->cfg,
                     itor->root_addr,
                     min_key,
                     itor->height,
                     itor->page_type,
                     &itor->curr,
                     NULL);
   /*
    * We have to claim curr in order to prevent possible deadlocks
    * with insertion threads while finding the end node.
    *
    * Note that we can't lookup end first because, if there's a split
    * between looking up end and looking up curr, we could end up in a
    * situation where end comes before curr in the tree!  (We could
    * prevent this by holding a claim on end while looking up curr,
    * but that would essentially be the same as the code below.)
    *
    * Note that the approach in advance (i.e. releasing and reaquiring
    * a lock on curr) is not viable here because we are not
    * necessarily searching for the 0th entry in curr.  Thus a split
    * of curr while we have released it could mean that we really want
    * to start at curr's right sibling (after the split).  So we'd
    * have to redo the search from scratch after releasing curr.
    *
    * So we take a claim on curr instead.
    */
   while (!btree_node_claim(cc, cfg, &itor->curr)) {
      btree_node_unget(cc, cfg, &itor->curr);
      btree_lookup_node(itor->cc,
                        itor->cfg,
                        itor->root_addr,
                        min_key,
                        itor->height,
                        itor->page_type,
                        &itor->curr,
                        NULL);
   }

   btree_iterator_find_end(itor);

   /* Once we've found end, we can unclaim curr. */
   btree_node_unclaim(cc, cfg, &itor->curr);

   bool  found;
   int64 tmp;
   if (itor->height == 0) {
      tmp = btree_find_tuple(itor->cfg, itor->curr.hdr, min_key, &found);
      if (!found) {
         tmp++;
      }
   } else if (itor->height > itor->curr.hdr->height) {
      tmp = 0;
   } else {
      tmp = btree_find_pivot(itor->cfg, itor->curr.hdr, min_key, &found);
      if (!found) {
         tmp++;
      }
      platform_assert(0 <= tmp);
   }
   itor->idx = tmp;

   if (!btree_iterator_is_at_end(itor)
       && itor->idx == btree_num_entries(itor->curr.hdr))
   {
      btree_iterator_advance_leaf(itor);
   }

   if (itor->do_prefetch && itor->curr.hdr->next_extent_addr != 0
       && !btree_addrs_share_extent(cc, itor->curr.addr, itor->end_addr))
   {
      // IO prefetch the next extent
      cache_prefetch(cc, itor->curr.hdr->next_extent_addr, itor->page_type);
   }

   debug_assert(btree_iterator_is_at_end(itor)
                || itor->idx < btree_num_entries(itor->curr.hdr));
}

void
btree_iterator_deinit(btree_iterator *itor)
{
   debug_assert(itor != NULL);
   btree_node_unget(itor->cc, itor->cfg, &itor->curr);
}

/****************************
 * B-tree packing functions
 ****************************/

// generation number isn't used in packed btrees
static inline void
btree_pack_node_init_hdr(const btree_config *cfg,
                         btree_hdr          *hdr,
                         uint64              next_extent,
                         uint8               height)
{
   btree_init_hdr(cfg, hdr);
   hdr->next_extent_addr = next_extent;
   hdr->height           = height;
}

static inline void
btree_pack_setup_start(btree_pack_req *req)
{
   req->height = 0;
   ZERO_ARRAY(req->edge);
   ZERO_ARRAY(req->edge_stats);
   ZERO_ARRAY(req->num_edges);

   // we create a root here, but we won't build it with the rest
   // of the tree, we'll copy into it at the end
   req->root_addr =
      btree_create(req->cc, req->cfg, &req->mini, PAGE_TYPE_BRANCH);

   req->num_tuples    = 0;
   req->key_bytes     = 0;
   req->message_bytes = 0;
}


static inline btree_node *
btree_pack_get_current_node(btree_pack_req *req, uint64 height)
{
   if (0 < req->num_edges[height]) {
      return &req->edge[height][req->num_edges[height] - 1];
   } else {
      return NULL;
   }
}

static inline btree_pivot_stats *
btree_pack_get_current_node_stats(btree_pack_req *req, uint64 height)
{
   debug_assert(0 < req->num_edges[height]);
   return &req->edge_stats[height][req->num_edges[height] - 1];
}

static inline btree_node *
btree_pack_create_next_node(btree_pack_req *req, uint64 height, key pivot);

/*
 * Add the specified node to its parent. Creates a parent if necessary.
 */
static inline void
btree_pack_link_node(btree_pack_req *req,
                     uint64          height,
                     uint64          offset,
                     uint64          next_extent_addr)
{
   btree_node        *edge       = &req->edge[height][offset];
   btree_pivot_stats *edge_stats = &req->edge_stats[height][offset];
   key                pivot = height ? btree_get_pivot(req->cfg, edge->hdr, 0)
                                     : btree_get_tuple_key(req->cfg, edge->hdr, 0);
   edge->hdr->next_extent_addr = next_extent_addr;
   btree_node_unlock(req->cc, req->cfg, edge);
   btree_node_unclaim(req->cc, req->cfg, edge);
   // Cannot fully unlock edge yet because the key "pivot" may point into it.

   btree_node *parent = btree_pack_get_current_node(req, height + 1);

   if (!parent
       || !btree_set_index_entry(req->cfg,
                                 parent->hdr,
                                 btree_num_entries(parent->hdr),
                                 pivot,
                                 edge->addr,
                                 *edge_stats))
   {
      btree_pack_create_next_node(req, height + 1, pivot);
      parent       = btree_pack_get_current_node(req, height + 1);
      bool success = btree_set_index_entry(
         req->cfg, parent->hdr, 0, pivot, edge->addr, *edge_stats);
      platform_assert(success);
   }

   btree_accumulate_pivot_stats(
      btree_pack_get_current_node_stats(req, height + 1), *edge_stats);

   btree_node_unget(req->cc, req->cfg, edge);
   memset(edge_stats, 0, sizeof(*edge_stats));
}

static inline void
btree_pack_link_extent(btree_pack_req *req,
                       uint64          height,
                       uint64          next_extent_addr)
{
   for (int i = 0; i < req->num_edges[height]; i++) {
      btree_pack_link_node(req, height, i, next_extent_addr);
   }
   req->num_edges[height] = 0;
}

static inline btree_node *
btree_pack_create_next_node(btree_pack_req *req, uint64 height, key pivot)
{
   btree_node new_node;
   btree_alloc(
      req->cc, &req->mini, height, pivot, NULL, PAGE_TYPE_BRANCH, &new_node);
   btree_pack_node_init_hdr(req->cfg, new_node.hdr, 0, height);

   if (0 < req->num_edges[height]) {
      btree_node *old_node     = btree_pack_get_current_node(req, height);
      old_node->hdr->next_addr = new_node.addr;
      if (!btree_addrs_share_extent(req->cc, old_node->addr, new_node.addr)) {
         btree_pack_link_extent(req, height, new_node.addr);
      }
   }

   if (req->height < height) {
      req->height = height;
   }

   req->edge[height][req->num_edges[height]] = new_node;
   req->num_edges[height]++;
   debug_assert(btree_pack_get_current_node_stats(req, height)->num_kvs == 0);
   return &req->edge[height][req->num_edges[height] - 1];
}

static inline platform_status
btree_pack_loop(btree_pack_req *req,       // IN/OUT
                key             tuple_key, // IN
                message         msg)               // IN
{
   platform_status rc;
   log_trace_key(tuple_key, "btree_pack_loop");

   if (message_is_invalid_user_type(msg)) {
      return STATUS_INVALID_STATE;
   }

   if (message_isblob(msg)) {
      rc = message_clone(
         &btree_blob_cfg, req->cc, &req->mini, tuple_key, msg, &req->ma);
      if (!SUCCESS(rc)) {
         return rc;
      }
      msg = merge_accumulator_to_message(&req->ma);
   } else if (MAX_INLINE_MESSAGE_SIZE(btree_page_size(req->cfg))
              < message_length(msg))
   {
      rc = message_to_blob(
         &btree_blob_cfg, req->cc, &req->mini, tuple_key, msg, &req->ma);
      if (!SUCCESS(rc)) {
         return rc;
      }
      msg = merge_accumulator_to_message(&req->ma);
   }

   btree_node *leaf = btree_pack_get_current_node(req, 0);

   if (!leaf
       || !btree_set_leaf_entry(
          req->cfg, leaf->hdr, btree_num_entries(leaf->hdr), tuple_key, msg))
   {
      leaf = btree_pack_create_next_node(req, 0, tuple_key);
      bool result =
         btree_set_leaf_entry(req->cfg, leaf->hdr, 0, tuple_key, msg);
      platform_assert(result);
   }

   btree_pivot_stats *leaf_stats = btree_pack_get_current_node_stats(req, 0);
   leaf_stats->num_kvs++;
   leaf_stats->key_bytes += key_length(tuple_key);
   leaf_stats->message_bytes += message_materialized_length(msg);

   log_trace_key(tuple_key, "btree_pack_loop (bottom)");

   if (req->hash) {
      platform_assert(req->num_tuples < req->max_tuples);
      req->fingerprint_arr[req->num_tuples] =
         req->hash(key_data(tuple_key), key_length(tuple_key), req->seed);
   }

   req->num_tuples++;
   req->key_bytes += key_length(tuple_key);
   req->message_bytes += message_length(msg);
   return STATUS_OK;
}


static inline void
btree_pack_post_loop(btree_pack_req *req, key last_key)
{
   cache        *cc  = req->cc;
   btree_config *cfg = req->cfg;
   // we want to use the allocation node, so we copy the root created in the
   // loop into the btree_create root
   btree_node root;

   // if output tree is empty, deallocate any preallocated extents
   if (req->num_tuples == 0) {
      mini_destroy_unused(&req->mini);
      req->root_addr = 0;
      return;
   }

   int h = 0;
   while (h < req->height || 1 < req->num_edges[h]) {
      btree_pack_link_extent(req, h, 0);
      h++;
   }

   root.addr = req->root_addr;
   btree_node_get(cc, cfg, &root, PAGE_TYPE_BRANCH);
   debug_only bool success = btree_node_claim(cc, cfg, &root);
   debug_assert(success);
   btree_node_lock(cc, cfg, &root);
   memmove(root.hdr, req->edge[req->height][0].hdr, btree_page_size(cfg));
   // fix the root next extent
   root.hdr->next_extent_addr = 0;
   btree_node_full_unlock(cc, cfg, &root);

   btree_node_full_unlock(cc, cfg, &req->edge[req->height][0]);

   mini_release(&req->mini, last_key);
}

static bool
btree_pack_can_fit_tuple(btree_pack_req *req, key tuple_key, message data)
{
   return req->num_tuples < req->max_tuples;
}

static void
btree_pack_abort(btree_pack_req *req)
{
   for (uint16 i = 0; i <= req->height; i++) {
      for (uint16 j = 0; j < req->num_edges[i]; j++) {
         btree_node_full_unlock(req->cc, req->cfg, &req->edge[i][j]);
      }
   }

   btree_dec_ref_range(req->cc,
                       req->cfg,
                       req->root_addr,
                       NEGATIVE_INFINITY_KEY,
                       POSITIVE_INFINITY_KEY);
}

/*
 *-----------------------------------------------------------------------------
 * btree_pack --
 *
 *      Packs a btree from an iterator source. Dec_Refs the
 *      output tree if it's empty.
 *
 * Returns STATUS_LIMIT_EXCEEDED if the pack results in too many kv pairs.
 * Otherwise, returns standard errors, e.g. STATUS_NO_MEMORY, etc.
 *-----------------------------------------------------------------------------
 */
platform_status
btree_pack(btree_pack_req *req)
{
   btree_pack_setup_start(req);

   key     tuple_key = NEGATIVE_INFINITY_KEY;
   message data;
   bool    at_end;

   while (SUCCESS(iterator_at_end(req->itor, &at_end)) && !at_end) {
      iterator_get_curr(req->itor, &tuple_key, &data);
      if (!btree_pack_can_fit_tuple(req, tuple_key, data)) {
         platform_error_log("%s(): req->num_tuples=%lu exceeded output size "
                            "limit, req->max_tuples=%lu\n",
                            __func__,
                            req->num_tuples,
                            req->max_tuples);
         btree_pack_abort(req);
         return STATUS_LIMIT_EXCEEDED;
      }
      platform_status rc = btree_pack_loop(req, tuple_key, data);
      if (!SUCCESS(rc)) {
         platform_error_log("%s error status: %d\n", __func__, rc.r);
         btree_pack_abort(req);
         return rc;
      }
      iterator_advance(req->itor);
   }

   btree_pack_post_loop(req, tuple_key);
   platform_assert(IMPLIES(req->num_tuples == 0, req->root_addr == 0));
   return STATUS_OK;
}

/*
 * Returns the number of kv pairs (k,v ) w/ k < key.  Also returns
 * the total size of all such keys and messages.
 */
static inline void
btree_get_rank(cache             *cc,
               btree_config      *cfg,
               uint64             root_addr,
               key                target,
               btree_pivot_stats *stats)
{
   btree_node leaf;

   btree_lookup_node(
      cc, cfg, root_addr, target, 0, PAGE_TYPE_BRANCH, &leaf, stats);
   bool  found;
   int64 tuple_rank_in_leaf = btree_find_tuple(cfg, leaf.hdr, target, &found);
   if (!found) {
      tuple_rank_in_leaf++;
   }
   accumulate_node_ranks(cfg, leaf.hdr, 0, tuple_rank_in_leaf, stats);
   btree_node_unget(cc, cfg, &leaf);
}

/*
 * count_in_range returns the exact number of tuples in the given
 * btree between min_key (inc) and max_key (excl).
 */
void
btree_count_in_range(cache             *cc,
                     btree_config      *cfg,
                     uint64             root_addr,
                     key                min_key,
                     key                max_key,
                     btree_pivot_stats *stats)
{
   btree_pivot_stats min_stats;

   debug_assert(!key_is_null(min_key) && !key_is_null(max_key));

   btree_get_rank(cc, cfg, root_addr, min_key, &min_stats);
   btree_get_rank(cc, cfg, root_addr, max_key, stats);
   if (min_stats.num_kvs < stats->num_kvs) {
      stats->num_kvs -= min_stats.num_kvs;
      stats->key_bytes -= min_stats.key_bytes;
      stats->message_bytes -= min_stats.message_bytes;
   } else {
      memset(stats, 0, sizeof(*stats));
   }
}

/*
 * btree_count_in_range_by_iterator perform
 * btree_count_in_range using an iterator instead of by
 * calculating ranks. Used for debugging purposes.
 */
void
btree_count_in_range_by_iterator(cache             *cc,
                                 btree_config      *cfg,
                                 uint64             root_addr,
                                 key                min_key,
                                 key                max_key,
                                 btree_pivot_stats *stats)
{
   btree_iterator btree_itor;
   iterator      *itor = &btree_itor.super;
   btree_iterator_init(cc,
                       cfg,
                       &btree_itor,
                       root_addr,
                       PAGE_TYPE_BRANCH,
                       min_key,
                       max_key,
                       TRUE,
                       0);

   memset(stats, 0, sizeof(*stats));

   bool at_end;
   iterator_at_end(itor, &at_end);
   while (!at_end) {
      key     curr_key;
      message msg;
      iterator_get_curr(itor, &curr_key, &msg);
      stats->num_kvs++;
      stats->key_bytes += key_length(curr_key);
      stats->message_bytes += message_length(msg);
      iterator_advance(itor);
      iterator_at_end(itor, &at_end);
   }
   btree_iterator_deinit(&btree_itor);
}

/* Print offset table entries, 4 entries per line, w/ auto-indentation. */
static void
btree_print_offset_table(platform_log_handle *log_handle, btree_hdr *hdr)
{
   platform_log(log_handle, "-------------------\n");
   platform_log(log_handle, "Offset Table num_entries=%d\n", hdr->num_entries);

   uint64 nentries = btree_num_entries(hdr);
   char   fmtstr[30];
   snprintf(
      fmtstr, sizeof(fmtstr), "[%%%s] %%-8u", DECIMAL_STRING_WIDTH(nentries));

   for (int i = 0; i < btree_num_entries(hdr); i++) {
      // New-line every n-offset entries
      if (i && ((i % 4) == 0)) {
         platform_log(log_handle, "\n");
      }
      platform_log(log_handle, fmtstr, i, btree_get_table_entry(hdr, i));
   }
   platform_log(log_handle, "\n");
}

// Macro to deal with printing Pivot stats 'sz' bytes as uninitialized
#define PIVOT_STATS_BYTES_AS_STR(sz)                                           \
   (((sz) == BTREE_UNKNOWN_COUNTER) ? "BTREE_UNKNOWN_COUNTER" : size_str((sz)))

static void
btree_print_btree_pivot_stats(platform_log_handle *log_handle,
                              btree_pivot_stats   *pivot_stats)
{
   // If nothing has been updated, yet, print a msg accordingly.
   if ((pivot_stats->num_kvs == BTREE_UNKNOWN_COUNTER)
       && (pivot_stats->key_bytes == BTREE_UNKNOWN_COUNTER)
       && (pivot_stats->message_bytes == BTREE_UNKNOWN_COUNTER))
   {
      platform_log(log_handle, "   (Pivot Stats=BTREE_UNKNOWN_COUNTER)\n");
      return;
   }

   // Indentation is dictated by outer caller
   platform_log(log_handle,
                "   (num_kvs=%u\n"
                "    key_bytes=%u (%s)\n"
                "    message_bytes=%u (%s))\n",
                pivot_stats->num_kvs,
                pivot_stats->key_bytes,
                PIVOT_STATS_BYTES_AS_STR(pivot_stats->key_bytes),
                pivot_stats->message_bytes,
                PIVOT_STATS_BYTES_AS_STR(pivot_stats->message_bytes));
}

static void
btree_print_btree_pivot_data(platform_log_handle *log_handle,
                             btree_pivot_data    *pivot_data)
{
   // Indentation is dictated by outer caller
   platform_log(log_handle, "   child_addr=%lu\n", pivot_data->child_addr);
   btree_print_btree_pivot_stats(log_handle, &pivot_data->stats);
}

static void
btree_print_index_entry(platform_log_handle *log_handle,
                        btree_config        *cfg,
                        index_entry         *entry,
                        uint64               entry_num)
{
   data_config *dcfg = cfg->data_cfg;
   platform_log(log_handle,
                "[%2lu]: key=%s\n",
                entry_num,
                key_string(dcfg, index_entry_key(entry)));
   btree_print_btree_pivot_data(log_handle, &entry->pivot_data);
}

static void
btree_print_index_node(platform_log_handle *log_handle,
                       btree_config        *cfg,
                       uint64               addr,
                       btree_hdr           *hdr,
                       page_type            type)
{
   platform_log(
      log_handle, "**  Page type: %s, INDEX NODE \n", page_type_str[type]);
   platform_log(log_handle, "**  Header ptr: %p\n", hdr);
   platform_log(log_handle, "**  addr: %lu \n", addr);
   platform_log(log_handle, "**  next_addr: %lu \n", hdr->next_addr);
   platform_log(
      log_handle, "**  next_extent_addr: %lu \n", hdr->next_extent_addr);
   platform_log(log_handle, "**  generation: %lu \n", hdr->generation);
   platform_log(log_handle, "**  height: %u \n", btree_height(hdr));
   platform_log(log_handle, "**  next_entry: %u \n", hdr->next_entry);
   platform_log(log_handle, "**  num_entries: %u \n", btree_num_entries(hdr));

   btree_print_offset_table(log_handle, hdr);

   platform_log(log_handle, "-------------------\n");
   platform_log(
      log_handle, "Array of %d index entries:\n", btree_num_entries(hdr));
   for (uint64 i = 0; i < btree_num_entries(hdr); i++) {
      index_entry *entry = btree_get_index_entry(cfg, hdr, i);
      btree_print_index_entry(log_handle, cfg, entry, i);
   }
   platform_log(log_handle, "\n");
}

static void
btree_print_leaf_entry(platform_log_handle *log_handle,
                       btree_config        *cfg,
                       cache               *cc,
                       leaf_entry          *entry,
                       uint64               entry_num)
{
   data_config *dcfg = cfg->data_cfg;
   platform_log(log_handle,
                "[%2lu]: %s -- %s\n",
                entry_num,
                key_string(dcfg, leaf_entry_key(entry)),
                message_string(dcfg, leaf_entry_message(cc, entry)));
}

static void
btree_print_leaf_node(platform_log_handle *log_handle,
                      btree_config        *cfg,
                      cache               *cc,
                      uint64               addr,
                      btree_hdr           *hdr,
                      page_type            type)
{
   platform_log(
      log_handle, "**  Page type: %s, LEAF NODE \n", page_type_str[type]);
   platform_log(log_handle, "**  hdrptr: %p\n", hdr);
   platform_log(log_handle, "**  addr: %lu \n", addr);
   platform_log(log_handle, "**  next_addr: %lu \n", hdr->next_addr);
   platform_log(
      log_handle, "**  next_extent_addr: %lu \n", hdr->next_extent_addr);
   platform_log(log_handle, "**  generation: %lu \n", hdr->generation);
   platform_log(log_handle, "**  height: %u \n", btree_height(hdr));
   platform_log(log_handle, "**  next_entry: %u \n", hdr->next_entry);
   platform_log(log_handle, "**  num_entries: %u \n", btree_num_entries(hdr));

   btree_print_offset_table(log_handle, hdr);

   platform_log(log_handle, "-------------------\n");
   platform_log(
      log_handle, "Array of %d index leaf entries:\n", btree_num_entries(hdr));
   for (uint64 i = 0; i < btree_num_entries(hdr); i++) {
      leaf_entry *entry = btree_get_leaf_entry(cfg, hdr, i);
      btree_print_leaf_entry(log_handle, cfg, cc, entry, i);
   }
   platform_log(log_handle, "-------------------\n");
   platform_log(log_handle, "\n");
}

/*
 *-----------------------------------------------------------------------------
 * btree_print_node --
 * btree_print_tree --
 *
 *      Prints out the contents of the node/tree.
 *-----------------------------------------------------------------------------
 */
void
btree_print_locked_node(platform_log_handle *log_handle,
                        btree_config        *cfg,
                        cache               *cc,
                        uint64               addr,
                        btree_hdr           *hdr,
                        page_type            type)
{
   platform_log(log_handle, "*******************\n");
   platform_log(log_handle, "BTree node at addr=%lu\n{\n", addr);
   if (btree_height(hdr) > 0) {
      btree_print_index_node(log_handle, cfg, addr, hdr, type);
   } else {
<<<<<<< HEAD
      btree_print_leaf_node(log_handle, cfg, cc, addr, hdr);
=======
      btree_print_leaf_node(log_handle, cfg, addr, hdr, type);
>>>>>>> fa990cf0
   }
   platform_log(log_handle, "} -- End BTree node at addr=%lu\n", addr);
}


void
btree_print_node(platform_log_handle *log_handle,
                 cache               *cc,
                 btree_config        *cfg,
                 btree_node          *node,
                 page_type            type)
{
   if (!allocator_page_valid(cache_get_allocator(cc), node->addr)) {
      platform_log(log_handle, "*******************\n");
      platform_log(log_handle, "** INVALID NODE \n");
      platform_log(log_handle, "** addr: %lu \n", node->addr);
      platform_log(log_handle, "-------------------\n");
      return;
   }
<<<<<<< HEAD
   btree_node_get(cc, cfg, node, PAGE_TYPE_BRANCH);
   btree_print_locked_node(log_handle, cfg, cc, node->addr, node->hdr);
=======
   btree_node_get(cc, cfg, node, type);
   btree_print_locked_node(log_handle, cfg, node->addr, node->hdr, type);
>>>>>>> fa990cf0
   btree_node_unget(cc, cfg, node);
}

void
btree_print_subtree(platform_log_handle *log_handle,
                    cache               *cc,
                    btree_config        *cfg,
                    uint64               addr,
                    page_type            type)
{
   btree_node node;
   node.addr = addr;
   if (!allocator_page_valid(cache_get_allocator(cc), node.addr)) {
      platform_log(log_handle,
                   "Unallocated %s BTree node addr=%lu\n",
                   page_type_str[type],
                   addr);
      return;
   }
   // Print node's contents only if it's a validly allocated node.
   btree_print_node(log_handle, cc, cfg, &node, type);

   btree_node_get(cc, cfg, &node, type);
   table_index idx;

   if (node.hdr->height > 0) {
      int nentries = node.hdr->num_entries;
      platform_log(log_handle,
                   "\n---- Page type: %s, BTree sub-trees under addr=%lu"
                   " num_entries=%d"
                   ", height=%d {\n",
                   page_type_str[type],
                   addr,
                   nentries,
                   node.hdr->height);

      for (idx = 0; idx < nentries; idx++) {
         platform_log(
            log_handle, "\n-- Sub-tree index=%d of %d\n", idx, nentries);
         btree_print_subtree(log_handle,
                             cc,
                             cfg,
                             btree_get_child_addr(cfg, node.hdr, idx),
                             type);
      }
      platform_log(log_handle,
                   "\n} -- End BTree sub-trees under"
                   " addr=%lu\n",
                   addr);
   }
   btree_node_unget(cc, cfg, &node);
}

/*
 * Driver routine to print a Memtable BTree starting from root_addr.
 */
void
btree_print_memtable_tree(platform_log_handle *log_handle,
                          cache               *cc,
                          btree_config        *cfg,
                          uint64               root_addr)
{
   btree_print_subtree(log_handle, cc, cfg, root_addr, PAGE_TYPE_MEMTABLE);
}

/*
 * btree_print_tree()
 *
 * Driver routine to print a BTree of page-type 'type', starting from root_addr.
 */
void
btree_print_tree(platform_log_handle *log_handle,
                 cache               *cc,
                 btree_config        *cfg,
                 uint64               root_addr,
                 page_type            type)
{
   btree_print_subtree(log_handle, cc, cfg, root_addr, type);
}

void
btree_print_tree_stats(platform_log_handle *log_handle,
                       cache               *cc,
                       btree_config        *cfg,
                       uint64               addr)
{
   btree_node node;
   node.addr = addr;
   btree_node_get(cc, cfg, &node, PAGE_TYPE_BRANCH);

   platform_default_log("Tree stats: height %u\n", node.hdr->height);
   cache_print_stats(log_handle, cc);

   btree_node_unget(cc, cfg, &node);
}

/*
 * returns the space used in bytes by the range [start_key, end_key) in the
 * btree
 */
uint64
btree_space_use_in_range(cache        *cc,
                         btree_config *cfg,
                         uint64        root_addr,
                         page_type     type,
                         key           start_key,
                         key           end_key)
{
   uint64 meta_head    = btree_root_to_meta_addr(cfg, root_addr, 0);
   uint64 extents_used = mini_keyed_extent_count(
      cc, cfg->data_cfg, type, meta_head, start_key, end_key);
   return extents_used * btree_extent_size(cfg);
}

bool
btree_verify_node(cache        *cc,
                  btree_config *cfg,
                  uint64        addr,
                  page_type     type,
                  bool          is_left_edge)
{
   btree_node node;
   node.addr = addr;
   debug_assert(type == PAGE_TYPE_BRANCH || type == PAGE_TYPE_MEMTABLE);
   btree_node_get(cc, cfg, &node, type);
   table_index idx;
   bool        result = FALSE;

   for (idx = 0; idx < node.hdr->num_entries; idx++) {
      if (node.hdr->height == 0) {
         // leaf node
         if (node.hdr->num_entries > 0 && idx < node.hdr->num_entries - 1) {
            if (btree_key_compare(cfg,
                                  btree_get_tuple_key(cfg, node.hdr, idx),
                                  btree_get_tuple_key(cfg, node.hdr, idx + 1))
                >= 0)
            {
               platform_error_log("out of order tuples\n");
               platform_error_log("addr: %lu idx %2u\n", node.addr, idx);
               btree_node_unget(cc, cfg, &node);
               goto out;
            }
         }
      } else {
         // index node
         btree_node child;
         child.addr = btree_get_child_addr(cfg, node.hdr, idx);
         btree_node_get(cc, cfg, &child, type);
         if (child.hdr->height != node.hdr->height - 1) {
            platform_error_log("height mismatch\n");
            platform_error_log("addr: %lu idx: %u\n", node.addr, idx);
            btree_node_unget(cc, cfg, &child);
            btree_node_unget(cc, cfg, &node);
            goto out;
         }
         if (node.hdr->num_entries > 0 && idx < node.hdr->num_entries - 1) {
            if (btree_key_compare(cfg,
                                  btree_get_pivot(cfg, node.hdr, idx),
                                  btree_get_pivot(cfg, node.hdr, idx + 1))
                >= 0)
            {
               btree_node_unget(cc, cfg, &child);
               btree_node_unget(cc, cfg, &node);
               btree_print_tree(Platform_error_log_handle, cc, cfg, addr, type);
               platform_error_log("out of order pivots\n");
               platform_error_log("addr: %lu idx %u\n", node.addr, idx);
               goto out;
            }
         }
         if (child.hdr->height == 0) {
            // child leaf
            if (0 < idx
                && btree_key_compare(cfg,
                                     btree_get_pivot(cfg, node.hdr, idx),
                                     btree_get_tuple_key(cfg, child.hdr, 0))
                      != 0)
            {
               platform_error_log(
                  "pivot key doesn't match in child and parent\n");
               platform_error_log("addr: %lu idx %u\n", node.addr, idx);
               platform_error_log("child addr: %lu\n", child.addr);
               btree_node_unget(cc, cfg, &child);
               btree_node_unget(cc, cfg, &node);
               goto out;
            }
         }
         if (child.hdr->height == 0) {
            // child leaf
            if (idx != btree_num_entries(node.hdr) - 1
                && btree_key_compare(
                      cfg,
                      btree_get_pivot(cfg, node.hdr, idx + 1),
                      btree_get_tuple_key(
                         cfg, child.hdr, btree_num_entries(child.hdr) - 1))
                      < 0)
            {
               platform_error_log("child tuple larger than parent bound\n");
               platform_error_log("addr: %lu idx %u\n", node.addr, idx);
               platform_error_log("child addr: %lu idx %u\n", child.addr, idx);
               btree_print_locked_node(
<<<<<<< HEAD
                  Platform_error_log_handle, cfg, cc, node.addr, node.hdr);
               btree_print_locked_node(
                  Platform_error_log_handle, cfg, cc, child.addr, child.hdr);
=======
                  Platform_error_log_handle, cfg, node.addr, node.hdr, type);
               btree_print_locked_node(
                  Platform_error_log_handle, cfg, child.addr, child.hdr, type);
>>>>>>> fa990cf0
               platform_assert(0);
               btree_node_unget(cc, cfg, &child);
               btree_node_unget(cc, cfg, &node);
               goto out;
            }
         } else {
            // child index
            if (idx != btree_num_entries(node.hdr) - 1
                && btree_key_compare(
                      cfg,
                      btree_get_pivot(cfg, node.hdr, idx + 1),
                      btree_get_pivot(
                         cfg, child.hdr, btree_num_entries(child.hdr) - 1))
                      < 0)
            {
               platform_error_log("child pivot larger than parent bound\n");
               platform_error_log("addr: %lu idx %u\n", node.addr, idx);
               platform_error_log("child addr: %lu idx %u\n", child.addr, idx);
               btree_print_locked_node(
<<<<<<< HEAD
                  Platform_error_log_handle, cfg, cc, node.addr, node.hdr);
               btree_print_locked_node(
                  Platform_error_log_handle, cfg, cc, child.addr, child.hdr);
=======
                  Platform_error_log_handle, cfg, node.addr, node.hdr, type);
               btree_print_locked_node(
                  Platform_error_log_handle, cfg, child.addr, child.hdr, type);
>>>>>>> fa990cf0
               platform_assert(0);
               btree_node_unget(cc, cfg, &child);
               btree_node_unget(cc, cfg, &node);
               goto out;
            }
         }
         btree_node_unget(cc, cfg, &child);
         bool child_is_left_edge = is_left_edge && idx == 0;
         if (!btree_verify_node(cc, cfg, child.addr, type, child_is_left_edge))
         {
            btree_node_unget(cc, cfg, &node);
            goto out;
         }
      }
   }
   btree_node_unget(cc, cfg, &node);
   result = TRUE;

out:
   return result;
}

bool
btree_verify_tree(cache *cc, btree_config *cfg, uint64 addr, page_type type)
{
   return btree_verify_node(cc, cfg, addr, type, TRUE);
}

void
btree_print_lookup(cache        *cc,        // IN
                   btree_config *cfg,       // IN
                   uint64        root_addr, // IN
                   page_type     type,      // IN
                   key           target)              // IN
{
   btree_node node, child_node;
   uint32     h;
   int64      child_idx;

   node.addr = root_addr;
   btree_print_node(Platform_default_log_handle, cc, cfg, &node, type);
   btree_node_get(cc, cfg, &node, type);

   for (h = node.hdr->height; h > 0; h--) {
      bool found;
      child_idx = btree_find_pivot(cfg, node.hdr, target, &found);
      if (child_idx < 0) {
         child_idx = 0;
      }
      child_node.addr = btree_get_child_addr(cfg, node.hdr, child_idx);
      btree_print_node(Platform_default_log_handle, cc, cfg, &child_node, type);
      btree_node_get(cc, cfg, &child_node, type);
      btree_node_unget(cc, cfg, &node);
      node = child_node;
   }

   bool  found;
   int64 idx = btree_find_tuple(cfg, node.hdr, target, &found);
   platform_default_log(
      "Matching index: %lu (%d) of %u\n", idx, found, node.hdr->num_entries);
   btree_node_unget(cc, cfg, &node);
}

/*
 *-----------------------------------------------------------------------------
 * btree_config_init --
 *
 *      Initialize btree config values
 *-----------------------------------------------------------------------------
 */
void
btree_config_init(btree_config *btree_cfg,
                  cache_config *cache_cfg,
                  data_config  *data_cfg,
                  uint64        rough_count_height)
{
   btree_cfg->cache_cfg          = cache_cfg;
   btree_cfg->data_cfg           = data_cfg;
   btree_cfg->rough_count_height = rough_count_height;

   uint64 page_size           = btree_page_size(btree_cfg);
   uint64 max_inline_key_size = MAX_INLINE_KEY_SIZE(page_size);
   uint64 max_inline_msg_size = MAX_INLINE_MESSAGE_SIZE(page_size);
   uint64 max_entry_space     = sizeof(leaf_entry) + max_inline_key_size
                            + max_inline_msg_size + sizeof(table_entry);
   platform_assert(max_entry_space < (page_size - sizeof(btree_hdr)) / 2);
}<|MERGE_RESOLUTION|>--- conflicted
+++ resolved
@@ -1159,7 +1159,6 @@
  * Creating and destroying B-trees.
  *----------------------------------------------------------
  */
-<<<<<<< HEAD
 
 static page_type memtable_page_type_table[BTREE_MAX_HEIGHT] = {
    PAGE_TYPE_BLOB,
@@ -1172,8 +1171,6 @@
    PAGE_TYPE_BLOB,
    [3 ... BTREE_MAX_HEIGHT - 1] = PAGE_TYPE_BRANCH};
 
-=======
->>>>>>> fa990cf0
 uint64
 btree_create(cache              *cc,
              const btree_config *cfg,
@@ -3317,11 +3314,7 @@
    if (btree_height(hdr) > 0) {
       btree_print_index_node(log_handle, cfg, addr, hdr, type);
    } else {
-<<<<<<< HEAD
-      btree_print_leaf_node(log_handle, cfg, cc, addr, hdr);
-=======
-      btree_print_leaf_node(log_handle, cfg, addr, hdr, type);
->>>>>>> fa990cf0
+      btree_print_leaf_node(log_handle, cfg, cc, addr, hdr, type);
    }
    platform_log(log_handle, "} -- End BTree node at addr=%lu\n", addr);
 }
@@ -3341,13 +3334,8 @@
       platform_log(log_handle, "-------------------\n");
       return;
    }
-<<<<<<< HEAD
-   btree_node_get(cc, cfg, node, PAGE_TYPE_BRANCH);
-   btree_print_locked_node(log_handle, cfg, cc, node->addr, node->hdr);
-=======
    btree_node_get(cc, cfg, node, type);
-   btree_print_locked_node(log_handle, cfg, node->addr, node->hdr, type);
->>>>>>> fa990cf0
+   btree_print_locked_node(log_handle, cfg, cc, node->addr, node->hdr, type);
    btree_node_unget(cc, cfg, node);
 }
 
@@ -3547,16 +3535,18 @@
                platform_error_log("child tuple larger than parent bound\n");
                platform_error_log("addr: %lu idx %u\n", node.addr, idx);
                platform_error_log("child addr: %lu idx %u\n", child.addr, idx);
-               btree_print_locked_node(
-<<<<<<< HEAD
-                  Platform_error_log_handle, cfg, cc, node.addr, node.hdr);
-               btree_print_locked_node(
-                  Platform_error_log_handle, cfg, cc, child.addr, child.hdr);
-=======
-                  Platform_error_log_handle, cfg, node.addr, node.hdr, type);
-               btree_print_locked_node(
-                  Platform_error_log_handle, cfg, child.addr, child.hdr, type);
->>>>>>> fa990cf0
+               btree_print_locked_node(Platform_error_log_handle,
+                                       cfg,
+                                       cc,
+                                       node.addr,
+                                       node.hdr,
+                                       type);
+               btree_print_locked_node(Platform_error_log_handle,
+                                       cfg,
+                                       cc,
+                                       child.addr,
+                                       child.hdr,
+                                       type);
                platform_assert(0);
                btree_node_unget(cc, cfg, &child);
                btree_node_unget(cc, cfg, &node);
@@ -3575,16 +3565,18 @@
                platform_error_log("child pivot larger than parent bound\n");
                platform_error_log("addr: %lu idx %u\n", node.addr, idx);
                platform_error_log("child addr: %lu idx %u\n", child.addr, idx);
-               btree_print_locked_node(
-<<<<<<< HEAD
-                  Platform_error_log_handle, cfg, cc, node.addr, node.hdr);
-               btree_print_locked_node(
-                  Platform_error_log_handle, cfg, cc, child.addr, child.hdr);
-=======
-                  Platform_error_log_handle, cfg, node.addr, node.hdr, type);
-               btree_print_locked_node(
-                  Platform_error_log_handle, cfg, child.addr, child.hdr, type);
->>>>>>> fa990cf0
+               btree_print_locked_node(Platform_error_log_handle,
+                                       cfg,
+                                       cc,
+                                       node.addr,
+                                       node.hdr,
+                                       type);
+               btree_print_locked_node(Platform_error_log_handle,
+                                       cfg,
+                                       cc,
+                                       child.addr,
+                                       child.hdr,
+                                       type);
                platform_assert(0);
                btree_node_unget(cc, cfg, &child);
                btree_node_unget(cc, cfg, &node);
