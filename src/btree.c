// Copyright 2018-2021 VMware, Inc. All rights reserved. -- VMware Confidential
// SPDX-License-Identifier: Apache-2.0

#include "btree_private.h"
#include "poison.h"

/******************************************************************
 * Structure of a BTree node: Disk-resident structure:
 *
 *                                 hdr->next_entry
 *                                               |
 *   0                                           v     page_size
 *   -----------------------------------------------------------
 *   | header | offsets table ---> | empty space | <--- entries|
 *   -----------------------------------------------------------
 *
 *  header: struct btree_hdr{}
 *  entry : struct leaf_entry{}
 *
 * The arrows indicate that the offsets table grows to the left
 * and the entries grow to the right.
 *
 * Entries are not physically sorted in a node.  The offsets table
 * gives the offset of each entry, in key order.
 *
 * Offsets are from byte 0 of the node.
 *
 * New entries are placed in the empty space.
 *
 * When an entry is replaced with a physically smaller entry, the
 * replacement is performed in place.  When an entry is replaced with
 * a physically larger entry, then the new entry is stored in the
 * empty space.

 * A node may have free space fragmentation after some entries have
 * been replaced.  Defragmenting the node rebuilds it with no
 * free-space fragmentation.
 *
 * When a node runs out of free space, we measure its dead space.
 * If dead space is:
 *  - below a threshold, we split the node.
 *  - above the threshold, then we defragment the node instead of splitting it.
 *******************************************************************/

/* Threshold for splitting instead of defragmenting. */
#define BTREE_SPLIT_THRESHOLD(page_size) ((page_size) / 2)

/* After a split, the free space in the left node may be fragmented.
 * If there's less than this much contiguous free space, then we also
 * defrag the left node.
 */
#define BTREE_DEFRAGMENT_THRESHOLD(page_size) ((page_size) / 4)

char  positive_infinity_buffer;
slice positive_infinity = {0, &positive_infinity_buffer};

/*
 * Branches keep track of the number of keys and the total size of
 * all keys and messages in their subtrees.  But memtables do not
 * (because it is difficult to maintain this information during
 * insertion).  However, the current implementation uses the same
 * data structure for both memtables and branches.  So memtables
 * store BTREE_UNKNOWN_COUNTER for these counters.
 */
#define BTREE_UNKNOWN_COUNTER (0x7fffffffUL)


static inline uint8
btree_height(const btree_hdr *hdr)
{
   return hdr->height;
}

static inline table_entry
btree_get_table_entry(btree_hdr *hdr, int i)
{
   debug_assert(i < hdr->num_entries);
   return hdr->offsets[i];
}

static inline table_index
btree_num_entries(const btree_hdr *hdr)
{
   return hdr->num_entries;
}

static inline void
btree_increment_height(btree_hdr *hdr)
{
   hdr->height++;
}

static inline void
btree_reset_node_entries(const btree_config *cfg, btree_hdr *hdr)
{
   hdr->num_entries = 0;
   hdr->next_entry  = btree_page_size(cfg);
}


static inline uint64
index_entry_size(const slice key)
{
   return sizeof(index_entry) + slice_length(key);
}

static inline uint64
leaf_entry_size(const slice key, const slice message)
{
   return sizeof(leaf_entry) + slice_length(key) + slice_length(message);
}

static inline uint64
leaf_entry_key_size(const leaf_entry *entry)
{
   return entry->key_size;
}


static inline uint64
leaf_entry_message_size(const leaf_entry *entry)
{
   return entry->message_size;
}

/*********************************************************
 * Code for tracing operations involving a particular key
 *********************************************************/

// #define BTREE_KEY_TRACING

#ifdef BTREE_KEY_TRACING
static char trace_key[24] = {0x00, 0x00, 0x00, 0x00, 0x00, 0x00, 0x00, 0x00,
                             0x00, 0x00, 0x00, 0x00, 0x00, 0x00, 0x00, 0x00,
                             0x00, 0x00, 0x00, 0x00, 0x00, 0x00, 0x00, 0x00};

void
log_trace_key(slice key, char *msg)
{
   if (slice_lex_cmp(key, slice_create(sizeof(trace_key), trace_key)) == 0) {
      platform_log("BTREE_TRACE_KEY: %s\n", msg);
   }
}

/* Output msg if this leaf contains the trace_key */
void
log_trace_leaf(const btree_config *cfg, const btree_hdr *hdr, char *msg)
{
   for (int i = 0; i < hdr->num_entries; i++) {
      slice key = btree_get_tuple_key(cfg, hdr, i);
      log_trace_key(key, msg);
   }
}
#else
#   define log_trace_key(key, msg)
#   define log_trace_leaf(cfg, hdr, msg)
#endif


/**************************************
 * Basic get/set on index nodes
 **************************************/

static inline void
btree_fill_index_entry(const btree_config *cfg,
                       btree_hdr          *hdr,
                       index_entry        *entry,
                       slice               new_pivot_key,
                       uint64              new_addr,
                       uint32              kv_pairs,
                       uint32              key_bytes,
                       uint32              message_bytes)
{
   debug_assert((void *)hdr <= (void *)entry);
   debug_assert(diff_ptr(hdr, entry) + index_entry_size(new_pivot_key)
                <= btree_page_size(cfg));
   memcpy(entry->key, slice_data(new_pivot_key), slice_length(new_pivot_key));
   entry->key_size                            = slice_length(new_pivot_key);
   entry->pivot_data.child_addr               = new_addr;
   entry->pivot_data.num_kvs_in_subtree       = kv_pairs;
   entry->pivot_data.key_bytes_in_subtree     = key_bytes;
   entry->pivot_data.message_bytes_in_subtree = message_bytes;
}

bool
btree_set_index_entry(const btree_config *cfg,
                      btree_hdr          *hdr,
                      table_index         k,
                      slice               new_pivot_key,
                      uint64              new_addr,
                      int64               kv_pairs,
                      int64               key_bytes,
                      int64               message_bytes)
{
   platform_assert(
      k <= hdr->num_entries, "k=%d, num_entries=%d\n", k, hdr->num_entries);
   uint64 new_num_entries = k < hdr->num_entries ? hdr->num_entries : k + 1;

   if (k < hdr->num_entries) {
      index_entry *old_entry = btree_get_index_entry(cfg, hdr, k);
      if (hdr->next_entry == diff_ptr(hdr, old_entry)
          && (diff_ptr(hdr, &hdr->offsets[new_num_entries])
                 + index_entry_size(new_pivot_key)
              <= hdr->next_entry + sizeof_index_entry(old_entry)))
      {
         /* special case to avoid creating fragmentation:
          * the old entry is the physically first entry in the node
          * and the new entry will fit in the space avaiable from the old
          * entry plus the free space preceding the old_entry.
          * In this case, just reset next_entry so we can insert the new entry.
          */
         hdr->next_entry += sizeof_index_entry(old_entry);
      } else if (index_entry_size(new_pivot_key)
                 <= sizeof_index_entry(old_entry)) {
         /* old_entry is not the physically first in the node,
          * but new entry will fit inside it.
          */
         btree_fill_index_entry(cfg,
                                hdr,
                                old_entry,
                                new_pivot_key,
                                new_addr,
                                kv_pairs,
                                key_bytes,
                                message_bytes);
         return TRUE;
      }
      /* Fall through */
   }

   if (hdr->next_entry < diff_ptr(hdr, &hdr->offsets[new_num_entries])
                            + index_entry_size(new_pivot_key))
   {
      return FALSE;
   }

   index_entry *new_entry = pointer_byte_offset(
      hdr, hdr->next_entry - index_entry_size(new_pivot_key));
   btree_fill_index_entry(cfg,
                          hdr,
                          new_entry,
                          new_pivot_key,
                          new_addr,
                          kv_pairs,
                          key_bytes,
                          message_bytes);

   hdr->offsets[k]  = diff_ptr(hdr, new_entry);
   hdr->num_entries = new_num_entries;
   hdr->next_entry  = diff_ptr(hdr, new_entry);
   return TRUE;
}

static inline bool
btree_insert_index_entry(const btree_config *cfg,
                         btree_hdr          *hdr,
                         uint32              k,
                         slice               new_pivot_key,
                         uint64              new_addr,
                         int64               kv_pairs,
                         int64               key_bytes,
                         int64               message_bytes)
{
   bool succeeded = btree_set_index_entry(cfg,
                                          hdr,
                                          hdr->num_entries,
                                          new_pivot_key,
                                          new_addr,
                                          kv_pairs,
                                          key_bytes,
                                          message_bytes);
   if (succeeded) {
      node_offset this_entry_offset = hdr->offsets[hdr->num_entries - 1];
      memmove(&hdr->offsets[k + 1],
              &hdr->offsets[k],
              (hdr->num_entries - k - 1) * sizeof(hdr->offsets[0]));
      hdr->offsets[k] = this_entry_offset;
   }
   return succeeded;
}


/**************************************
 * Basic get/set on leaf nodes
 **************************************/

static inline void
btree_fill_leaf_entry(const btree_config *cfg,
                      btree_hdr          *hdr,
                      leaf_entry         *entry,
                      slice               key,
                      slice               message)
{
   debug_assert(pointer_byte_offset(entry, leaf_entry_size(key, message))
                <= pointer_byte_offset(hdr, btree_page_size(cfg)));
   memcpy(entry->key_and_message, slice_data(key), slice_length(key));
   memcpy(entry->key_and_message + slice_length(key),
          slice_data(message),
          slice_length(message));
   entry->key_size     = slice_length(key);
   entry->message_size = slice_length(message);
}

static inline bool
btree_can_set_leaf_entry(const btree_config *cfg,
                         const btree_hdr    *hdr,
                         table_index         k,
                         slice               new_key,
                         slice               new_message)
{
   if (hdr->num_entries < k)
      return FALSE;

   if (k < hdr->num_entries) {
      leaf_entry *old_entry = btree_get_leaf_entry(cfg, hdr, k);
      if (leaf_entry_size(new_key, new_message) <= sizeof_leaf_entry(old_entry))
      {
         return TRUE;
      }
      /* Fall through */
   }

   uint64 new_num_entries = k < hdr->num_entries ? hdr->num_entries : k + 1;
   if (hdr->next_entry < diff_ptr(hdr, &hdr->offsets[new_num_entries])
                            + leaf_entry_size(new_key, new_message))
   {
      return FALSE;
   }

   return TRUE;
}

bool
btree_set_leaf_entry(const btree_config *cfg,
                     btree_hdr          *hdr,
                     table_index         k,
                     slice               new_key,
                     slice               new_message)
{
   if (k < hdr->num_entries) {
      leaf_entry *old_entry = btree_get_leaf_entry(cfg, hdr, k);
      if (leaf_entry_size(new_key, new_message) <= sizeof_leaf_entry(old_entry))
      {
         btree_fill_leaf_entry(cfg, hdr, old_entry, new_key, new_message);
         return TRUE;
      }
      /* Fall through */
   }

   platform_assert(k <= hdr->num_entries);
   uint64 new_num_entries = k < hdr->num_entries ? hdr->num_entries : k + 1;
   if (hdr->next_entry < diff_ptr(hdr, &hdr->offsets[new_num_entries])
                            + leaf_entry_size(new_key, new_message))
   {
      return FALSE;
   }

   leaf_entry *new_entry = pointer_byte_offset(
      hdr, hdr->next_entry - leaf_entry_size(new_key, new_message));
   platform_assert(
      (void *)&hdr->offsets[new_num_entries] <= (void *)new_entry,
      "Offset addr 0x%p for index, new_num_entries=%lu is incorrect."
      " It should be <= new_entry=0x%p\n",
      &hdr->offsets[new_num_entries],
      new_num_entries,
      new_entry);
   btree_fill_leaf_entry(cfg, hdr, new_entry, new_key, new_message);

   hdr->offsets[k]  = diff_ptr(hdr, new_entry);
   hdr->num_entries = new_num_entries;
   hdr->next_entry  = diff_ptr(hdr, new_entry);
   platform_assert(0 < hdr->num_entries);

   return TRUE;
}

static inline bool
btree_insert_leaf_entry(const btree_config *cfg,
                        btree_hdr          *hdr,
                        table_index         k,
                        slice               new_key,
                        slice               new_message)
{
   debug_assert(k <= hdr->num_entries);
   bool succeeded =
      btree_set_leaf_entry(cfg, hdr, hdr->num_entries, new_key, new_message);
   if (succeeded) {
      node_offset this_entry_offset = hdr->offsets[hdr->num_entries - 1];
      debug_assert(k + 1 <= hdr->num_entries);
      memmove(&hdr->offsets[k + 1],
              &hdr->offsets[k],
              (hdr->num_entries - k - 1) * sizeof(hdr->offsets[0]));
      hdr->offsets[k] = this_entry_offset;
   }
   return succeeded;
}

/*
 *-----------------------------------------------------------------------------
 * btree_find_pivot --
 *
 *      Returns idx such that
 *          - -1 <= idx < num_entries
 *          - forall i | 0 <= i <= idx         :: key_i <= key
 *          - forall i | idx < i < num_entries :: key   <  key_i
 *      Also
 *          - *found == 0 || *found == 1
 *          - *found == 1 <==> (0 <= idx && key_idx == key)
 *-----------------------------------------------------------------------------
 */
/*
 * The C code below is a translation of the following verified dafny
implementation.

method bsearch(s: seq<int>, k: int) returns (idx: int, f: bool)
  requires forall i, j | 0 <= i < j < |s| :: s[i] < s[j]
  ensures -1 <= idx < |s|
  ensures forall i | 0 <= i <= idx :: s[i] <= k
  ensures forall i | idx < i < |s| :: k < s[i]
  ensures f <==> (0 <= idx && s[idx] == k)
{
  var lo := 0;
  var hi := |s|;

  f := false;

  while lo < hi
    invariant 0 <= lo <= hi <= |s|
    invariant forall i | 0 <= i < lo :: s[i] <= k
    invariant forall i | hi <= i < |s| :: k < s[i]
    invariant f <==> (0 < lo && s[lo-1] == k)
  {
    var mid := (lo + hi) / 2;
    if s[mid] <= k {
      lo := mid + 1;
      f := s[mid] == k;
    } else {
      hi := mid;
    }
  }

  idx := lo - 1;
}

*/
int64
btree_find_pivot(const btree_config *cfg,
                 const btree_hdr    *hdr,
                 slice               key,
                 bool               *found)
{
   int64 lo = 0, hi = btree_num_entries(hdr);

   if (slice_is_null(key)) {
      return -1;
   }

   *found = 0;

   while (lo < hi) {
      int64 mid = (lo + hi) / 2;
      int   cmp = btree_key_compare(cfg, btree_get_pivot(cfg, hdr, mid), key);
      if (cmp == 0) {
         *found = 1;
         return mid;
      } else if (cmp < 0) {
         lo = mid + 1;
      } else {
         hi = mid;
      }
   }

   return lo - 1;
}

/*
 *-----------------------------------------------------------------------------
 * btree_find_tuple --
 *
 *      Returns idx such that
 *          - -1 <= idx < num_entries
 *          - forall i | 0 <= i <= idx         :: key_i <= key
 *          - forall i | idx < i < num_entries :: key   <  key_i
 *      Also
 *          - *found == 0 || *found == 1
 *          - *found == 1 <==> (0 <= idx && key_idx == key)
 *-----------------------------------------------------------------------------
 */
/*
 * The C code below is a translation of the same dafny implementation as above.
 */
static inline int64
btree_find_tuple(const btree_config *cfg,
                 const btree_hdr    *hdr,
                 slice               key,
                 bool               *found)
{
   int64 lo = 0, hi = btree_num_entries(hdr);

   *found = 0;

   while (lo < hi) {
      int64 mid = (lo + hi) / 2;
      int cmp = btree_key_compare(cfg, btree_get_tuple_key(cfg, hdr, mid), key);
      if (cmp == 0) {
         *found = 1;
         return mid;
      } else if (cmp < 0) {
         lo = mid + 1;
      } else {
         hi = mid;
      }
   }

   return lo - 1;
}

/*
 *-----------------------------------------------------------------------------
 * btree_leaf_incorporate_tuple
 *
 *   Adds the given key and value to node (must be a leaf).
 *
 * This is broken into several pieces to avoid repeated work during
 * exceptional cases.
 *
 * - create_incorporate_spec() computes everything needed to update
 *   the leaf, i.e. the index of the key, whether it is replacing an
 *   existing entry, and the merged message if it is.
 *
 * - can_perform_incorporate_spec says whether the leaf has enough
 *   room to actually perform the incorporation.
 *
 * - perform_incorporate_spec() does what it says.
 *
 * - incorporate_tuple() is a convenience wrapper.
 *-----------------------------------------------------------------------------
 */
static inline int
btree_merge_tuples(const btree_config *cfg,
                   slice               key,
                   slice               old_data,
                   writable_buffer    *new_data)
{
   return data_merge_tuples(cfg->data_cfg, key, old_data, new_data);
}

static slice
spec_message(const leaf_incorporate_spec *spec)
{
   if (spec->old_entry_state == ENTRY_DID_NOT_EXIST) {
      return spec->msg.new_message;
   } else {
      return writable_buffer_to_slice(&spec->msg.merged_message);
   }
}

platform_status
btree_create_leaf_incorporate_spec(const btree_config    *cfg,
                                   platform_heap_id       heap_id,
                                   btree_hdr             *hdr,
                                   slice                  key,
                                   slice                  message,
                                   leaf_incorporate_spec *spec)
{
   spec->key = key;
   bool found;
   spec->idx             = btree_find_tuple(cfg, hdr, key, &found);
   spec->old_entry_state = found ? ENTRY_STILL_EXISTS : ENTRY_DID_NOT_EXIST;
   if (!found) {
      spec->msg.new_message = message;
      spec->idx++;
      return STATUS_OK;
   } else {
      leaf_entry     *entry      = btree_get_leaf_entry(cfg, hdr, spec->idx);
      slice           oldmessage = leaf_entry_message_slice(entry);
      platform_status rc;
      rc = writable_buffer_init_from_slice(
         &spec->msg.merged_message, heap_id, message);
      if (!SUCCESS(rc)) {
         return STATUS_NO_MEMORY;
      }
      if (btree_merge_tuples(cfg, key, oldmessage, &spec->msg.merged_message)) {
         writable_buffer_deinit(&spec->msg.merged_message);
         return STATUS_NO_MEMORY;
      } else {
         return STATUS_OK;
      }
   }
}

void
destroy_leaf_incorporate_spec(leaf_incorporate_spec *spec)
{
   if (spec->old_entry_state != ENTRY_DID_NOT_EXIST) {
      writable_buffer_deinit(&spec->msg.merged_message);
   }
}

static inline bool
btree_can_perform_leaf_incorporate_spec(const btree_config          *cfg,
                                        btree_hdr                   *hdr,
                                        const leaf_incorporate_spec *spec)
{
   if (spec->old_entry_state == ENTRY_DID_NOT_EXIST) {
      return btree_can_set_leaf_entry(
         cfg, hdr, btree_num_entries(hdr), spec->key, spec->msg.new_message);
   } else if (spec->old_entry_state == ENTRY_STILL_EXISTS) {
      slice merged = writable_buffer_to_slice(&spec->msg.merged_message);
      return btree_can_set_leaf_entry(cfg, hdr, spec->idx, spec->key, merged);
   } else {
      debug_assert(spec->old_entry_state == ENTRY_HAS_BEEN_REMOVED);
      slice merged = writable_buffer_to_slice(&spec->msg.merged_message);
      return btree_can_set_leaf_entry(
         cfg, hdr, btree_num_entries(hdr), spec->key, merged);
   }
}

bool
btree_try_perform_leaf_incorporate_spec(const btree_config          *cfg,
                                        btree_hdr                   *hdr,
                                        const leaf_incorporate_spec *spec,
                                        uint64                      *generation)
{
   bool success;
<<<<<<< HEAD
   switch (spec->old_entry_state) {
      case did_not_exist:
         success = btree_insert_leaf_entry(
            cfg, hdr, spec->idx, spec->key, spec->msg.new_message);
         break;
      case still_exists:
      {
         slice merged = writable_buffer_to_slice(&spec->msg.merged_message);
         success = btree_set_leaf_entry(cfg, hdr, spec->idx, spec->key, merged);
         break;
      }
      case has_been_removed:
      {
         slice merged = writable_buffer_to_slice(&spec->msg.merged_message);
         success =
            btree_insert_leaf_entry(cfg, hdr, spec->idx, spec->key, merged);
         break;
      }
      default:
         platform_assert(
            FALSE,
            "Unknown btree leaf_incorporate_spec->old_entry_state %d",
            spec->old_entry_state);
=======
   if (spec->old_entry_state == ENTRY_DID_NOT_EXIST) {
      success = btree_insert_leaf_entry(
         cfg, hdr, spec->idx, spec->key, spec->msg.new_message);
   } else if (spec->old_entry_state == ENTRY_STILL_EXISTS) {
      slice merged = writable_buffer_to_slice(&spec->msg.merged_message);
      success = btree_set_leaf_entry(cfg, hdr, spec->idx, spec->key, merged);
   } else {
      debug_assert(spec->old_entry_state == ENTRY_HAS_BEEN_REMOVED);
      slice merged = writable_buffer_to_slice(&spec->msg.merged_message);
      success = btree_insert_leaf_entry(cfg, hdr, spec->idx, spec->key, merged);
>>>>>>> 0c473e84
   }

   if (success) {
      *generation = hdr->generation++;
   }
   return success;
}

/*
 *-----------------------------------------------------------------------------
 * btree_defragment_leaf --
 *
 *      Defragment a node.  If spec != NULL, then we also remove the old
 *      entry that will be replaced by the insert, if such an old entry exists.
 *
 *      If spec is NULL or if no old entry exists, then we just defrag the node.
 *-----------------------------------------------------------------------------
 */
void
btree_defragment_leaf(const btree_config    *cfg, // IN
                      btree_scratch         *scratch,
                      btree_hdr             *hdr,
                      leaf_incorporate_spec *spec) // IN/OUT
{
   btree_hdr *scratch_hdr = (btree_hdr *)scratch->defragment_node.scratch_node;
   memcpy(scratch_hdr, hdr, btree_page_size(cfg));
   btree_reset_node_entries(cfg, hdr);
   uint64 dst_idx = 0;
   for (int64 i = 0; i < btree_num_entries(scratch_hdr); i++) {
      if (spec && spec->old_entry_state == ENTRY_STILL_EXISTS && spec->idx == i)
      {
         spec->old_entry_state = ENTRY_HAS_BEEN_REMOVED;
      } else {
         leaf_entry     *entry = btree_get_leaf_entry(cfg, scratch_hdr, i);
         debug_only bool success =
            btree_set_leaf_entry(cfg,
                                 hdr,
                                 dst_idx++,
                                 leaf_entry_key_slice(entry),
                                 leaf_entry_message_slice(entry));
         debug_assert(success);
      }
   }
}

static inline void
btree_truncate_leaf(const btree_config *cfg, // IN
                    btree_hdr          *hdr, // IN
                    uint64              target_entries)   // IN
{
   uint64 new_next_entry = btree_page_size(cfg);

   for (uint64 i = 0; i < target_entries; i++) {
      if (hdr->offsets[i] < new_next_entry)
         new_next_entry = hdr->offsets[i];
   }

   hdr->num_entries = target_entries;
   hdr->next_entry  = new_next_entry;
}

/*
 *-----------------------------------------------------------------------------
 * btree_split_leaf --
 *
 *      Splits the node at left_addr into a new node at right_addr.
 *
 *      Assumes write lock on both nodes.
 *-----------------------------------------------------------------------------
 */

static leaf_splitting_plan initial_plan = {0, FALSE};


static bool
most_of_entry_is_on_left_side(uint64 total_bytes,
                              uint64 left_bytes,
                              uint64 entry_size)
{
   return left_bytes + sizeof(table_entry) + entry_size
          < (total_bytes + sizeof(table_entry) + entry_size) / 2;
}

/* Figure out how many entries we can put on the left side.
 * Basically, we split the node as evenly as possible by bytes.
 * The old node had total_bytes of entries (and table entries).
 * The new nodes will have as close as possible to total_bytes / 2 bytes.
 * We iterate over each entry and, if most of its bytes fall on
 * left side of total_bytes / 2, then we can put it on the left side.
 *
 * Note that the loop is split into two (see build_leaf_splitting_plan)
 * so we can handle the entry for the key being inserted specially.
 * Specifically, if the key being inserted replaces an existing key,
 * then we need to skip over the entry for the existing key.
 */
static uint64
plan_move_more_entries_to_left(const btree_config  *cfg,
                               const btree_hdr     *hdr,
                               uint64               max_entries,
                               uint64               total_bytes,
                               uint64               left_bytes,
                               leaf_splitting_plan *plan) // IN/OUT
{
   leaf_entry *entry;
   while (plan->split_idx < max_entries
          && (entry = btree_get_leaf_entry(cfg, hdr, plan->split_idx))
          && most_of_entry_is_on_left_side(
             total_bytes, left_bytes, sizeof_leaf_entry(entry)))
   {
      left_bytes += sizeof(table_entry) + sizeof_leaf_entry(entry);
      plan->split_idx++;
   }
   return left_bytes;
}

/*
 * Choose a splitting point so that we are guaranteed to be able to
 * insert the given key-message pair into the correct node after the
 * split. Assumes all leaf entries are at most half the total free
 * space in an empty leaf.
 */
leaf_splitting_plan
btree_build_leaf_splitting_plan(const btree_config          *cfg, // IN
                                const btree_hdr             *hdr,
                                const leaf_incorporate_spec *spec) // IN
{
   /* Split the content by bytes -- roughly half the bytes go to the
      right node.  So count the bytes, including the new entry to be
      inserted. */
   uint64 num_entries = btree_num_entries(hdr);
   uint64 entry_size  = leaf_entry_size(spec->key, spec_message(spec));
   uint64 total_bytes = entry_size;

   for (uint64 i = 0; i < num_entries; i++) {
      if (i != spec->idx || spec->old_entry_state != ENTRY_STILL_EXISTS) {
         leaf_entry *entry = btree_get_leaf_entry(cfg, hdr, i);
         total_bytes += sizeof_leaf_entry(entry);
      }
   }
<<<<<<< HEAD
   uint64 new_num_entries = num_entries;
   new_num_entries += spec->old_entry_state == still_exists ? 0 : 1;
   total_bytes += new_num_entries * sizeof(table_entry);
=======
   total_bytes += (num_entries + (spec->old_entry_state != ENTRY_STILL_EXISTS))
                  * sizeof(table_entry);
>>>>>>> 0c473e84

   /* Now figure out the number of entries to move, and figure out how
      much free space will be created in the left_hdr by the split. */
   uint64              left_bytes = 0;
   leaf_splitting_plan plan       = initial_plan;

   /* Figure out how many of the items to the left of spec.idx can be
      put into the left node. */
   left_bytes = plan_move_more_entries_to_left(
      cfg, hdr, spec->idx, total_bytes, left_bytes, &plan);

   /* Figure out whether our new entry can go into the left node.  If it
      can't, then no subsequent entries can, either, so we're done. */
   if (plan.split_idx == spec->idx
       && most_of_entry_is_on_left_side(total_bytes, left_bytes, entry_size))
   {
      left_bytes += sizeof(table_entry) + entry_size;
      plan.insertion_goes_left = TRUE;
   } else {
      return plan;
   }
   if (spec->old_entry_state == ENTRY_STILL_EXISTS) {
      /* If our new entry is replacing an existing entry, then skip
         that entry in our planning. */
      plan.split_idx++;
   }

   /* Figure out how many more entries after spec.idx can go into the
      left node. */
   plan_move_more_entries_to_left(
      cfg, hdr, num_entries, total_bytes, left_bytes, &plan);

   return plan;
}

static inline slice
btree_splitting_pivot(const btree_config          *cfg, // IN
                      const btree_hdr             *hdr,
                      const leaf_incorporate_spec *spec,
                      leaf_splitting_plan          plan)
{
   if (plan.split_idx == spec->idx
       && spec->old_entry_state != ENTRY_STILL_EXISTS
       && !plan.insertion_goes_left)
   {
      return spec->key;
   } else {
      return btree_get_tuple_key(cfg, hdr, plan.split_idx);
   }
}

static inline void
btree_split_leaf_build_right_node(const btree_config    *cfg,      // IN
                                  const btree_hdr       *left_hdr, // IN
                                  leaf_incorporate_spec *spec,     // IN
                                  leaf_splitting_plan    plan,     // IN
                                  btree_hdr             *right_hdr,
                                  uint64                *generation) // IN/OUT
{
   /* Build the right node. */
   memmove(right_hdr, left_hdr, sizeof(*right_hdr));
   right_hdr->generation++;
   btree_reset_node_entries(cfg, right_hdr);
   uint64 num_left_entries = btree_num_entries(left_hdr);
   uint64 dst_idx          = 0;
   for (uint64 i = plan.split_idx; i < num_left_entries; i++) {
      if (spec->old_entry_state == ENTRY_STILL_EXISTS && i == spec->idx) {
         spec->old_entry_state = ENTRY_HAS_BEEN_REMOVED;
      } else {
         leaf_entry *entry = btree_get_leaf_entry(cfg, left_hdr, i);
         btree_set_leaf_entry(cfg,
                              right_hdr,
                              dst_idx,
                              leaf_entry_key_slice(entry),
                              leaf_entry_message_slice(entry));
         dst_idx++;
      }
   }

   if (!plan.insertion_goes_left) {
      spec->idx -= plan.split_idx;
      bool incorporated = btree_try_perform_leaf_incorporate_spec(
         cfg, right_hdr, spec, generation);
      platform_assert(incorporated);
   }
}

static inline void
btree_split_leaf_cleanup_left_node(const btree_config    *cfg, // IN
                                   btree_scratch         *scratch,
                                   btree_hdr             *left_hdr, // IN
                                   leaf_incorporate_spec *spec,     // IN
                                   leaf_splitting_plan    plan,
                                   uint64                 right_addr) // IN
{
   left_hdr->next_addr = right_addr;
   btree_truncate_leaf(cfg, left_hdr, plan.split_idx);
   left_hdr->generation++;
   if (plan.insertion_goes_left
       && !btree_can_perform_leaf_incorporate_spec(cfg, left_hdr, spec))
   {
      btree_defragment_leaf(cfg, scratch, left_hdr, spec);
   }
}

/*
 *-----------------------------------------------------------------------------
 * btree_split_index --
 *
 *      Splits the node at left_addr into a new node at right_addr.
 *
 *      Assumes write lock on both nodes.
 *-----------------------------------------------------------------------------
 */
static inline bool
btree_index_is_full(const btree_config *cfg, // IN
                    const btree_hdr    *hdr)    // IN
{
   return hdr->next_entry < diff_ptr(hdr, &hdr->offsets[hdr->num_entries + 2])
                               + sizeof(index_entry) + MAX_INLINE_KEY_SIZE;
}

static inline uint64
btree_choose_index_split(const btree_config *cfg, // IN
                         const btree_hdr    *hdr)    // IN
{
   /* Split the content by bytes -- roughly half the bytes go to the
      right node.  So count the bytes. */
   uint64 total_entry_bytes = 0;
   for (uint64 i = 0; i < btree_num_entries(hdr); i++) {
      index_entry *entry = btree_get_index_entry(cfg, hdr, i);
      total_entry_bytes += sizeof_index_entry(entry);
   }

   /* Now figure out the number of entries to move, and figure out how
      much free space will be created in the left_hdr by the split. */
   uint64 target_left_entries  = 0;
   uint64 new_left_entry_bytes = 0;
   while (new_left_entry_bytes < total_entry_bytes / 2) {
      index_entry *entry = btree_get_index_entry(cfg, hdr, target_left_entries);
      new_left_entry_bytes += sizeof_index_entry(entry);
      target_left_entries++;
   }
   return target_left_entries;
}

static inline void
btree_split_index_build_right_node(const btree_config *cfg,        // IN
                                   const btree_hdr    *left_hdr,   // IN
                                   uint64     target_left_entries, // IN
                                   btree_hdr *right_hdr)           // IN/OUT
{
   uint64 target_right_entries =
      btree_num_entries(left_hdr) - target_left_entries;

   /* Build the right node. */
   memmove(right_hdr, left_hdr, sizeof(*right_hdr));
   right_hdr->generation++;
   btree_reset_node_entries(cfg, right_hdr);
   for (uint64 i = 0; i < target_right_entries; i++) {
      index_entry *entry =
         btree_get_index_entry(cfg, left_hdr, target_left_entries + i);
      bool succeeded =
         btree_set_index_entry(cfg,
                               right_hdr,
                               i,
                               index_entry_key_slice(entry),
                               index_entry_child_addr(entry),
                               entry->pivot_data.num_kvs_in_subtree,
                               entry->pivot_data.key_bytes_in_subtree,
                               entry->pivot_data.message_bytes_in_subtree);
      platform_assert(succeeded);
   }
}

/*
 *-----------------------------------------------------------------------------
 * btree_defragment_index --
 *
 *      Defragment a node
 *-----------------------------------------------------------------------------
 */
void
btree_defragment_index(const btree_config *cfg, // IN
                       btree_scratch      *scratch,
                       btree_hdr          *hdr) // IN
{
   btree_hdr *scratch_hdr = (btree_hdr *)scratch->defragment_node.scratch_node;
   memcpy(scratch_hdr, hdr, btree_page_size(cfg));
   btree_reset_node_entries(cfg, hdr);
   for (uint64 i = 0; i < btree_num_entries(scratch_hdr); i++) {
      index_entry *entry = btree_get_index_entry(cfg, scratch_hdr, i);
      bool         succeeded =
         btree_set_index_entry(cfg,
                               hdr,
                               i,
                               index_entry_key_slice(entry),
                               index_entry_child_addr(entry),
                               entry->pivot_data.num_kvs_in_subtree,
                               entry->pivot_data.key_bytes_in_subtree,
                               entry->pivot_data.message_bytes_in_subtree);
      platform_assert(succeeded);
   }
}

static inline void
btree_truncate_index(const btree_config *cfg, // IN
                     btree_scratch      *scratch,
                     btree_hdr          *hdr, // IN
                     uint64              target_entries)   // IN
{
   uint64 new_next_entry = btree_page_size(cfg);
   for (uint64 i = 0; i < target_entries; i++) {
      if (hdr->offsets[i] < new_next_entry) {
         new_next_entry = hdr->offsets[i];
      }
   }

   hdr->num_entries = target_entries;
   hdr->next_entry  = new_next_entry;
   hdr->generation++;

   if (new_next_entry < BTREE_DEFRAGMENT_THRESHOLD(btree_page_size(cfg))) {
      btree_defragment_index(cfg, scratch, hdr);
   }
}

/*
 *-----------------------------------------------------------------------------
 * btree_alloc --
 *
 *      Allocates a node from the preallocator. Will refill it if there are no
 *      more nodes available for the given height.
 *-----------------------------------------------------------------------------
 */
bool
btree_alloc(cache          *cc,
            mini_allocator *mini,
            uint64          height,
            slice           key,
            uint64         *next_extent,
            page_type       type,
            btree_node     *node)
{
   node->addr = mini_alloc(mini, height, key, next_extent);
   debug_assert(node->addr != 0);
   node->page = cache_alloc(cc, node->addr, type);
   // If this btree is for a memetable
   // then pin all pages belong to it
   if (type == PAGE_TYPE_MEMTABLE) {
      cache_pin(cc, node->page);
   }
   node->hdr = (btree_hdr *)(node->page->data);
   return TRUE;
}

/*
 *-----------------------------------------------------------------------------
 * btree_node_[get,release] --
 *
 *      Gets the node with appropriate lock or releases the lock.
 *-----------------------------------------------------------------------------
 */
static inline void
btree_node_get(cache              *cc,
               const btree_config *cfg,
               btree_node         *node,
               page_type           type)
{
   debug_assert(node->addr != 0);

   node->page = cache_get(cc, node->addr, TRUE, type);
   node->hdr  = (btree_hdr *)(node->page->data);
}

static inline bool
btree_node_claim(cache              *cc,  // IN
                 const btree_config *cfg, // IN
                 btree_node         *node)        // IN
{
   return cache_claim(cc, node->page);
}

static inline void
btree_node_lock(cache              *cc,  // IN
                const btree_config *cfg, // IN
                btree_node         *node)        // IN
{
   cache_lock(cc, node->page);
   cache_mark_dirty(cc, node->page);
}

static inline void
btree_node_unlock(cache              *cc,  // IN
                  const btree_config *cfg, // IN
                  btree_node         *node)        // IN
{
   cache_unlock(cc, node->page);
}

static inline void
btree_node_unclaim(cache              *cc,  // IN
                   const btree_config *cfg, // IN
                   btree_node         *node)        // IN
{
   cache_unclaim(cc, node->page);
}

void
btree_node_unget(cache              *cc,  // IN
                 const btree_config *cfg, // IN
                 btree_node         *node)        // IN
{
   cache_unget(cc, node->page);
   node->page = NULL;
   node->hdr  = NULL;
}

static inline void
btree_node_full_unlock(cache              *cc,  // IN
                       const btree_config *cfg, // IN
                       btree_node         *node)        // IN
{
   btree_node_unlock(cc, cfg, node);
   btree_node_unclaim(cc, cfg, node);
   btree_node_unget(cc, cfg, node);
}

static inline void
btree_node_get_from_cache_ctxt(const btree_config *cfg,  // IN
                               cache_async_ctxt   *ctxt, // IN
                               btree_node         *node)         // OUT
{
   node->addr = ctxt->page->disk_addr;
   node->page = ctxt->page;
   node->hdr  = (btree_hdr *)node->page->data;
}


static inline bool
btree_addrs_share_extent(const btree_config *cfg,
                         uint64              left_addr,
                         uint64              right_addr)
{
   return cache_config_pages_share_extent(
      cfg->cache_cfg, right_addr, left_addr);
}

static inline uint64
btree_get_extent_base_addr(const btree_config *cfg, btree_node *node)
{
   return cache_config_extent_base_addr(cfg->cache_cfg, node->addr);
}

static inline uint64
btree_root_to_meta_addr(const btree_config *cfg,
                        uint64              root_addr,
                        uint64              meta_page_no)
{
   return root_addr + (meta_page_no + 1) * btree_page_size(cfg);
}


/*----------------------------------------------------------
 * Creating and destroying B-trees.
 *----------------------------------------------------------
 */


uint64
btree_create(cache              *cc,
             const btree_config *cfg,
             mini_allocator     *mini,
             page_type           type)
{
   // get a free node for the root
   // we don't use the next_addr arr for this, since the root doesn't
   // maintain constant height
   allocator      *al = cache_allocator(cc);
   uint64          base_addr;
   platform_status rc = allocator_alloc(al, &base_addr, type);
   platform_assert_status_ok(rc);
   page_handle *root_page = cache_alloc(cc, base_addr, type);
   bool         pinned    = (type == PAGE_TYPE_MEMTABLE);

   // set up the root
   btree_node root;
   root.page = root_page;
   root.addr = base_addr;
   root.hdr  = (btree_hdr *)root_page->data;

   btree_init_hdr(cfg, root.hdr);

   cache_mark_dirty(cc, root.page);

   // If this btree is for a memetable
   // then pin all pages belong to it
   if (pinned) {
      cache_pin(cc, root.page);
   }

   // release root
   cache_unlock(cc, root_page);
   cache_unclaim(cc, root_page);
   cache_unget(cc, root_page);

   // set up the mini allocator
   mini_init(mini,
             cc,
             cfg->data_cfg,
             root.addr + btree_page_size(cfg),
             0,
             BTREE_MAX_HEIGHT,
             type,
             type == PAGE_TYPE_BRANCH);

   return root.addr;
}

void
btree_inc_ref_range(cache              *cc,
                    const btree_config *cfg,
                    uint64              root_addr,
                    const slice         start_key,
                    const slice         end_key)
{
   uint64 meta_page_addr = btree_root_to_meta_addr(cfg, root_addr, 0);
   if (!slice_is_null(start_key) && !slice_is_null(end_key)) {
      debug_assert(btree_key_compare(cfg, start_key, end_key) < 0);
   }
   mini_keyed_inc_ref(
      cc, cfg->data_cfg, PAGE_TYPE_BRANCH, meta_page_addr, start_key, end_key);
}

bool
btree_dec_ref_range(cache              *cc,
                    const btree_config *cfg,
                    uint64              root_addr,
                    const slice         start_key,
                    const slice         end_key,
                    page_type           type)
{
   debug_assert(type == PAGE_TYPE_BRANCH);

   if (!slice_is_null(start_key) && !slice_is_null(end_key)) {
      platform_assert(btree_key_compare(cfg, start_key, end_key) < 0);
   }

   uint64 meta_page_addr = btree_root_to_meta_addr(cfg, root_addr, 0);
   return mini_keyed_dec_ref(
      cc, cfg->data_cfg, PAGE_TYPE_BRANCH, meta_page_addr, start_key, end_key);
}

bool
btree_dec_ref(cache              *cc,
              const btree_config *cfg,
              uint64              root_addr,
              page_type           type)
{
   platform_assert(type == PAGE_TYPE_MEMTABLE);
   uint64 meta_head = btree_root_to_meta_addr(cfg, root_addr, 0);
   uint8  ref       = mini_unkeyed_dec_ref(cc, meta_head, type, TRUE);
   return ref == 0;
}

void
btree_block_dec_ref(cache *cc, btree_config *cfg, uint64 root_addr)
{
   uint64 meta_head = btree_root_to_meta_addr(cfg, root_addr, 0);
   mini_block_dec_ref(cc, meta_head);
}

void
btree_unblock_dec_ref(cache *cc, btree_config *cfg, uint64 root_addr)
{
   uint64 meta_head = btree_root_to_meta_addr(cfg, root_addr, 0);
   mini_unblock_dec_ref(cc, meta_head);
}

/**********************************************************************
 * The process of splitting a child leaf is divided into four steps in
 * order to minimize the amount of time that we hold write-locks on
 * the parent and child:
 *
 * 0. Start with claims on parent and child.
 *
 * 1. Allocate a node for the right child.  Hold a write lock on the
 *    new node.
 *
 * 2. btree_add_pivot.  Insert a new pivot in the parent for
 *    the new child.  This step requires a write-lock on the parent.
 *    The parent can be completely unlocked as soon as this step is
 *    complete.
 *
 * 3. btree_split_{leaf,index}_build_right_node
 *    Fill in the contents of the right child.  No lock on parent
 *    required.
 *
 * 4. btree_truncate_{leaf,index}
 *    Truncate (and optionally defragment) the old child.  This is the
 *    only step that requires a write-lock on the old child.
 *
 * Note: if we wanted to maintain rank information in the parent when
 * splitting one of its children, we could do that by holding the lock
 * on the parent a bit longer.  But we don't need that in the
 * memtable, so not bothering for now.
 */

/* Requires:
   - claim on parent
   - claim on child
   Upon completion:
   - all nodes unlocked
   - the insertion is complete
*/
static inline int
btree_split_child_leaf(cache                 *cc,
                       const btree_config    *cfg,
                       mini_allocator        *mini,
                       btree_scratch         *scratch,
                       btree_node            *parent,
                       uint64                 index_of_child_in_parent,
                       btree_node            *child,
                       leaf_incorporate_spec *spec,
                       uint64                *generation) // OUT
{
   btree_node right_child;

   /* p: claim, c: claim, rc: - */

   leaf_splitting_plan plan =
      btree_build_leaf_splitting_plan(cfg, child->hdr, spec);

   /* p: claim, c: claim, rc: - */

   btree_alloc(cc,
               mini,
               btree_height(child->hdr),
               NULL_SLICE,
               NULL,
               PAGE_TYPE_MEMTABLE,
               &right_child);

   /* p: claim, c: claim, rc: write */

   btree_node_lock(cc, cfg, parent);
   {
      /* limit the scope of pivot_key, since subsequent mutations of the nodes
       * may invalidate the memory it points to. */
      slice pivot_key = btree_splitting_pivot(cfg, child->hdr, spec, plan);
      bool  success   = btree_insert_index_entry(cfg,
                                              parent->hdr,
                                              index_of_child_in_parent + 1,
                                              pivot_key,
                                              right_child.addr,
                                              BTREE_UNKNOWN_COUNTER,
                                              BTREE_UNKNOWN_COUNTER,
                                              BTREE_UNKNOWN_COUNTER);
      platform_assert(success);
   }
   btree_node_full_unlock(cc, cfg, parent);

   /* p: fully unlocked, c: claim, rc: write */

   btree_split_leaf_build_right_node(
      cfg, child->hdr, spec, plan, right_child.hdr, generation);

   /* p: fully unlocked, c: claim, rc: write */

   btree_node_full_unlock(cc, cfg, &right_child);

   /* p: fully unlocked, c: claim, rc: fully unlocked */

   btree_node_lock(cc, cfg, child);
   btree_split_leaf_cleanup_left_node(
      cfg, scratch, child->hdr, spec, plan, right_child.addr);
   if (plan.insertion_goes_left) {
      bool incorporated = btree_try_perform_leaf_incorporate_spec(
         cfg, child->hdr, spec, generation);
      platform_assert(incorporated);
   }
   btree_node_full_unlock(cc, cfg, child);

   /* p: fully unlocked, c: fully unlocked, rc: fully unlocked */

   return 0;
}

/* Requires:
   - claim on parent
   - claim on child
   Upon completion:
   - all nodes fully unlocked
   - insertion is complete
*/
static inline int
btree_defragment_or_split_child_leaf(cache              *cc,
                                     const btree_config *cfg,
                                     mini_allocator     *mini,
                                     btree_scratch      *scratch,
                                     btree_node         *parent,
                                     uint64      index_of_child_in_parent,
                                     btree_node *child,
                                     leaf_incorporate_spec *spec,
                                     uint64                *generation) // OUT
{
   uint64 nentries   = btree_num_entries(child->hdr);
   uint64 live_bytes = 0;

   log_trace_leaf(cfg, child->hdr, "btree_defragment_or_split_child_leaf");

   for (uint64 i = 0; i < nentries; i++) {
      if (spec->old_entry_state != ENTRY_STILL_EXISTS || i != spec->idx) {
         leaf_entry *entry = btree_get_leaf_entry(cfg, child->hdr, i);
         live_bytes += sizeof_leaf_entry(entry);
      }
   }
   uint64 total_space_required =
      live_bytes + leaf_entry_size(spec->key, spec_message(spec))
      + (nentries + spec->old_entry_state == ENTRY_STILL_EXISTS ? 0 : 1)
           * sizeof(index_entry);

   if (total_space_required < BTREE_SPLIT_THRESHOLD(btree_page_size(cfg))) {
      btree_node_unclaim(cc, cfg, parent);
      btree_node_unget(cc, cfg, parent);
      btree_node_lock(cc, cfg, child);
      btree_defragment_leaf(cfg, scratch, child->hdr, spec);
      bool incorporated = btree_try_perform_leaf_incorporate_spec(
         cfg, child->hdr, spec, generation);
      platform_assert(incorporated);
      btree_node_full_unlock(cc, cfg, child);
   } else {
      btree_split_child_leaf(cc,
                             cfg,
                             mini,
                             scratch,
                             parent,
                             index_of_child_in_parent,
                             child,
                             spec,
                             generation);
   }

   return 0;
}

/*
 * Splitting a child index follows a similar pattern as splitting a child leaf.
 * The main difference is that we assume we start with write-locks on the parent
 *  and child (which fits better with the flow of the overall insert algorithm).
 */

/* Requires:
   - lock on parent
   - lock on child
   Upon completion:
   - lock on new_child
   - all other nodes unlocked
*/
static inline int
btree_split_child_index(cache              *cc,
                        const btree_config *cfg,
                        mini_allocator     *mini,
                        btree_scratch      *scratch,
                        btree_node         *parent,
                        uint64              index_of_child_in_parent,
                        btree_node         *child,
                        const slice         key_to_be_inserted,
                        btree_node         *new_child, // OUT
                        int64              *next_child_idx)         // IN/OUT
{
   btree_node right_child;

   /* p: lock, c: lock, rc: - */

   uint64 idx = btree_choose_index_split(cfg, child->hdr);

   /* p: lock, c: lock, rc: - */

   btree_alloc(cc,
               mini,
               btree_height(child->hdr),
               NULL_SLICE,
               NULL,
               PAGE_TYPE_MEMTABLE,
               &right_child);

   /* p: lock, c: lock, rc: lock */

   {
      /* limit the scope of pivot_key, since subsequent mutations of the nodes
       * may invalidate the memory it points to. */
      slice pivot_key = btree_get_pivot(cfg, child->hdr, idx);
      btree_insert_index_entry(cfg,
                               parent->hdr,
                               index_of_child_in_parent + 1,
                               pivot_key,
                               right_child.addr,
                               BTREE_UNKNOWN_COUNTER,
                               BTREE_UNKNOWN_COUNTER,
                               BTREE_UNKNOWN_COUNTER);
   }
   btree_node_full_unlock(cc, cfg, parent);

   /* p: -, c: lock, rc: lock */

   if (*next_child_idx < idx) {
      *new_child = *child;
   } else {
      *new_child = right_child;
      *next_child_idx -= idx;
   }

   btree_split_index_build_right_node(cfg, child->hdr, idx, right_child.hdr);

   /* p: -, c: lock, rc: lock */

   if (new_child->addr != right_child.addr) {
      btree_node_full_unlock(cc, cfg, &right_child);
   }

   /* p: -, c: lock, rc: if nc == rc then lock else fully unlocked */

   btree_truncate_index(cfg, scratch, child->hdr, idx);

   /* p: -, c: lock, rc: if nc == rc then lock else fully unlocked */

   if (new_child->addr != child->addr) {
      btree_node_full_unlock(cc, cfg, child);
   }

   /* p:  -,
      c:  if nc == c  then locked else fully unlocked
      rc: if nc == rc then locked else fully unlocked */

   return 0;
}

/* Requires:
   - lock on parent
   - lock on child
   Upon completion:
   - lock on new_child
   - all other nodes unlocked
*/
static inline int
btree_defragment_or_split_child_index(cache              *cc,
                                      const btree_config *cfg,
                                      mini_allocator     *mini,
                                      btree_scratch      *scratch,
                                      btree_node         *parent,
                                      uint64      index_of_child_in_parent,
                                      btree_node *child,
                                      const slice key_to_be_inserted,
                                      btree_node *new_child, // OUT
                                      int64      *next_child_idx) // IN/OUT
{
   uint64 nentries   = btree_num_entries(child->hdr);
   uint64 live_bytes = 0;
   for (uint64 i = 0; i < nentries; i++) {
      index_entry *entry = btree_get_index_entry(cfg, child->hdr, i);
      live_bytes += sizeof_index_entry(entry);
   }
   uint64 total_space_required = live_bytes + nentries * sizeof(index_entry);

   if (total_space_required < BTREE_SPLIT_THRESHOLD(btree_page_size(cfg))) {
      btree_node_full_unlock(cc, cfg, parent);
      btree_defragment_index(cfg, scratch, child->hdr);
      *new_child = *child;
   } else {
      btree_split_child_index(cc,
                              cfg,
                              mini,
                              scratch,
                              parent,
                              index_of_child_in_parent,
                              child,
                              key_to_be_inserted,
                              new_child,
                              next_child_idx);
   }

   return 0;
}


static inline uint64
add_possibly_unknown(uint32 a, int32 b)
{
   if (a != BTREE_UNKNOWN_COUNTER && b != BTREE_UNKNOWN_COUNTER) {
      return a + b;
   } else {
      return BTREE_UNKNOWN_COUNTER;
   }
}

static inline void
accumulate_node_ranks(const btree_config *cfg,
                      const btree_hdr    *hdr,
                      int                 from,
                      int                 to,
                      uint32             *num_kvs,
                      uint32             *key_bytes,
                      uint32             *message_bytes)
{
   debug_assert(from <= to);
   if (btree_height(hdr) == 0) {
      for (int i = from; i < to; i++) {
         leaf_entry *entry = btree_get_leaf_entry(cfg, hdr, i);
         *key_bytes =
            add_possibly_unknown(*key_bytes, leaf_entry_key_size(entry));
         *message_bytes = add_possibly_unknown(*message_bytes,
                                               leaf_entry_message_size(entry));
      }
      *num_kvs += to - from;
   } else {
      for (int i = from; i < to; i++) {
         index_entry *entry = btree_get_index_entry(cfg, hdr, i);

         *num_kvs   = add_possibly_unknown(*num_kvs,
                                         entry->pivot_data.num_kvs_in_subtree);
         *key_bytes = add_possibly_unknown(
            *key_bytes, entry->pivot_data.key_bytes_in_subtree);
         *message_bytes = add_possibly_unknown(
            *message_bytes, entry->pivot_data.message_bytes_in_subtree);
      }
   }
}

/*
 *-----------------------------------------------------------------------------
 * btree_grow_root --
 *
 *      Adds a new root above the root.
 *
 * Requires: lock on root_node
 *
 * Upon return:
 * - root is locked
 *-----------------------------------------------------------------------------
 */
static inline int
btree_grow_root(cache              *cc,   // IN
                const btree_config *cfg,  // IN
                mini_allocator     *mini, // IN/OUT
                btree_node         *root_node)    // OUT
{
   // allocate a new left node
   btree_node child;
   btree_alloc(cc,
               mini,
               btree_height(root_node->hdr),
               NULL_SLICE,
               NULL,
               PAGE_TYPE_MEMTABLE,
               &child);

   // copy root to child
   memmove(child.hdr, root_node->hdr, btree_page_size(cfg));
   btree_node_unlock(cc, cfg, &child);
   btree_node_unclaim(cc, cfg, &child);

   btree_reset_node_entries(cfg, root_node->hdr);
   btree_increment_height(root_node->hdr);
   slice new_pivot;
   if (btree_height(child.hdr) == 0) {
      new_pivot = btree_get_tuple_key(cfg, child.hdr, 0);
   } else {
      new_pivot = btree_get_pivot(cfg, child.hdr, 0);
   }
   bool succeeded = btree_set_index_entry(cfg,
                                          root_node->hdr,
                                          0,
                                          new_pivot,
                                          child.addr,
                                          BTREE_UNKNOWN_COUNTER,
                                          BTREE_UNKNOWN_COUNTER,
                                          BTREE_UNKNOWN_COUNTER);
   platform_assert(succeeded);

   btree_node_unget(cc, cfg, &child);
   return 0;
}

/*
 *-----------------------------------------------------------------------------
 * btree_insert --
 *
 *      Inserts the tuple into the dynamic btree.
 *
 *      Return value:
 *      success       -- the tuple has been inserted
 *      locked        -- the insert failed, but the caller didn't fill the tree
 *      lock acquired -- the insert failed, and the caller filled the tree
 *-----------------------------------------------------------------------------
 */
platform_status
btree_insert(cache              *cc,         // IN
             const btree_config *cfg,        // IN
             platform_heap_id    heap_id,    // IN
             btree_scratch      *scratch,    // IN
             uint64              root_addr,  // IN
             mini_allocator     *mini,       // IN
             slice               key,        // IN
             slice               message,    // IN
             uint64             *generation, // OUT
             bool               *was_unique)               // OUT
{
   platform_status       rc;
   leaf_incorporate_spec spec;
   uint64                leaf_wait = 1;

   if (MAX_INLINE_KEY_SIZE < slice_length(key)) {
      return STATUS_BAD_PARAM;
   }

   if (MAX_INLINE_MESSAGE_SIZE < slice_length(message)) {
      return STATUS_BAD_PARAM;
   }

   btree_node root_node;
   root_node.addr = root_addr;

   log_trace_key(key, "btree_insert");

start_over:
   btree_node_get(cc, cfg, &root_node, PAGE_TYPE_MEMTABLE);

   if (btree_height(root_node.hdr) == 0) {
      rc = btree_create_leaf_incorporate_spec(
         cfg, heap_id, root_node.hdr, key, message, &spec);
      if (!SUCCESS(rc)) {
         btree_node_unget(cc, cfg, &root_node);
         return rc;
      }
      if (!btree_node_claim(cc, cfg, &root_node)) {
         btree_node_unget(cc, cfg, &root_node);
         destroy_leaf_incorporate_spec(&spec);
         goto start_over;
      }
      btree_node_lock(cc, cfg, &root_node);
      if (btree_try_perform_leaf_incorporate_spec(
             cfg, root_node.hdr, &spec, generation))
      {
         *was_unique = spec.old_entry_state == ENTRY_DID_NOT_EXIST;
         btree_node_full_unlock(cc, cfg, &root_node);
         destroy_leaf_incorporate_spec(&spec);
         return STATUS_OK;
      }
      destroy_leaf_incorporate_spec(&spec);
      btree_grow_root(cc, cfg, mini, &root_node);
      btree_node_unlock(cc, cfg, &root_node);
      btree_node_unclaim(cc, cfg, &root_node);
   }

   /* read lock on root_node, root_node is an index. */

   bool         found;
   int64        child_idx = btree_find_pivot(cfg, root_node.hdr, key, &found);
   index_entry *parent_entry;

   if (child_idx < 0 || btree_index_is_full(cfg, root_node.hdr)) {
      if (!btree_node_claim(cc, cfg, &root_node)) {
         btree_node_unget(cc, cfg, &root_node);
         goto start_over;
      }
      btree_node_lock(cc, cfg, &root_node);
      bool need_to_set_min_key = FALSE;
      if (child_idx < 0) {
         child_idx           = 0;
         parent_entry        = btree_get_index_entry(cfg, root_node.hdr, 0);
         need_to_set_min_key = !btree_set_index_entry(
            cfg,
            root_node.hdr,
            0,
            key,
            index_entry_child_addr(parent_entry),
            parent_entry->pivot_data.num_kvs_in_subtree,
            parent_entry->pivot_data.key_bytes_in_subtree,
            parent_entry->pivot_data.message_bytes_in_subtree);
      }
      if (btree_index_is_full(cfg, root_node.hdr)) {
         btree_grow_root(cc, cfg, mini, &root_node);
         child_idx = 0;
      }
      if (need_to_set_min_key) {
         parent_entry = btree_get_index_entry(cfg, root_node.hdr, 0);
         bool success = btree_set_index_entry(
            cfg,
            root_node.hdr,
            0,
            key,
            index_entry_child_addr(parent_entry),
            parent_entry->pivot_data.num_kvs_in_subtree,
            parent_entry->pivot_data.key_bytes_in_subtree,
            parent_entry->pivot_data.message_bytes_in_subtree);
         platform_assert(success);
      }
      btree_node_unlock(cc, cfg, &root_node);
      btree_node_unclaim(cc, cfg, &root_node);
   }

   parent_entry = btree_get_index_entry(cfg, root_node.hdr, child_idx);

   /* root_node read-locked,
    * root_node is an index,
    * root_node min key is up to date,
    * root_node will not need to split
    */
   btree_node parent_node = root_node;
   btree_node child_node;
   child_node.addr = index_entry_child_addr(parent_entry);
   debug_assert(cache_page_valid(cc, child_node.addr));
   btree_node_get(cc, cfg, &child_node, PAGE_TYPE_MEMTABLE);

   uint64 height = btree_height(parent_node.hdr);
   while (height > 1) {
      /* loop invariant:
       * - read lock on parent_node, parent_node is an index, parent_node min
       * key is up to date, and parent_node will not need to split.
       * - read lock on child_node
       * - height >= 1
       */
      int64 next_child_idx = btree_find_pivot(cfg, child_node.hdr, key, &found);
      if (next_child_idx < 0 || btree_index_is_full(cfg, child_node.hdr)) {
         if (!btree_node_claim(cc, cfg, &parent_node)) {
            btree_node_unget(cc, cfg, &parent_node);
            btree_node_unget(cc, cfg, &child_node);
            goto start_over;
         }
         if (!btree_node_claim(cc, cfg, &child_node)) {
            btree_node_unclaim(cc, cfg, &parent_node);
            btree_node_unget(cc, cfg, &parent_node);
            btree_node_unget(cc, cfg, &child_node);
            goto start_over;
         }

         btree_node_lock(cc, cfg, &parent_node);
         btree_node_lock(cc, cfg, &child_node);

         bool need_to_set_min_key = FALSE;
         if (next_child_idx < 0) {
            next_child_idx = 0;
            index_entry *child_entry =
               btree_get_index_entry(cfg, child_node.hdr, next_child_idx);
            need_to_set_min_key = !btree_set_index_entry(
               cfg,
               child_node.hdr,
               0,
               key,
               index_entry_child_addr(child_entry),
               child_entry->pivot_data.num_kvs_in_subtree,
               child_entry->pivot_data.key_bytes_in_subtree,
               child_entry->pivot_data.message_bytes_in_subtree);
         }

         if (btree_index_is_full(cfg, child_node.hdr)) {
            btree_node new_child;
            btree_defragment_or_split_child_index(cc,
                                                  cfg,
                                                  mini,
                                                  scratch,
                                                  &parent_node,
                                                  child_idx,
                                                  &child_node,
                                                  key,
                                                  &new_child,
                                                  &next_child_idx);
            parent_node = new_child;
         } else {
            btree_node_full_unlock(cc, cfg, &parent_node);
            parent_node = child_node;
         }

         if (need_to_set_min_key) { // new_child is guaranteed to be child in
                                    // this case
            index_entry *child_entry =
               btree_get_index_entry(cfg, parent_node.hdr, 0);
            bool success = btree_set_index_entry(
               cfg,
               parent_node.hdr,
               0,
               key,
               index_entry_child_addr(child_entry),
               child_entry->pivot_data.num_kvs_in_subtree,
               child_entry->pivot_data.key_bytes_in_subtree,
               child_entry->pivot_data.message_bytes_in_subtree);
            platform_assert(success);
         }
         btree_node_unlock(cc, cfg, &parent_node);
         btree_node_unclaim(cc, cfg, &parent_node);
      } else {
         btree_node_unget(cc, cfg, &parent_node);
         parent_node = child_node;
      }

      /* read lock on parent_node, which won't require a split. */

      child_idx    = next_child_idx;
      parent_entry = btree_get_index_entry(cfg, parent_node.hdr, child_idx);
      debug_assert(parent_entry->pivot_data.num_kvs_in_subtree
                   == BTREE_UNKNOWN_COUNTER);
      debug_assert(parent_entry->pivot_data.key_bytes_in_subtree
                   == BTREE_UNKNOWN_COUNTER);
      debug_assert(parent_entry->pivot_data.message_bytes_in_subtree
                   == BTREE_UNKNOWN_COUNTER);
      child_node.addr = index_entry_child_addr(parent_entry);
      debug_assert(cache_page_valid(cc, child_node.addr));
      btree_node_get(cc, cfg, &child_node, PAGE_TYPE_MEMTABLE);
      height--;
   }

   /*
    * - read lock on parent_node, parent_node is an index, parent node
    *   min key is up to date, and parent_node will not need to split.
    * - read lock on child_node
    * - height of parent == 1
    */

   rc = btree_create_leaf_incorporate_spec(
      cfg, heap_id, child_node.hdr, key, message, &spec);
   if (!SUCCESS(rc)) {
      btree_node_unget(cc, cfg, &parent_node);
      btree_node_unget(cc, cfg, &child_node);
      return rc;
   }

   /* If we don't need to split, then let go of the parent and do the
    * insert.  If we can't get a claim on the child, then start
    * over.
    */
   if (btree_can_perform_leaf_incorporate_spec(cfg, child_node.hdr, &spec)) {
      btree_node_unget(cc, cfg, &parent_node);
      if (!btree_node_claim(cc, cfg, &child_node)) {
         btree_node_unget(cc, cfg, &child_node);
         destroy_leaf_incorporate_spec(&spec);
         goto start_over;
      }
      btree_node_lock(cc, cfg, &child_node);
      bool incorporated = btree_try_perform_leaf_incorporate_spec(
         cfg, child_node.hdr, &spec, generation);
      platform_assert(incorporated);
      btree_node_full_unlock(cc, cfg, &child_node);
      destroy_leaf_incorporate_spec(&spec);
      *was_unique = spec.old_entry_state == ENTRY_DID_NOT_EXIST;
      return STATUS_OK;
   }

   /* Need to split or defrag the child. */
   if (!btree_node_claim(cc, cfg, &parent_node)) {
      btree_node_unget(cc, cfg, &parent_node);
      btree_node_unget(cc, cfg, &child_node);
      destroy_leaf_incorporate_spec(&spec);
      goto start_over;
   }
   bool need_to_rebuild_spec = FALSE;
   while (!btree_node_claim(cc, cfg, &child_node)) {
      btree_node_unget(cc, cfg, &child_node);
      platform_sleep(leaf_wait);
      leaf_wait = leaf_wait > 2048 ? leaf_wait : 2 * leaf_wait;
      btree_node_get(cc, cfg, &child_node, PAGE_TYPE_MEMTABLE);
      need_to_rebuild_spec = TRUE;
   }
   if (need_to_rebuild_spec) {
      /* If we had to relenquish our lock, then our spec might be out of date,
       * so rebuild it. */
      destroy_leaf_incorporate_spec(&spec);
      rc = btree_create_leaf_incorporate_spec(
         cfg, heap_id, child_node.hdr, key, message, &spec);
      if (!SUCCESS(rc)) {
         btree_node_unget(cc, cfg, &parent_node);
         btree_node_unclaim(cc, cfg, &child_node);
         btree_node_unget(cc, cfg, &child_node);
         return rc;
      }
   }
   btree_defragment_or_split_child_leaf(cc,
                                        cfg,
                                        mini,
                                        scratch,
                                        &parent_node,
                                        child_idx,
                                        &child_node,
                                        &spec,
                                        generation);
   destroy_leaf_incorporate_spec(&spec);
   *was_unique = spec.old_entry_state == ENTRY_DID_NOT_EXIST;
   return STATUS_OK;
}


/*
 *-----------------------------------------------------------------------------
 * btree_lookup_node --
 *
 *      lookup_node finds the node of height stop_at_height with
 *      (node.min_key <= key < node.max_key) and returns it with a read lock
 *      held.
 *
 *      out_rank returns the rank of out_node amount nodes of height
 *      stop_at_height.
 *
 *      If any change is made here, please change
 *      btree_lookup_async_with_ref too.
 *-----------------------------------------------------------------------------
 */
platform_status
btree_lookup_node(cache        *cc,           // IN
                  btree_config *cfg,          // IN
                  uint64        root_addr,    // IN
                  const slice   key,          // IN
                  uint16      stop_at_height, // IN  search down to this height
                  page_type   type,           // IN
                  btree_node *out_node,       // OUT returns the node of height
                                        // stop_at_height in which key was found
                  uint32 *kv_rank, // ranks must be all NULL or all non-NULL
                  uint32 *key_byte_rank,
                  uint32 *message_byte_rank)
{
   btree_node node, child_node;
   uint32     h;
   int64      child_idx;

   if (kv_rank) {
      *kv_rank = *key_byte_rank = *message_byte_rank = 0;
   }

   debug_assert(type == PAGE_TYPE_BRANCH || type == PAGE_TYPE_MEMTABLE);
   node.addr = root_addr;
   btree_node_get(cc, cfg, &node, type);

   for (h = btree_height(node.hdr); h > stop_at_height; h--) {
      bool found;
      child_idx = slices_equal(key, positive_infinity)
                     ? btree_num_entries(node.hdr) - 1
                     : btree_find_pivot(cfg, node.hdr, key, &found);
      if (child_idx < 0) {
         child_idx = 0;
      }
      index_entry *entry = btree_get_index_entry(cfg, node.hdr, child_idx);
      child_node.addr    = index_entry_child_addr(entry);

      if (kv_rank) {
         accumulate_node_ranks(cfg,
                               node.hdr,
                               0,
                               child_idx,
                               kv_rank,
                               key_byte_rank,
                               message_byte_rank);
      }

      btree_node_get(cc, cfg, &child_node, type);
      debug_assert(child_node.page->disk_addr == child_node.addr);
      btree_node_unget(cc, cfg, &node);
      node = child_node;
   }

   *out_node = node;
   return STATUS_OK;
}


static inline void
btree_lookup_with_ref(cache        *cc,        // IN
                      btree_config *cfg,       // IN
                      uint64        root_addr, // IN
                      page_type     type,      // IN
                      const slice   key,       // IN
                      btree_node   *node,      // OUT
                      slice        *data,      // OUT
                      bool         *found)             // OUT
{
   btree_lookup_node(cc, cfg, root_addr, key, 0, type, node, NULL, NULL, NULL);
   int64 idx = btree_find_tuple(cfg, node->hdr, key, found);
   if (*found) {
      leaf_entry *entry = btree_get_leaf_entry(cfg, node->hdr, idx);
      *data             = leaf_entry_message_slice(entry);
   } else {
      btree_node_unget(cc, cfg, node);
   }
}

platform_status
btree_lookup(cache           *cc,        // IN
             btree_config    *cfg,       // IN
             uint64           root_addr, // IN
             page_type        type,      // IN
             const slice      key,       // IN
             writable_buffer *result)    // OUT
{
   btree_node      node;
   slice           data;
   platform_status rc = STATUS_OK;
   bool            local_found;

   btree_lookup_with_ref(
      cc, cfg, root_addr, type, key, &node, &data, &local_found);
   if (local_found) {
      rc = writable_buffer_copy_slice(result, data);
      btree_node_unget(cc, cfg, &node);
   }
   return rc;
}

platform_status
btree_lookup_and_merge(cache           *cc,        // IN
                       btree_config    *cfg,       // IN
                       uint64           root_addr, // IN
                       page_type        type,      // IN
                       const slice      key,       // IN
                       writable_buffer *data,      // OUT
                       bool            *local_found)          // OUT
{
   btree_node      node;
   slice           local_data;
   platform_status rc = STATUS_OK;

   log_trace_key(key, "btree_lookup");

   btree_lookup_with_ref(
      cc, cfg, root_addr, type, key, &node, &local_data, local_found);
   if (*local_found) {
      if (writable_buffer_is_null(data)) {
         rc = writable_buffer_copy_slice(data, local_data);
      } else if (btree_merge_tuples(cfg, key, local_data, data)) {
         rc = STATUS_NO_MEMORY;
      }
      btree_node_unget(cc, cfg, &node);
   }
   return rc;
}

/*
 *-----------------------------------------------------------------------------
 * btree_async_set_state --
 *      Set the state of the async btree lookup state machine.
 *
 * Results:
 *      None.
 *
 * Side effects:
 *      None.
 *-----------------------------------------------------------------------------
 */
static inline void
btree_async_set_state(btree_async_ctxt *ctxt, btree_async_state new_state)
{
   ctxt->prev_state = ctxt->state;
   ctxt->state      = new_state;
}


/*
 *-----------------------------------------------------------------------------
 * btree_async_callback --
 *
 *      Callback that's called when the async cache get loads a page into
 *      the cache. This function moves the async btree lookup
 *state machine's state ahead, and calls the upper layer callback that'll
 *re-enqueue the btree lookup for dispatch.
 *
 * Results:
 *      None.
 *
 * Side effects:
 *      None.
 *-----------------------------------------------------------------------------
 */
static void
btree_async_callback(cache_async_ctxt *cache_ctxt)
{
   btree_async_ctxt *ctxt = cache_ctxt->cbdata;

   platform_assert(SUCCESS(cache_ctxt->status));
   platform_assert(cache_ctxt->page);
   //   platform_log("%s:%d tid %2lu: ctxt %p is callback with page %p
   //   (%#lx)\n",
   //                __FILE__, __LINE__, platform_get_tid(), ctxt,
   //                cache_ctxt->page, ctxt->child_addr);
   ctxt->was_async = TRUE;
   platform_assert(ctxt->state == btree_async_state_get_node);
   // Move state machine ahead and requeue for dispatch
   btree_async_set_state(ctxt, btree_async_state_get_index_complete);
   ctxt->cb(ctxt);
}


/*
 *-----------------------------------------------------------------------------
 * btree_lookup_async_with_ref --
 *
 *      State machine for the async btree point lookup. This
 *uses hand over hand locking to descend the tree and every time a child node
 *needs to be looked up from the cache, it uses the async get api. A reference
 *to the parent node is held in btree_async_ctxt->node while a
 *reference to the child page is obtained by the cache_get_async() in
 *      btree_async_ctxt->cache_ctxt->page
 *
 * Results:
 *      See btree_lookup_async(). if returning async_success and
 **found = TRUE, this returns with ref on the btree leaf. Caller
 *must do unget() on node_out.
 *
 * Side effects:
 *      None.
 *-----------------------------------------------------------------------------
 */
static cache_async_result
btree_lookup_async_with_ref(cache            *cc,        // IN
                            btree_config     *cfg,       // IN
                            uint64            root_addr, // IN
                            slice             key,       // IN
                            btree_node       *node_out,  // OUT
                            slice            *data,      // OUT
                            bool             *found,     // OUT
                            btree_async_ctxt *ctxt)      // IN
{
   cache_async_result res  = 0;
   bool               done = FALSE;
   btree_node        *node = &ctxt->node;

   do {
      switch (ctxt->state) {
         case btree_async_state_start:
         {
            ctxt->child_addr = root_addr;
            node->page       = NULL;
            btree_async_set_state(ctxt, btree_async_state_get_node);
            // fallthrough
         }
         case btree_async_state_get_node:
         {
            cache_async_ctxt *cache_ctxt = ctxt->cache_ctxt;

            cache_ctxt_init(cc, btree_async_callback, ctxt, cache_ctxt);
            res = cache_get_async(
               cc, ctxt->child_addr, PAGE_TYPE_BRANCH, cache_ctxt);
            switch (res) {
               case async_locked:
               case async_no_reqs:
                  //            platform_log("%s:%d tid %2lu: ctxt %p is
                  //            retry\n",
                  //                         __FILE__, __LINE__,
                  //                         platform_get_tid(), ctxt);
                  /*
                   * Ctxt remains at same state. The invocation is done, but
                   * the request isn't; and caller will re-invoke me.
                   */
                  done = TRUE;
                  break;
               case async_io_started:
                  //            platform_log("%s:%d tid %2lu: ctxt %p is
                  //            io_started\n",
                  //                         __FILE__, __LINE__,
                  //                         platform_get_tid(), ctxt);
                  // Invocation is done; request isn't. Callback will move
                  // state.
                  done = TRUE;
                  break;
               case async_success:
                  ctxt->was_async = FALSE;
                  btree_async_set_state(ctxt,
                                        btree_async_state_get_index_complete);
                  break;
               default:
                  platform_assert(0);
            }
            break;
         }
         case btree_async_state_get_index_complete:
         {
            cache_async_ctxt *cache_ctxt = ctxt->cache_ctxt;

            if (node->page) {
               // Unlock parent
               btree_node_unget(cc, cfg, node);
            }
            btree_node_get_from_cache_ctxt(cfg, cache_ctxt, node);
            debug_assert(node->addr == ctxt->child_addr);
            if (ctxt->was_async) {
               cache_async_done(cc, PAGE_TYPE_BRANCH, cache_ctxt);
            }
            if (btree_height(node->hdr) == 0) {
               btree_async_set_state(ctxt, btree_async_state_get_leaf_complete);
               break;
            }
            bool  found_pivot;
            int64 child_idx =
               btree_find_pivot(cfg, node->hdr, key, &found_pivot);
            if (child_idx < 0) {
               child_idx = 0;
            }
            ctxt->child_addr = btree_get_child_addr(cfg, node->hdr, child_idx);
            btree_async_set_state(ctxt, btree_async_state_get_node);
            break;
         }
         case btree_async_state_get_leaf_complete:
         {
            int64 idx = btree_find_tuple(cfg, node->hdr, key, found);
            if (*found) {
               *data     = btree_get_tuple_message(cfg, node->hdr, idx);
               *node_out = *node;
            } else {
               btree_node_unget(cc, cfg, node);
            }
            res  = async_success;
            done = TRUE;
            break;
         }
         default:
            platform_assert(0);
      }
   } while (!done);

   return res;
}

/*
 *-----------------------------------------------------------------------------
 * btree_lookup_async --
 *
 *      Async btree point lookup. The ctxt should've been
 *initialized using btree_ctxt_init(). The return value can be
 *either of: async_locked: A page needed by lookup is locked. User should retry
 *      request.
 *      async_no_reqs: A page needed by lookup is not in cache and the IO
 *      subsytem is out of requests. User should throttle.
 *      async_io_started: Async IO was started to read a page needed by the
 *      lookup into the cache. When the read is done, caller will be notified
 *      using ctxt->cb, that won't run on the thread context. It can be used
 *      to requeue the async lookup request for dispatch in thread context.
 *      When it's requeued, it must use the same function params except found.
 *      success: *found is TRUE if found, FALSE otherwise, data is stored in
 *      *data_out
 *
 * Results:
 *      Async result.
 *
 * Side effects:
 *      None.
 *-----------------------------------------------------------------------------
 */
cache_async_result
btree_lookup_async(cache            *cc,        // IN
                   btree_config     *cfg,       // IN
                   uint64            root_addr, // IN
                   slice             key,       // IN
                   writable_buffer  *result,    // OUT
                   btree_async_ctxt *ctxt)      // IN
{
   cache_async_result res;
   btree_node         node;
   slice              data;
   bool               local_found;
   res = btree_lookup_async_with_ref(
      cc, cfg, root_addr, key, &node, &data, &local_found, ctxt);
   if (res == async_success && local_found) {
      platform_status rc = writable_buffer_copy_slice(result, data);
      platform_assert_status_ok(rc); // FIXME
      btree_node_unget(cc, cfg, &node);
   }

   return res;
}

cache_async_result
btree_lookup_and_merge_async(cache            *cc,          // IN
                             btree_config     *cfg,         // IN
                             uint64            root_addr,   // IN
                             const slice       key,         // IN
                             writable_buffer  *data,        // OUT
                             bool             *local_found, // OUT
                             btree_async_ctxt *ctxt)        // IN
{
   cache_async_result res;
   btree_node         node;
   slice              local_data;

   res = btree_lookup_async_with_ref(
      cc, cfg, root_addr, key, &node, &local_data, local_found, ctxt);
   if (res == async_success && *local_found) {
      if (writable_buffer_is_null(data)) {
         platform_status rc = writable_buffer_copy_slice(data, local_data);
         platform_assert_status_ok(rc);
      } else {
         int rc = btree_merge_tuples(cfg, key, local_data, data);
         platform_assert(rc == 0);
      }
      btree_node_unget(cc, cfg, &node);
   }
   return res;
}

/*
 *-----------------------------------------------------------------------------
 * btree_iterator_init --
 * btree_iterator_get_curr --
 * btree_iterator_advance --
 * btree_iterator_at_end
 *
 * This iterator implementation supports an upper bound key ub.  Given
 * an upper bound, the iterator will return only keys strictly less
 * than ub.
 *
 * In order to avoid comparing every key with ub, it precomputes,
 * during initialization, the end leaf and end_idx of ub within that
 * leaf.
 *
 * The iterator interacts with concurrent updates to the tree as
 * follows.  Its guarantees very much depend on the fact that we do
 * not delete entries in the tree.
 *
 * The iterator is guaranteed to see all keys that are between the
 * lower and upper bounds and that were present in the tree when the
 * iterator was initialized.
 *
 * One issue is splits of the end node that we computed during
 * initialization.  If the end node splits after initialization but
 * before the iterator gets to the end node, then some of the keys
 * that we should visit may have been moved to the right sibling of
 * the end node.
 *
 * So, whenever the iterator reaches the end node, it immediately
 * checks whether the end node's generation has changed since the
 * iterator was initialized.  If it has, then the iterator recomputes
 * the end node and end_idx.
 *-----------------------------------------------------------------------------
 */
static bool
btree_iterator_is_at_end(btree_iterator *itor)
{
   return itor->curr.addr == itor->end_addr && itor->idx == itor->end_idx;
}

void
btree_iterator_get_curr(iterator *base_itor, slice *key, slice *data)
{
   debug_assert(base_itor != NULL);
   btree_iterator *itor = (btree_iterator *)base_itor;
   debug_assert(itor->curr.hdr != NULL);
   // if (itor->at_end || itor->idx == itor->curr.hdr->num_entries) {
   //   btree_print_tree(itor->cc, itor->cfg, itor->root_addr);
   //}
   debug_assert(!btree_iterator_is_at_end(itor));
   debug_assert(itor->idx < btree_num_entries(itor->curr.hdr));
   debug_assert(itor->curr.page != NULL);
   debug_assert(itor->curr.page->disk_addr == itor->curr.addr);
   debug_assert((char *)itor->curr.hdr == itor->curr.page->data);
   cache_validate_page(itor->cc, itor->curr.page, itor->curr.addr);
   if (itor->curr.hdr->height == 0) {
      *key  = btree_get_tuple_key(itor->cfg, itor->curr.hdr, itor->idx);
      *data = btree_get_tuple_message(itor->cfg, itor->curr.hdr, itor->idx);
      log_trace_key(*key, "btree_iterator_get_curr");
   } else {
      index_entry *entry =
         btree_get_index_entry(itor->cfg, itor->curr.hdr, itor->idx);
      *key  = index_entry_key_slice(entry);
      *data = slice_create(sizeof(entry->pivot_data), &entry->pivot_data);
   }
}

static void
btree_iterator_find_end(btree_iterator *itor)
{
   btree_node end;

   btree_lookup_node(itor->cc,
                     itor->cfg,
                     itor->root_addr,
                     itor->max_key,
                     itor->height,
                     itor->page_type,
                     &end,
                     NULL,
                     NULL,
                     NULL);
   itor->end_addr       = end.addr;
   itor->end_generation = end.hdr->generation;

   if (slices_equal(itor->max_key, positive_infinity)) {
      itor->end_idx = btree_num_entries(end.hdr);
   } else {
      bool  found;
      int64 tmp;
      if (itor->height == 0) {
         tmp = btree_find_tuple(itor->cfg, end.hdr, itor->max_key, &found);
         if (!found) {
            tmp++;
         }
      } else if (itor->height > end.hdr->height) {
         tmp = 0;
         itor->height =
            (uint32)-1; // So we will always exceed height in future lookups
      } else {
         tmp = btree_find_pivot(itor->cfg, end.hdr, itor->max_key, &found);
         if (!found) {
            tmp++;
         }
      }
      itor->end_idx = tmp;
   }

   btree_node_unget(itor->cc, itor->cfg, &end);
}

/*
 * Move to the next leaf when we've reached the end of one leaf but
 * haven't reached the end of the iterator.
 */
static void
btree_iterator_advance_leaf(btree_iterator *itor)
{
   cache        *cc  = itor->cc;
   btree_config *cfg = itor->cfg;

   uint64 last_addr = itor->curr.addr;
   uint64 next_addr = itor->curr.hdr->next_addr;
   btree_node_unget(cc, cfg, &itor->curr);
   itor->curr.addr = next_addr;
   btree_node_get(cc, cfg, &itor->curr, itor->page_type);
   itor->idx = 0;

   while (itor->curr.addr == itor->end_addr
          && itor->curr.hdr->generation != itor->end_generation)
   {
      /* We need to recompute the end node and end_idx. (see
         comment at beginning of iterator implementation for
         high-level description)

         There's a potential for deadlock with concurrent inserters
         if we hold a read-lock on curr while looking up end, so we
         temporarily release curr.

         It is safe to relase curr because we are at index 0 of
         curr.  To see why, observe that, at this point, curr
         cannot be the first leaf in the tree (since we just
         followed a next pointer a few lines above).  And, for
         every leaf except the left-most leaf of the tree, no key
         can ever be inserted into the leaf that is smaller than
         the leaf's 0th entry, because its 0th entry is also its
         pivot in its parent.  Thus we are guaranteed that the
         first key curr will not change between the unget and the
         get. Hence we will not "go backwards" i.e. return a key
         smaller than the previous key) or skip any keys.
         Furthermore, even if another thread comes along and splits
         curr while we've released it, we will still want to
         continue at curr (since we're at the 0th entry).
      */
      btree_node_unget(itor->cc, itor->cfg, &itor->curr);
      btree_iterator_find_end(itor);
      btree_node_get(itor->cc, itor->cfg, &itor->curr, itor->page_type);
   }

   // To prefetch:
   // 1. we just moved from one extent to the next
   // 2. this can't be the last extent
   if (itor->do_prefetch
       && !btree_addrs_share_extent(cfg, last_addr, itor->curr.addr)
       && itor->curr.hdr->next_extent_addr != 0
       && !btree_addrs_share_extent(cfg, itor->curr.addr, itor->end_addr))
   {
      // IO prefetch the next extent
      cache_prefetch(cc, itor->curr.hdr->next_extent_addr, TRUE);
   }
}

platform_status
btree_iterator_advance(iterator *base_itor)
{
   debug_assert(base_itor != NULL);
   btree_iterator *itor = (btree_iterator *)base_itor;

   // We should not be calling advance on an empty iterator
   debug_assert(!btree_iterator_is_at_end(itor));
   debug_assert(itor->idx < btree_num_entries(itor->curr.hdr));

   itor->idx++;

   if (!btree_iterator_is_at_end(itor)
       && itor->idx == btree_num_entries(itor->curr.hdr))
   {
      btree_iterator_advance_leaf(itor);
   }

   debug_assert(btree_iterator_is_at_end(itor)
                || itor->idx < btree_num_entries(itor->curr.hdr));

   return STATUS_OK;
}


platform_status
btree_iterator_at_end(iterator *itor, bool *at_end)
{
   debug_assert(itor != NULL);
   *at_end = btree_iterator_is_at_end((btree_iterator *)itor);

   return STATUS_OK;
}

void
btree_iterator_print(iterator *itor)
{
   debug_assert(itor != NULL);
   btree_iterator *btree_itor = (btree_iterator *)itor;

   platform_log("########################################\n");
   platform_log("## btree_itor: %p\n", itor);
   platform_log("## root: %lu\n", btree_itor->root_addr);
   platform_log(
      "## curr %lu end %lu\n", btree_itor->curr.addr, btree_itor->end_addr);
   platform_log("## idx %lu end_idx %lu generation %lu\n",
                btree_itor->idx,
                btree_itor->end_idx,
                btree_itor->end_generation);
   btree_print_node(btree_itor->cc,
                    btree_itor->cfg,
                    &btree_itor->curr,
                    PLATFORM_DEFAULT_LOG_HANDLE);
}

const static iterator_ops btree_iterator_ops = {
   .get_curr = btree_iterator_get_curr,
   .at_end   = btree_iterator_at_end,
   .advance  = btree_iterator_advance,
   .print    = btree_iterator_print,
};


/*
 *-----------------------------------------------------------------------------
 * Caller must guarantee:
 *    max_key (if not null) needs to be valid until at_end() returns true
 *-----------------------------------------------------------------------------
 */
void
btree_iterator_init(cache          *cc,
                    btree_config   *cfg,
                    btree_iterator *itor,
                    uint64          root_addr,
                    page_type       page_type,
                    const slice     min_key,
                    const slice     _max_key,
                    bool            do_prefetch,
                    uint32          height)
{
   platform_assert(root_addr != 0);
   debug_assert(page_type == PAGE_TYPE_MEMTABLE
                || page_type == PAGE_TYPE_BRANCH);

   slice max_key;

   if (slice_is_null(_max_key)) {
      max_key = positive_infinity;
   } else if (!slice_is_null(min_key)
              && btree_key_compare(cfg, min_key, _max_key) > 0)
   {
      max_key = min_key;
   } else {
      max_key = _max_key;
   }

   ZERO_CONTENTS(itor);
   itor->cc          = cc;
   itor->cfg         = cfg;
   itor->root_addr   = root_addr;
   itor->do_prefetch = do_prefetch;
   itor->height      = height;
   itor->min_key     = min_key;
   itor->max_key     = max_key;
   itor->page_type   = page_type;
   itor->super.ops   = &btree_iterator_ops;

   btree_lookup_node(itor->cc,
                     itor->cfg,
                     itor->root_addr,
                     min_key,
                     itor->height,
                     itor->page_type,
                     &itor->curr,
                     NULL,
                     NULL,
                     NULL);
   /* We have to claim curr in order to prevent possible deadlocks
    * with insertion threads while finding the end node.
    *
    * Note that we can't lookup end first because, if there's a split
    * between looking up end and looking up curr, we could end up in a
    * situation where end comes before curr in the tree!  (We could
    * prevent this by holding a claim on end while looking up curr,
    * but that would essentially be the same as the code below.)
    *
    * Note that the approach in advance (i.e. releasing and reaquiring
    * a lock on curr) is not viable here because we are not
    * necessarily searching for the 0th entry in curr.  Thus a split
    * of curr while we have released it could mean that we really want
    * to start at curr's right sibling (after the split).  So we'd
    * have to redo the search from scratch after releasing curr.
    *
    * So we take a claim on curr instead.
    */
   while (!btree_node_claim(cc, cfg, &itor->curr)) {
      btree_node_unget(cc, cfg, &itor->curr);
      btree_lookup_node(itor->cc,
                        itor->cfg,
                        itor->root_addr,
                        min_key,
                        itor->height,
                        itor->page_type,
                        &itor->curr,
                        NULL,
                        NULL,
                        NULL);
   }

   btree_iterator_find_end(itor);

   /* Once we've found end, we can unclaim curr. */
   btree_node_unclaim(cc, cfg, &itor->curr);

   bool  found;
   int64 tmp;
   if (slice_is_null(min_key)) {
      tmp = 0;
   } else if (itor->height == 0) {
      tmp = btree_find_tuple(itor->cfg, itor->curr.hdr, min_key, &found);
      if (!found) {
         tmp++;
      }
   } else if (itor->height > itor->curr.hdr->height) {
      tmp = 0;
   } else {
      tmp = btree_find_pivot(itor->cfg, itor->curr.hdr, min_key, &found);
      if (!found) {
         tmp++;
      }
      platform_assert(0 <= tmp);
   }
   itor->idx = tmp;

   if (!btree_iterator_is_at_end(itor)
       && itor->idx == btree_num_entries(itor->curr.hdr))
   {
      btree_iterator_advance_leaf(itor);
   }

   if (itor->do_prefetch && itor->curr.hdr->next_extent_addr != 0
       && !btree_addrs_share_extent(cfg, itor->curr.addr, itor->end_addr))
   {
      // IO prefetch the next extent
      cache_prefetch(cc, itor->curr.hdr->next_extent_addr, TRUE);
   }

   debug_assert(btree_iterator_is_at_end(itor)
                || itor->idx < btree_num_entries(itor->curr.hdr));
}

void
btree_iterator_deinit(btree_iterator *itor)
{
   debug_assert(itor != NULL);
   btree_node_unget(itor->cc, itor->cfg, &itor->curr);
}

// generation number isn't used in packed btrees
static inline void
btree_pack_node_init_hdr(const btree_config *cfg,
                         btree_hdr          *hdr,
                         uint64              next_extent,
                         uint8               height)
{
   btree_init_hdr(cfg, hdr);
   hdr->next_extent_addr = next_extent;
   hdr->height           = height;
}

static inline void
btree_pack_setup_start(btree_pack_req *req)
{
   // we create a root here, but we won't build it with the rest
   // of the tree, we'll copy into it at the end
   req->root_addr =
      btree_create(req->cc, req->cfg, &req->mini, PAGE_TYPE_BRANCH);
   req->height = 0;
}


static inline void
btree_pack_setup_finish(btree_pack_req *req, slice first_key)
{
   // set up the first leaf
   btree_alloc(req->cc,
               &req->mini,
               0,
               first_key,
               &req->next_extent,
               PAGE_TYPE_BRANCH,
               &req->edge[0]);
   debug_assert(cache_page_valid(req->cc, req->next_extent));
   btree_pack_node_init_hdr(req->cfg, req->edge[0].hdr, req->next_extent, 0);
}

static inline void
btree_pack_loop(btree_pack_req *req,     // IN/OUT
                slice           key,     // IN
                slice           message, // IN
                bool           *at_end)            // IN/OUT
{
   log_trace_key(key, "btree_pack_loop");

   if (!btree_set_leaf_entry(req->cfg,
                             req->edge[0].hdr,
                             btree_num_entries(req->edge[0].hdr),
                             key,
                             message))
   {
      // the current leaf is full, allocate a new one and add to index
      btree_node old_edge = req->edge[0];

      btree_alloc(req->cc,
                  &req->mini,
                  0,
                  key,
                  &req->next_extent,
                  PAGE_TYPE_BRANCH,
                  &req->edge[0]);
      old_edge.hdr->next_addr = req->edge[0].addr;

      // initialize the new leaf edge
      debug_assert(cache_page_valid(req->cc, req->next_extent));
      btree_pack_node_init_hdr(req->cfg, req->edge[0].hdr, req->next_extent, 0);
      bool result =
         btree_set_leaf_entry(req->cfg, req->edge[0].hdr, 0, key, message);
      platform_assert(result);

      // this loop finds the first level with a free slot
      // along the way it allocates new index nodes as necessary
      uint16 i = 1;
      while (i <= req->height
             && !btree_set_index_entry(req->cfg,
                                       req->edge[i].hdr,
                                       btree_num_entries(req->edge[i].hdr),
                                       key,
                                       req->edge[i - 1].addr,
                                       0,
                                       0,
                                       0))
      {
         btree_node_full_unlock(req->cc, req->cfg, &old_edge);
         old_edge = req->edge[i];

         btree_alloc(req->cc,
                     &req->mini,
                     i,
                     key,
                     &req->next_extent,
                     PAGE_TYPE_BRANCH,
                     &req->edge[i]);
         old_edge.hdr->next_addr = req->edge[i].addr;

         // initialize the new index edge
         btree_pack_node_init_hdr(
            req->cfg, req->edge[i].hdr, req->next_extent, i);
         btree_set_index_entry(
            req->cfg, req->edge[i].hdr, 0, key, req->edge[i - 1].addr, 0, 0, 0);
         i++;
      }

      if (req->height < i) {
         slice smallest_key =
            btree_height(old_edge.hdr)
               ? btree_get_pivot(req->cfg, old_edge.hdr, 0)
               : btree_get_tuple_key(req->cfg, old_edge.hdr, 0);
         // need to add a new root
         btree_alloc(req->cc,
                     &req->mini,
                     i,
                     smallest_key,
                     &req->next_extent,
                     PAGE_TYPE_BRANCH,
                     &req->edge[i]);
         btree_pack_node_init_hdr(
            req->cfg, req->edge[i].hdr, req->next_extent, i);
         req->height++;
         platform_assert(req->height);

         // add old root and it's younger sibling
         bool succeeded = btree_set_index_entry(req->cfg,
                                                req->edge[i].hdr,
                                                0,
                                                smallest_key,
                                                old_edge.addr,
                                                req->num_tuples,
                                                req->key_bytes,
                                                req->message_bytes);
         platform_assert(succeeded);
         succeeded = btree_set_index_entry(
            req->cfg, req->edge[i].hdr, 1, key, req->edge[i - 1].addr, 0, 0, 0);
         platform_assert(succeeded);
      }
      btree_node_full_unlock(req->cc, req->cfg, &old_edge);
   }

   log_trace_key(key, "btree_pack_loop (bottom)");

   for (uint16 i = 1; i <= req->height; i++) {
      index_entry *entry = btree_get_index_entry(
         req->cfg, req->edge[i].hdr, btree_num_entries(req->edge[i].hdr) - 1);
      entry->pivot_data.num_kvs_in_subtree++;
      entry->pivot_data.key_bytes_in_subtree += slice_length(key);
      entry->pivot_data.message_bytes_in_subtree += slice_length(message);
   }

   if (req->hash) {
      platform_assert(req->num_tuples < req->max_tuples);
      req->fingerprint_arr[req->num_tuples] =
         req->hash(slice_data(key), slice_length(key), req->seed);
   }

   req->num_tuples++;
   req->key_bytes += slice_length(key);
   req->message_bytes += slice_length(message);

   iterator_advance(req->itor);
   iterator_at_end(req->itor, at_end);
}


static inline void
btree_pack_post_loop(btree_pack_req *req, slice last_key)
{
   cache        *cc  = req->cc;
   btree_config *cfg = req->cfg;
   // we want to use the allocation node, so we copy the root created in the
   // loop into the btree_create root
   btree_node root;

   // if output tree is empty, dec_ref the tree
   if (req->num_tuples == 0) {
      req->root_addr = 0;
      return;
   }

   root.addr = req->root_addr;
   btree_node_get(cc, cfg, &root, PAGE_TYPE_BRANCH);

   __attribute__((unused)) bool success = btree_node_claim(cc, cfg, &root);
   debug_assert(success);
   btree_node_lock(cc, cfg, &root);
   memmove(root.hdr, req->edge[req->height].hdr, btree_page_size(cfg));
   // fix the root next extent
   root.hdr->next_extent_addr = 0;
   btree_node_full_unlock(cc, cfg, &root);

   // release all the edge nodes;
   for (uint16 i = 0; i <= req->height; i++) {
      // go back and fix the dangling next extents
      for (uint64 addr = btree_get_extent_base_addr(cfg, &req->edge[i]);
           addr != req->edge[i].addr;
           addr += btree_page_size(cfg))
      {
         btree_node node = {.addr = addr};
         btree_node_get(cc, cfg, &node, PAGE_TYPE_BRANCH);
         success = btree_node_claim(cc, cfg, &node);
         debug_assert(success);
         btree_node_lock(cc, cfg, &node);
         node.hdr->next_extent_addr = 0;
         btree_node_full_unlock(cc, cfg, &node);
      }
      req->edge[i].hdr->next_extent_addr = 0;
      btree_node_full_unlock(cc, cfg, &req->edge[i]);
   }

   mini_release(&req->mini, last_key);
}

static bool
btree_pack_can_fit_tuple(btree_pack_req *req, slice key, slice data)
{
   return req->num_tuples < req->max_tuples
          && req->key_bytes + req->message_bytes + slice_length(key)
                   + slice_length(data)
                <= req->max_kv_bytes;
}

/*
 *-----------------------------------------------------------------------------
 * btree_pack --
 *
 *      Packs a btree from an iterator source. Dec_Refs the
 *      output tree if it's empty.
 *-----------------------------------------------------------------------------
 */
platform_status
btree_pack(btree_pack_req *req)
{
   btree_pack_setup_start(req);

   slice key = NULL_SLICE, data;
   bool  at_end;

   iterator_at_end(req->itor, &at_end);

   if (!at_end) {
      iterator_get_curr(req->itor, &key, &data);
<<<<<<< HEAD
      if (btree_pack_can_fit_tuple(req, key, data)) {
=======
      if (req->num_tuples < req->max_tuples
          && req->key_bytes + req->message_bytes + slice_length(key)
                   + slice_length(data)
                <= req->max_kv_bytes)
      {
>>>>>>> 0c473e84
         btree_pack_setup_finish(req, key);
      }
   }

   while (!at_end && req->num_tuples < req->max_tuples
          && btree_pack_can_fit_tuple(req, key, data))
   {
      iterator_get_curr(req->itor, &key, &data);
      btree_pack_loop(req, key, data, &at_end);
   }

   btree_pack_post_loop(req, key);
   platform_assert(IMPLIES(req->num_tuples == 0, req->root_addr == 0));
   return STATUS_OK;
}

/*
 * Returns the number of kv pairs (k,v ) w/ k < key.  Also returns
 * the total size of all such keys and messages.
 */
static inline void
btree_get_rank(cache        *cc,
               btree_config *cfg,
               uint64        root_addr,
               const slice   key,
               uint32       *kv_rank,
               uint32       *key_bytes_rank,
               uint32       *message_bytes_rank)
{
   btree_node leaf;

   btree_lookup_node(cc,
                     cfg,
                     root_addr,
                     key,
                     0,
                     PAGE_TYPE_BRANCH,
                     &leaf,
                     kv_rank,
                     key_bytes_rank,
                     message_bytes_rank);
   bool  found;
   int64 tuple_rank_in_leaf = btree_find_tuple(cfg, leaf.hdr, key, &found);
   if (!found) {
      tuple_rank_in_leaf++;
   }
   accumulate_node_ranks(cfg,
                         leaf.hdr,
                         0,
                         tuple_rank_in_leaf,
                         kv_rank,
                         key_bytes_rank,
                         message_bytes_rank);
   btree_node_unget(cc, cfg, &leaf);
}

/*
 * count_in_range returns the exact number of tuples in the given
 * btree between min_key (inc) and max_key (excl).
 */
void
btree_count_in_range(cache        *cc,
                     btree_config *cfg,
                     uint64        root_addr,
                     const slice   min_key,
                     const slice   max_key,
                     uint32       *kv_rank,
                     uint32       *key_bytes_rank,
                     uint32       *message_bytes_rank)
{
   uint32 min_kv_rank;
   uint32 min_key_bytes_rank;
   uint32 min_message_bytes_rank;

   btree_get_rank(cc,
                  cfg,
                  root_addr,
                  min_key,
                  &min_kv_rank,
                  &min_key_bytes_rank,
                  &min_message_bytes_rank);
   btree_get_rank(cc,
                  cfg,
                  root_addr,
                  slice_is_null(max_key) ? positive_infinity : max_key,
                  kv_rank,
                  key_bytes_rank,
                  message_bytes_rank);
   if (min_kv_rank < *kv_rank) {
      *kv_rank            = *kv_rank - min_kv_rank;
      *key_bytes_rank     = *key_bytes_rank - min_key_bytes_rank;
      *message_bytes_rank = *message_bytes_rank - min_message_bytes_rank;
   } else {
      *kv_rank            = 0;
      *key_bytes_rank     = 0;
      *message_bytes_rank = 0;
   }
}

/*
 * btree_count_in_range_by_iterator perform
 * btree_count_in_range using an iterator instead of by
 * calculating ranks. Used for debugging purposes.
 */
void
btree_count_in_range_by_iterator(cache        *cc,
                                 btree_config *cfg,
                                 uint64        root_addr,
                                 const slice   min_key,
                                 const slice   max_key,
                                 uint32       *kv_rank,
                                 uint32       *key_bytes_rank,
                                 uint32       *message_bytes_rank)
{
   btree_iterator btree_itor;
   iterator      *itor = &btree_itor.super;
   btree_iterator_init(cc,
                       cfg,
                       &btree_itor,
                       root_addr,
                       PAGE_TYPE_BRANCH,
                       min_key,
                       max_key,
                       TRUE,
                       0);

   *kv_rank            = 0;
   *key_bytes_rank     = 0;
   *message_bytes_rank = 0;

   bool at_end;
   iterator_at_end(itor, &at_end);
   while (!at_end) {
      slice key, message;
      iterator_get_curr(itor, &key, &message);
      *kv_rank            = *kv_rank + 1;
      *key_bytes_rank     = *key_bytes_rank + slice_length(key);
      *message_bytes_rank = *message_bytes_rank + slice_length(message);
      iterator_advance(itor);
      iterator_at_end(itor, &at_end);
   }
   btree_iterator_deinit(&btree_itor);
}

/*
 *-----------------------------------------------------------------------------
 * btree_print_node --
 * btree_print_tree --
 *
 *      Prints out the contents of the node/tree.
 *-----------------------------------------------------------------------------
 */
void
btree_print_locked_node(btree_config          *cfg,
                        uint64                 addr,
                        btree_hdr             *hdr,
                        platform_stream_handle stream)
{
   data_config *dcfg = cfg->data_cfg;

   platform_log_stream("*******************\n");
   if (btree_height(hdr) > 0) {
      platform_log_stream("**  INDEX NODE \n");
      platform_log_stream("**  addr: %lu \n", addr);
      platform_log_stream("**  ptr: %p\n", hdr);
      platform_log_stream("**  next_addr: %lu \n", hdr->next_addr);
      platform_log_stream("**  next_extent_addr: %lu \n",
                          hdr->next_extent_addr);
      platform_log_stream("**  generation: %lu \n", hdr->generation);
      platform_log_stream("**  height: %u \n", btree_height(hdr));
      platform_log_stream("**  next_entry: %u \n", hdr->next_entry);
      platform_log_stream("**  num_entries: %u \n", btree_num_entries(hdr));
      platform_log_stream("-------------------\n");
      platform_log_stream("Table\n");
      for (uint64 i = 0; i < hdr->num_entries; i++) {
         platform_log_stream("  %lu:%u\n", i, btree_get_table_entry(hdr, i));
      }
      platform_log_stream("\n");
      platform_log_stream("-------------------\n");
      for (uint64 i = 0; i < btree_num_entries(hdr); i++) {
         index_entry *entry = btree_get_index_entry(cfg, hdr, i);
         platform_log_stream("%2lu:%s -- %lu (%u, %u, %u)\n",
                             i,
                             key_string(dcfg, index_entry_key_slice(entry)),
                             entry->pivot_data.child_addr,
                             entry->pivot_data.num_kvs_in_subtree,
                             entry->pivot_data.key_bytes_in_subtree,
                             entry->pivot_data.message_bytes_in_subtree);
      }
      platform_log_stream("\n");
   } else {
      platform_log_stream("**  LEAF NODE \n");
      platform_log_stream("**  addr: %lu \n", addr);
      platform_log_stream("**  ptr: %p\n", hdr);
      platform_log_stream("**  next_addr: %lu \n", hdr->next_addr);
      platform_log_stream("**  next_extent_addr: %lu \n",
                          hdr->next_extent_addr);
      platform_log_stream("**  generation: %lu \n", hdr->generation);
      platform_log_stream("**  height: %u \n", btree_height(hdr));
      platform_log_stream("**  next_entry: %u \n", hdr->next_entry);
      platform_log_stream("**  num_entries: %u \n", btree_num_entries(hdr));
      platform_log_stream("-------------------\n");
      for (uint64 i = 0; i < btree_num_entries(hdr); i++) {
         platform_log_stream("%lu:%u ", i, btree_get_table_entry(hdr, i));
      }
      platform_log_stream("\n");
      platform_log_stream("-------------------\n");
      for (uint64 i = 0; i < btree_num_entries(hdr); i++) {
         leaf_entry *entry = btree_get_leaf_entry(cfg, hdr, i);
         platform_log_stream(
            "%2lu:%s -- %s\n",
            i,
            key_string(dcfg, leaf_entry_key_slice(entry)),
            message_string(dcfg, leaf_entry_message_slice(entry)));
      }
      platform_log_stream("-------------------\n");
      platform_log_stream("\n");
   }
}

void
btree_print_node(cache                 *cc,
                 btree_config          *cfg,
                 btree_node            *node,
                 platform_stream_handle stream)
{
   if (!cache_page_valid(cc, node->addr)) {
      platform_log_stream("*******************\n");
      platform_log_stream("** INVALID NODE \n");
      platform_log_stream("** addr: %lu \n", node->addr);
      platform_log_stream("-------------------\n");
      return;
   }
   btree_node_get(cc, cfg, node, PAGE_TYPE_BRANCH);
   btree_print_locked_node(cfg, node->addr, node->hdr, stream);
   btree_node_unget(cc, cfg, node);
}

void
btree_print_subtree(cache                 *cc,
                    btree_config          *cfg,
                    uint64                 addr,
                    platform_stream_handle stream)
{
   btree_node node;
   node.addr = addr;
   btree_print_node(cc, cfg, &node, stream);
   if (!cache_page_valid(cc, node.addr)) {
      return;
   }
   btree_node_get(cc, cfg, &node, PAGE_TYPE_BRANCH);
   table_index idx;

   if (node.hdr->height > 0) {
      for (idx = 0; idx < node.hdr->num_entries; idx++) {
         btree_print_subtree(
            cc, cfg, btree_get_child_addr(cfg, node.hdr, idx), stream);
      }
   }
   btree_node_unget(cc, cfg, &node);
}

void
btree_print_tree(cache *cc, btree_config *cfg, uint64 root_addr)
{
   platform_open_log_stream();
   btree_print_subtree(cc, cfg, root_addr, stream);
   platform_close_log_stream(PLATFORM_DEFAULT_LOG_HANDLE);
}

void
btree_print_tree_stats(cache *cc, btree_config *cfg, uint64 addr)
{
   btree_node node;
   node.addr = addr;
   btree_node_get(cc, cfg, &node, PAGE_TYPE_BRANCH);

   platform_log("Tree stats: height %u\n", node.hdr->height);
   cache_print_stats(cc);

   btree_node_unget(cc, cfg, &node);
}

/*
 * returns the space used in bytes by the range [start_key, end_key) in the
 * btree
 */
uint64
btree_space_use_in_range(cache        *cc,
                         btree_config *cfg,
                         uint64        root_addr,
                         page_type     type,
                         const slice   start_key,
                         const slice   end_key)
{
   uint64 meta_head    = btree_root_to_meta_addr(cfg, root_addr, 0);
   uint64 extents_used = mini_keyed_extent_count(
      cc, cfg->data_cfg, type, meta_head, start_key, end_key);
   return extents_used * btree_extent_size(cfg);
}

bool
btree_verify_node(cache        *cc,
                  btree_config *cfg,
                  uint64        addr,
                  page_type     type,
                  bool          is_left_edge)
{
   btree_node node;
   node.addr = addr;
   debug_assert(type == PAGE_TYPE_BRANCH || type == PAGE_TYPE_MEMTABLE);
   btree_node_get(cc, cfg, &node, type);
   table_index idx;
   bool        result = FALSE;

   platform_open_log_stream();
   for (idx = 0; idx < node.hdr->num_entries; idx++) {
      if (node.hdr->height == 0) {
         // leaf node
         if (node.hdr->num_entries > 0 && idx < node.hdr->num_entries - 1) {
            if (btree_key_compare(cfg,
                                  btree_get_tuple_key(cfg, node.hdr, idx),
                                  btree_get_tuple_key(cfg, node.hdr, idx + 1))
                >= 0)
            {
               platform_log_stream("out of order tuples\n");
               platform_log_stream("addr: %lu idx %2u\n", node.addr, idx);
               btree_node_unget(cc, cfg, &node);
               goto out;
            }
         }
      } else {
         // index node
         btree_node child;
         child.addr = btree_get_child_addr(cfg, node.hdr, idx);
         btree_node_get(cc, cfg, &child, type);
         if (child.hdr->height != node.hdr->height - 1) {
            platform_log_stream("height mismatch\n");
            platform_log_stream("addr: %lu idx: %u\n", node.addr, idx);
            btree_node_unget(cc, cfg, &child);
            btree_node_unget(cc, cfg, &node);
            goto out;
         }
         if (node.hdr->num_entries > 0 && idx < node.hdr->num_entries - 1) {
            if (btree_key_compare(cfg,
                                  btree_get_pivot(cfg, node.hdr, idx),
                                  btree_get_pivot(cfg, node.hdr, idx + 1))
                >= 0)
            {
               btree_node_unget(cc, cfg, &child);
               btree_node_unget(cc, cfg, &node);
               btree_print_tree(cc, cfg, addr);
               platform_log_stream("out of order pivots\n");
               platform_log_stream("addr: %lu idx %u\n", node.addr, idx);
               goto out;
            }
         }
         if (child.hdr->height == 0) {
            // child leaf
            if (0 < idx
                && btree_key_compare(cfg,
                                     btree_get_pivot(cfg, node.hdr, idx),
                                     btree_get_tuple_key(cfg, child.hdr, 0))
                      != 0)
            {
               platform_log_stream(
                  "pivot key doesn't match in child and parent\n");
               platform_log_stream("addr: %lu idx %u\n", node.addr, idx);
               platform_log_stream("child addr: %lu\n", child.addr);
               btree_node_unget(cc, cfg, &child);
               btree_node_unget(cc, cfg, &node);
               goto out;
            }
         }
         if (child.hdr->height == 0) {
            // child leaf
            if (idx != btree_num_entries(node.hdr) - 1
                && btree_key_compare(
                      cfg,
                      btree_get_pivot(cfg, node.hdr, idx + 1),
                      btree_get_tuple_key(
                         cfg, child.hdr, btree_num_entries(child.hdr) - 1))
                      < 0)
            {
               platform_log_stream("child tuple larger than parent bound\n");
               platform_log_stream("addr: %lu idx %u\n", node.addr, idx);
               platform_log_stream("child addr: %lu idx %u\n", child.addr, idx);
               btree_print_locked_node(
                  cfg, node.addr, node.hdr, PLATFORM_ERR_LOG_HANDLE);
               btree_print_locked_node(
                  cfg, child.addr, child.hdr, PLATFORM_ERR_LOG_HANDLE);
               platform_assert(0);
               btree_node_unget(cc, cfg, &child);
               btree_node_unget(cc, cfg, &node);
               goto out;
            }
         } else {
            // child index
            if (idx != btree_num_entries(node.hdr) - 1
                && btree_key_compare(
                      cfg,
                      btree_get_pivot(cfg, node.hdr, idx + 1),
                      btree_get_pivot(
                         cfg, child.hdr, btree_num_entries(child.hdr) - 1))
                      < 0)
            {
               platform_log_stream("child pivot larger than parent bound\n");
               platform_log_stream("addr: %lu idx %u\n", node.addr, idx);
               platform_log_stream("child addr: %lu idx %u\n", child.addr, idx);
               btree_print_locked_node(
                  cfg, node.addr, node.hdr, PLATFORM_ERR_LOG_HANDLE);
               btree_print_locked_node(
                  cfg, child.addr, child.hdr, PLATFORM_ERR_LOG_HANDLE);
               platform_assert(0);
               btree_node_unget(cc, cfg, &child);
               btree_node_unget(cc, cfg, &node);
               goto out;
            }
         }
         btree_node_unget(cc, cfg, &child);
         bool child_is_left_edge = is_left_edge && idx == 0;
         if (!btree_verify_node(cc, cfg, child.addr, type, child_is_left_edge))
         {
            btree_node_unget(cc, cfg, &node);
            goto out;
         }
      }
   }
   btree_node_unget(cc, cfg, &node);
   result = TRUE;
out:
   platform_close_log_stream(PLATFORM_ERR_LOG_HANDLE);

   return result;
}

bool
btree_verify_tree(cache *cc, btree_config *cfg, uint64 addr, page_type type)
{
   return btree_verify_node(cc, cfg, addr, type, TRUE);
}

void
btree_print_lookup(cache        *cc,        // IN
                   btree_config *cfg,       // IN
                   uint64        root_addr, // IN
                   page_type     type,      // IN
                   const slice   key)         // IN
{
   btree_node node, child_node;
   uint32     h;
   int64      child_idx;

   node.addr = root_addr;
   btree_print_node(cc, cfg, &node, PLATFORM_DEFAULT_LOG_HANDLE);
   btree_node_get(cc, cfg, &node, type);

   for (h = node.hdr->height; h > 0; h--) {
      bool found;
      child_idx = btree_find_pivot(cfg, node.hdr, key, &found);
      if (child_idx < 0) {
         child_idx = 0;
      }
      child_node.addr = btree_get_child_addr(cfg, node.hdr, child_idx);
      btree_print_node(cc, cfg, &child_node, PLATFORM_DEFAULT_LOG_HANDLE);
      btree_node_get(cc, cfg, &child_node, type);
      btree_node_unget(cc, cfg, &node);
      node = child_node;
   }

   bool  found;
   int64 idx = btree_find_tuple(cfg, node.hdr, key, &found);
   platform_log(
      "Matching index: %lu (%d) of %u\n", idx, found, node.hdr->num_entries);
   btree_node_unget(cc, cfg, &node);
}

/*
 *-----------------------------------------------------------------------------
 * btree_config_init --
 *
 *      Initialize btree config values
 *-----------------------------------------------------------------------------
 */
void
btree_config_init(btree_config *btree_cfg,
                  cache_config *cache_cfg,
                  data_config  *data_cfg,
                  uint64        rough_count_height)
{
   btree_cfg->cache_cfg          = cache_cfg;
   btree_cfg->data_cfg           = data_cfg;
   btree_cfg->rough_count_height = rough_count_height;
}<|MERGE_RESOLUTION|>--- conflicted
+++ resolved
@@ -623,19 +623,18 @@
                                         uint64                      *generation)
 {
    bool success;
-<<<<<<< HEAD
    switch (spec->old_entry_state) {
-      case did_not_exist:
+      case ENTRY_DID_NOT_EXIST:
          success = btree_insert_leaf_entry(
             cfg, hdr, spec->idx, spec->key, spec->msg.new_message);
          break;
-      case still_exists:
+      case ENTRY_STILL_EXISTS:
       {
          slice merged = writable_buffer_to_slice(&spec->msg.merged_message);
          success = btree_set_leaf_entry(cfg, hdr, spec->idx, spec->key, merged);
          break;
       }
-      case has_been_removed:
+      case ENTRY_HAS_BEEN_REMOVED:
       {
          slice merged = writable_buffer_to_slice(&spec->msg.merged_message);
          success =
@@ -647,18 +646,6 @@
             FALSE,
             "Unknown btree leaf_incorporate_spec->old_entry_state %d",
             spec->old_entry_state);
-=======
-   if (spec->old_entry_state == ENTRY_DID_NOT_EXIST) {
-      success = btree_insert_leaf_entry(
-         cfg, hdr, spec->idx, spec->key, spec->msg.new_message);
-   } else if (spec->old_entry_state == ENTRY_STILL_EXISTS) {
-      slice merged = writable_buffer_to_slice(&spec->msg.merged_message);
-      success = btree_set_leaf_entry(cfg, hdr, spec->idx, spec->key, merged);
-   } else {
-      debug_assert(spec->old_entry_state == ENTRY_HAS_BEEN_REMOVED);
-      slice merged = writable_buffer_to_slice(&spec->msg.merged_message);
-      success = btree_insert_leaf_entry(cfg, hdr, spec->idx, spec->key, merged);
->>>>>>> 0c473e84
    }
 
    if (success) {
@@ -798,14 +785,9 @@
          total_bytes += sizeof_leaf_entry(entry);
       }
    }
-<<<<<<< HEAD
    uint64 new_num_entries = num_entries;
    new_num_entries += spec->old_entry_state == still_exists ? 0 : 1;
    total_bytes += new_num_entries * sizeof(table_entry);
-=======
-   total_bytes += (num_entries + (spec->old_entry_state != ENTRY_STILL_EXISTS))
-                  * sizeof(table_entry);
->>>>>>> 0c473e84
 
    /* Now figure out the number of entries to move, and figure out how
       much free space will be created in the left_hdr by the split. */
@@ -3012,15 +2994,7 @@
 
    if (!at_end) {
       iterator_get_curr(req->itor, &key, &data);
-<<<<<<< HEAD
       if (btree_pack_can_fit_tuple(req, key, data)) {
-=======
-      if (req->num_tuples < req->max_tuples
-          && req->key_bytes + req->message_bytes + slice_length(key)
-                   + slice_length(data)
-                <= req->max_kv_bytes)
-      {
->>>>>>> 0c473e84
          btree_pack_setup_finish(req, key);
       }
    }
