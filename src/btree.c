// Copyright 2018-2021 VMware, Inc. All rights reserved. -- VMware Confidential
// SPDX-License-Identifier: Apache-2.0

#include "btree_private.h"
#include "poison.h"

/******************************************************************
 * Structure of a BTree node: Disk-resident structure:
 *
 *                                 hdr->next_entry
 *                                               |
 *   0                                           v     page_size
 *   -----------------------------------------------------------
 *   | header | offsets table ---> | empty space | <--- entries|
 *   -----------------------------------------------------------
 *
 *  header: struct btree_hdr{}
 *  entry : struct leaf_entry{}
 *
 * The arrows indicate that the offsets table grows to the left
 * and the entries grow to the right.
 *
 * Entries are not physically sorted in a node.  The offsets table
 * gives the offset of each entry, in key order.
 *
 * Offsets are from byte 0 of the node.
 *
 * New entries are placed in the empty space.
 *
 * When an entry is replaced with a physically smaller entry, the
 * replacement is performed in place.  When an entry is replaced with
 * a physically larger entry, then the new entry is stored in the
 * empty space.

 * A node may have free space fragmentation after some entries have
 * been replaced.  Defragmenting the node rebuilds it with no
 * free-space fragmentation.
 *
 * When a node runs out of free space, we measure its dead space.
 * If dead space is:
 *  - below a threshold, we split the node.
 *  - above the threshold, then we defragment the node instead of splitting it.
 *******************************************************************/

/* Threshold for splitting instead of defragmenting. */
#define BTREE_SPLIT_THRESHOLD(page_size) ((page_size) / 2)

/* After a split, the free space in the left node may be fragmented.
 * If there's less than this much contiguous free space, then we also
 * defrag the left node.
 */
#define BTREE_DEFRAGMENT_THRESHOLD(page_size) ((page_size) / 4)

char  positive_infinity_buffer;
slice positive_infinity = {0, &positive_infinity_buffer};

/*
 * Branches keep track of the number of keys and the total size of
 * all keys and messages in their subtrees.  But memtables do not
 * (because it is difficult to maintain this information during
 * insertion).  However, the current implementation uses the same
 * data structure for both memtables and branches.  So memtables
 * store BTREE_UNKNOWN_COUNTER for these counters.
 */
#define BTREE_UNKNOWN_COUNTER (0x7fffffffUL)
static const btree_pivot_stats BTREE_PIVOT_STATS_UNKNOWN = {
   BTREE_UNKNOWN_COUNTER,
   BTREE_UNKNOWN_COUNTER,
   BTREE_UNKNOWN_COUNTER};


static inline uint8
btree_height(const btree_hdr *hdr)
{
   return hdr->height;
}

static inline table_entry
btree_get_table_entry(btree_hdr *hdr, int i)
{
   debug_assert(i < hdr->num_entries);
   return hdr->offsets[i];
}

static inline table_index
btree_num_entries(const btree_hdr *hdr)
{
   return hdr->num_entries;
}

static inline void
btree_increment_height(btree_hdr *hdr)
{
   hdr->height++;
}

static inline void
btree_reset_node_entries(const btree_config *cfg, btree_hdr *hdr)
{
   hdr->num_entries = 0;
   hdr->next_entry  = btree_page_size(cfg);
}


static inline uint64
index_entry_size(const slice key)
{
   return sizeof(index_entry) + slice_length(key);
}

static inline uint64
leaf_entry_size(const slice key, const message msg)
{
   return sizeof(leaf_entry) + slice_length(key) + message_length(msg);
}

static inline uint64
leaf_entry_key_size(const leaf_entry *entry)
{
   return entry->key_size;
}


static inline uint64
leaf_entry_message_size(const leaf_entry *entry)
{
   return entry->message_size;
}

/*********************************************************
 * Code for tracing operations involving a particular key
 *********************************************************/

// #define BTREE_KEY_TRACING

#ifdef BTREE_KEY_TRACING
static char trace_key[24] = {0x00, 0x00, 0x00, 0x00, 0x00, 0x00, 0x00, 0x00,
                             0x00, 0x00, 0x00, 0x00, 0x00, 0x00, 0x00, 0x00,
                             0x00, 0x00, 0x00, 0x00, 0x00, 0x00, 0x00, 0x00};

void
log_trace_key(slice key, char *msg)
{
   if (slice_lex_cmp(key, slice_create(sizeof(trace_key), trace_key)) == 0) {
      platform_log("BTREE_TRACE_KEY: %s\n", msg);
   }
}

/* Output msg if this leaf contains the trace_key */
void
log_trace_leaf(const btree_config *cfg, const btree_hdr *hdr, char *msg)
{
   for (int i = 0; i < hdr->num_entries; i++) {
      slice key = btree_get_tuple_key(cfg, hdr, i);
      log_trace_key(key, msg);
   }
}
#else
#   define log_trace_key(key, msg)
#   define log_trace_leaf(cfg, hdr, msg)
#endif /* BTREE_KEY_TRACING */


/**************************************
 * Basic get/set on index nodes
 **************************************/

static inline void
btree_fill_index_entry(const btree_config *cfg,
                       btree_hdr          *hdr,
                       index_entry        *entry,
                       slice               new_pivot_key,
                       uint64              new_addr,
                       btree_pivot_stats   stats)
{
   debug_assert((void *)hdr <= (void *)entry);
   debug_assert(diff_ptr(hdr, entry) + index_entry_size(new_pivot_key)
                <= btree_page_size(cfg));
   memcpy(entry->key, slice_data(new_pivot_key), slice_length(new_pivot_key));
   entry->key_size              = slice_length(new_pivot_key);
   entry->key_indirect          = FALSE;
   entry->pivot_data.child_addr = new_addr;
   entry->pivot_data.stats      = stats;
}

bool
btree_set_index_entry(const btree_config *cfg,
                      btree_hdr          *hdr,
                      table_index         k,
                      slice               new_pivot_key,
                      uint64              new_addr,
                      btree_pivot_stats   stats)
{
   platform_assert(
      k <= hdr->num_entries, "k=%d, num_entries=%d\n", k, hdr->num_entries);
   uint64 new_num_entries = k < hdr->num_entries ? hdr->num_entries : k + 1;

   if (k < hdr->num_entries) {
      index_entry *old_entry = btree_get_index_entry(cfg, hdr, k);
      if (hdr->next_entry == diff_ptr(hdr, old_entry)
          && (diff_ptr(hdr, &hdr->offsets[new_num_entries])
                 + index_entry_size(new_pivot_key)
              <= hdr->next_entry + sizeof_index_entry(old_entry)))
      {
         /* special case to avoid creating fragmentation:
          * the old entry is the physically first entry in the node
          * and the new entry will fit in the space avaiable from the old
          * entry plus the free space preceding the old_entry.
          * In this case, just reset next_entry so we can insert the new entry.
          */
         hdr->next_entry += sizeof_index_entry(old_entry);
      } else if (index_entry_size(new_pivot_key)
                 <= sizeof_index_entry(old_entry)) {
         /* old_entry is not the physically first in the node,
          * but new entry will fit inside it.
          */
         btree_fill_index_entry(
            cfg, hdr, old_entry, new_pivot_key, new_addr, stats);
         return TRUE;
      }
      /* Fall through */
   }

   if (hdr->next_entry < diff_ptr(hdr, &hdr->offsets[new_num_entries])
                            + index_entry_size(new_pivot_key))
   {
      return FALSE;
   }

   index_entry *new_entry = pointer_byte_offset(
      hdr, hdr->next_entry - index_entry_size(new_pivot_key));
   btree_fill_index_entry(cfg, hdr, new_entry, new_pivot_key, new_addr, stats);

   hdr->offsets[k]  = diff_ptr(hdr, new_entry);
   hdr->num_entries = new_num_entries;
   hdr->next_entry  = diff_ptr(hdr, new_entry);
   return TRUE;
}

static inline bool
btree_insert_index_entry(const btree_config *cfg,
                         btree_hdr          *hdr,
                         uint32              k,
                         slice               new_pivot_key,
                         uint64              new_addr,
                         btree_pivot_stats   stats)
{
   bool succeeded = btree_set_index_entry(
      cfg, hdr, hdr->num_entries, new_pivot_key, new_addr, stats);
   if (succeeded) {
      node_offset this_entry_offset = hdr->offsets[hdr->num_entries - 1];
      memmove(&hdr->offsets[k + 1],
              &hdr->offsets[k],
              (hdr->num_entries - k - 1) * sizeof(hdr->offsets[0]));
      hdr->offsets[k] = this_entry_offset;
   }
   return succeeded;
}


/**************************************
 * Basic get/set on leaf nodes
 **************************************/

static inline void
btree_fill_leaf_entry(const btree_config *cfg,
                      btree_hdr          *hdr,
                      leaf_entry         *entry,
                      slice               key,
                      message             msg)
{
   debug_assert(pointer_byte_offset(entry, leaf_entry_size(key, msg))
                <= pointer_byte_offset(hdr, btree_page_size(cfg)));
   memcpy(entry->key_and_message, slice_data(key), slice_length(key));
   memcpy(entry->key_and_message + slice_length(key),
          message_data(msg),
          message_length(msg));
   entry->key_size     = slice_length(key);
   entry->key_indirect = FALSE;
   entry->type         = message_class(msg);
   /* This assertion ensures that entry->type is large enough to hold type. */
   debug_assert(entry->type == message_class(msg),
                "entry->type not large enough to hold message_class");
   entry->message_size     = message_length(msg);
   entry->message_indirect = FALSE;
}

static inline bool
btree_can_set_leaf_entry(const btree_config *cfg,
                         const btree_hdr    *hdr,
                         table_index         k,
                         slice               new_key,
                         message             new_message)
{
   if (hdr->num_entries < k)
      return FALSE;

   if (k < hdr->num_entries) {
      leaf_entry *old_entry = btree_get_leaf_entry(cfg, hdr, k);
      if (leaf_entry_size(new_key, new_message) <= sizeof_leaf_entry(old_entry))
      {
         return TRUE;
      }
      /* Fall through */
   }

   uint64 new_num_entries = k < hdr->num_entries ? hdr->num_entries : k + 1;
   if (hdr->next_entry < diff_ptr(hdr, &hdr->offsets[new_num_entries])
                            + leaf_entry_size(new_key, new_message))
   {
      return FALSE;
   }

   return TRUE;
}

bool
btree_set_leaf_entry(const btree_config *cfg,
                     btree_hdr          *hdr,
                     table_index         k,
                     slice               new_key,
                     message             new_message)
{
   if (k < hdr->num_entries) {
      leaf_entry *old_entry = btree_get_leaf_entry(cfg, hdr, k);
      if (leaf_entry_size(new_key, new_message) <= sizeof_leaf_entry(old_entry))
      {
         btree_fill_leaf_entry(cfg, hdr, old_entry, new_key, new_message);
         return TRUE;
      }
      /* Fall through */
   }

   platform_assert(k <= hdr->num_entries);
   uint64 new_num_entries = k < hdr->num_entries ? hdr->num_entries : k + 1;
   if (hdr->next_entry < diff_ptr(hdr, &hdr->offsets[new_num_entries])
                            + leaf_entry_size(new_key, new_message))
   {
      return FALSE;
   }

   leaf_entry *new_entry = pointer_byte_offset(
      hdr, hdr->next_entry - leaf_entry_size(new_key, new_message));
   platform_assert(
      (void *)&hdr->offsets[new_num_entries] <= (void *)new_entry,
      "Offset addr 0x%p for index, new_num_entries=%lu is incorrect."
      " It should be <= new_entry=0x%p\n",
      &hdr->offsets[new_num_entries],
      new_num_entries,
      new_entry);
   btree_fill_leaf_entry(cfg, hdr, new_entry, new_key, new_message);

   hdr->offsets[k]  = diff_ptr(hdr, new_entry);
   hdr->num_entries = new_num_entries;
   hdr->next_entry  = diff_ptr(hdr, new_entry);
   platform_assert(0 < hdr->num_entries);

   return TRUE;
}

static inline bool
btree_insert_leaf_entry(const btree_config *cfg,
                        btree_hdr          *hdr,
                        table_index         k,
                        slice               new_key,
                        message             new_message)
{
   debug_assert(k <= hdr->num_entries);
   bool succeeded =
      btree_set_leaf_entry(cfg, hdr, hdr->num_entries, new_key, new_message);
   if (succeeded) {
      node_offset this_entry_offset = hdr->offsets[hdr->num_entries - 1];
      debug_assert(k + 1 <= hdr->num_entries);
      memmove(&hdr->offsets[k + 1],
              &hdr->offsets[k],
              (hdr->num_entries - k - 1) * sizeof(hdr->offsets[0]));
      hdr->offsets[k] = this_entry_offset;
   }
   return succeeded;
}

/*
 *-----------------------------------------------------------------------------
 * btree_find_pivot --
 *
 *      Returns idx such that
 *          - -1 <= idx < num_entries
 *          - forall i | 0 <= i <= idx         :: key_i <= key
 *          - forall i | idx < i < num_entries :: key   <  key_i
 *      Also
 *          - *found == 0 || *found == 1
 *          - *found == 1 <==> (0 <= idx && key_idx == key)
 *-----------------------------------------------------------------------------
 */
/*
 * The C code below is a translation of the following verified dafny
implementation.

method bsearch(s: seq<int>, k: int) returns (idx: int, f: bool)
  requires forall i, j | 0 <= i < j < |s| :: s[i] < s[j]
  ensures -1 <= idx < |s|
  ensures forall i | 0 <= i <= idx :: s[i] <= k
  ensures forall i | idx < i < |s| :: k < s[i]
  ensures f <==> (0 <= idx && s[idx] == k)
{
  var lo := 0;
  var hi := |s|;

  f := false;

  while lo < hi
    invariant 0 <= lo <= hi <= |s|
    invariant forall i | 0 <= i < lo :: s[i] <= k
    invariant forall i | hi <= i < |s| :: k < s[i]
    invariant f <==> (0 < lo && s[lo-1] == k)
  {
    var mid := (lo + hi) / 2;
    if s[mid] <= k {
      lo := mid + 1;
      f := s[mid] == k;
    } else {
      hi := mid;
    }
  }

  idx := lo - 1;
}

*/
int64
btree_find_pivot(const btree_config *cfg,
                 const btree_hdr    *hdr,
                 slice               key,
                 bool               *found)
{
   int64 lo = 0, hi = btree_num_entries(hdr);

   if (slice_is_null(key)) {
      return -1;
   }

   *found = 0;

   while (lo < hi) {
      int64 mid = (lo + hi) / 2;
      int   cmp = btree_key_compare(cfg, btree_get_pivot(cfg, hdr, mid), key);
      if (cmp == 0) {
         *found = 1;
         return mid;
      } else if (cmp < 0) {
         lo = mid + 1;
      } else {
         hi = mid;
      }
   }

   return lo - 1;
}

/*
 *-----------------------------------------------------------------------------
 * btree_find_tuple --
 *
 *      Returns idx such that
 *          - -1 <= idx < num_entries
 *          - forall i | 0 <= i <= idx         :: key_i <= key
 *          - forall i | idx < i < num_entries :: key   <  key_i
 *      Also
 *          - *found == 0 || *found == 1
 *          - *found == 1 <==> (0 <= idx && key_idx == key)
 *-----------------------------------------------------------------------------
 */
/*
 * The C code below is a translation of the same dafny implementation as above.
 */
static inline int64
btree_find_tuple(const btree_config *cfg,
                 const btree_hdr    *hdr,
                 slice               key,
                 bool               *found)
{
   int64 lo = 0, hi = btree_num_entries(hdr);

   *found = 0;

   while (lo < hi) {
      int64 mid = (lo + hi) / 2;
      int cmp = btree_key_compare(cfg, btree_get_tuple_key(cfg, hdr, mid), key);
      if (cmp == 0) {
         *found = 1;
         return mid;
      } else if (cmp < 0) {
         lo = mid + 1;
      } else {
         hi = mid;
      }
   }

   return lo - 1;
}

/*
 *-----------------------------------------------------------------------------
 * btree_leaf_incorporate_tuple
 *
 *   Adds the given key and value to node (must be a leaf).
 *
 * This is broken into several pieces to avoid repeated work during
 * exceptional cases.
 *
 * - create_incorporate_spec() computes everything needed to update
 *   the leaf, i.e. the index of the key, whether it is replacing an
 *   existing entry, and the merged message if it is.
 *
 * - can_perform_incorporate_spec says whether the leaf has enough
 *   room to actually perform the incorporation.
 *
 * - perform_incorporate_spec() does what it says.
 *
 * - incorporate_tuple() is a convenience wrapper.
 *-----------------------------------------------------------------------------
 */
static inline int
btree_merge_tuples(const btree_config *cfg,
                   slice               key,
                   message             old_data,
                   merge_accumulator  *new_data)
{
   return data_merge_tuples(cfg->data_cfg, key, old_data, new_data);
}

static message
spec_message(const leaf_incorporate_spec *spec)
{
   if (spec->old_entry_state == ENTRY_DID_NOT_EXIST) {
      return spec->msg.new_message;
   } else {
      return merge_accumulator_to_message(&spec->msg.merged_message);
   }
}

platform_status
btree_create_leaf_incorporate_spec(const btree_config    *cfg,
                                   platform_heap_id       heap_id,
                                   btree_hdr             *hdr,
                                   slice                  key,
                                   message                msg,
                                   leaf_incorporate_spec *spec)
{
   spec->key = key;
   bool found;
   spec->idx             = btree_find_tuple(cfg, hdr, key, &found);
   spec->old_entry_state = found ? ENTRY_STILL_EXISTS : ENTRY_DID_NOT_EXIST;
   if (!found) {
      spec->msg.new_message = msg;
      spec->idx++;
      return STATUS_OK;
   } else {
      leaf_entry *entry      = btree_get_leaf_entry(cfg, hdr, spec->idx);
      message     oldmessage = leaf_entry_message(entry);
      bool        success;
      success = merge_accumulator_init_from_message(
         &spec->msg.merged_message, heap_id, msg);
      if (!success) {
         return STATUS_NO_MEMORY;
      }
      if (btree_merge_tuples(cfg, key, oldmessage, &spec->msg.merged_message)) {
         merge_accumulator_deinit(&spec->msg.merged_message);
         return STATUS_NO_MEMORY;
      } else {
         return STATUS_OK;
      }
   }
}

void
destroy_leaf_incorporate_spec(leaf_incorporate_spec *spec)
{
   if (spec->old_entry_state != ENTRY_DID_NOT_EXIST) {
      merge_accumulator_deinit(&spec->msg.merged_message);
   }
}

static inline bool
btree_can_perform_leaf_incorporate_spec(const btree_config          *cfg,
                                        btree_hdr                   *hdr,
                                        const leaf_incorporate_spec *spec)
{
   if (spec->old_entry_state == ENTRY_DID_NOT_EXIST) {
      return btree_can_set_leaf_entry(
         cfg, hdr, btree_num_entries(hdr), spec->key, spec->msg.new_message);
   } else if (spec->old_entry_state == ENTRY_STILL_EXISTS) {
      message merged = merge_accumulator_to_message(&spec->msg.merged_message);
      return btree_can_set_leaf_entry(cfg, hdr, spec->idx, spec->key, merged);
   } else {
      debug_assert(spec->old_entry_state == ENTRY_HAS_BEEN_REMOVED);
      message merged = merge_accumulator_to_message(&spec->msg.merged_message);
      return btree_can_set_leaf_entry(
         cfg, hdr, btree_num_entries(hdr), spec->key, merged);
   }
}

bool
btree_try_perform_leaf_incorporate_spec(const btree_config          *cfg,
                                        btree_hdr                   *hdr,
                                        const leaf_incorporate_spec *spec,
                                        uint64                      *generation)
{
   bool success;
   switch (spec->old_entry_state) {
      case ENTRY_DID_NOT_EXIST:
         success = btree_insert_leaf_entry(
            cfg, hdr, spec->idx, spec->key, spec->msg.new_message);
         break;
      case ENTRY_STILL_EXISTS:
      {
         message merged =
            merge_accumulator_to_message(&spec->msg.merged_message);
         success = btree_set_leaf_entry(cfg, hdr, spec->idx, spec->key, merged);
         break;
      }
      case ENTRY_HAS_BEEN_REMOVED:
      {
         message merged =
            merge_accumulator_to_message(&spec->msg.merged_message);
         success =
            btree_insert_leaf_entry(cfg, hdr, spec->idx, spec->key, merged);
         break;
      }
      default:
         platform_assert(
            FALSE,
            "Unknown btree leaf_incorporate_spec->old_entry_state %d",
            spec->old_entry_state);
   }

   if (success) {
      *generation = hdr->generation++;
   }
   return success;
}

/*
 *-----------------------------------------------------------------------------
 * btree_defragment_leaf --
 *
 *      Defragment a node.  If spec != NULL, then we also remove the old
 *      entry that will be replaced by the insert, if such an old entry exists.
 *
 *      If spec is NULL or if no old entry exists, then we just defrag the node.
 *-----------------------------------------------------------------------------
 */
void
btree_defragment_leaf(const btree_config    *cfg, // IN
                      btree_scratch         *scratch,
                      btree_hdr             *hdr,
                      leaf_incorporate_spec *spec) // IN/OUT
{
   btree_hdr *scratch_hdr = (btree_hdr *)scratch->defragment_node.scratch_node;
   memcpy(scratch_hdr, hdr, btree_page_size(cfg));
   btree_reset_node_entries(cfg, hdr);
   uint64 dst_idx = 0;
   for (int64 i = 0; i < btree_num_entries(scratch_hdr); i++) {
      if (spec && spec->old_entry_state == ENTRY_STILL_EXISTS && spec->idx == i)
      {
         spec->old_entry_state = ENTRY_HAS_BEEN_REMOVED;
      } else {
         leaf_entry     *entry = btree_get_leaf_entry(cfg, scratch_hdr, i);
         debug_only bool success =
            btree_set_leaf_entry(cfg,
                                 hdr,
                                 dst_idx++,
                                 leaf_entry_key_slice(entry),
                                 leaf_entry_message(entry));
         debug_assert(success);
      }
   }
}

static inline void
btree_truncate_leaf(const btree_config *cfg, // IN
                    btree_hdr          *hdr, // IN
                    uint64              target_entries)   // IN
{
   uint64 new_next_entry = btree_page_size(cfg);

   for (uint64 i = 0; i < target_entries; i++) {
      if (hdr->offsets[i] < new_next_entry)
         new_next_entry = hdr->offsets[i];
   }

   hdr->num_entries = target_entries;
   hdr->next_entry  = new_next_entry;
}

/*
 *-----------------------------------------------------------------------------
 * btree_split_leaf --
 *
 *      Splits the node at left_addr into a new node at right_addr.
 *
 *      Assumes write lock on both nodes.
 *-----------------------------------------------------------------------------
 */

static leaf_splitting_plan initial_plan = {0, FALSE};


static bool
most_of_entry_is_on_left_side(uint64 total_bytes,
                              uint64 left_bytes,
                              uint64 entry_size)
{
   return left_bytes + sizeof(table_entry) + entry_size
          < (total_bytes + sizeof(table_entry) + entry_size) / 2;
}

/* Figure out how many entries we can put on the left side.
 * Basically, we split the node as evenly as possible by bytes.
 * The old node had total_bytes of entries (and table entries).
 * The new nodes will have as close as possible to total_bytes / 2 bytes.
 * We iterate over each entry and, if most of its bytes fall on
 * left side of total_bytes / 2, then we can put it on the left side.
 *
 * Note that the loop is split into two (see build_leaf_splitting_plan)
 * so we can handle the entry for the key being inserted specially.
 * Specifically, if the key being inserted replaces an existing key,
 * then we need to skip over the entry for the existing key.
 */
static uint64
plan_move_more_entries_to_left(const btree_config  *cfg,
                               const btree_hdr     *hdr,
                               uint64               max_entries,
                               uint64               total_bytes,
                               uint64               left_bytes,
                               leaf_splitting_plan *plan) // IN/OUT
{
   leaf_entry *entry;
   while (plan->split_idx < max_entries
          && (entry = btree_get_leaf_entry(cfg, hdr, plan->split_idx))
          && most_of_entry_is_on_left_side(
             total_bytes, left_bytes, sizeof_leaf_entry(entry)))
   {
      left_bytes += sizeof(table_entry) + sizeof_leaf_entry(entry);
      plan->split_idx++;
   }
   return left_bytes;
}

/*
 * Choose a splitting point so that we are guaranteed to be able to
 * insert the given key-message pair into the correct node after the
 * split. Assumes all leaf entries are at most half the total free
 * space in an empty leaf.
 */
leaf_splitting_plan
btree_build_leaf_splitting_plan(const btree_config          *cfg, // IN
                                const btree_hdr             *hdr,
                                const leaf_incorporate_spec *spec) // IN
{
   /* Split the content by bytes -- roughly half the bytes go to the
      right node.  So count the bytes, including the new entry to be
      inserted. */
   uint64 num_entries = btree_num_entries(hdr);
   uint64 entry_size  = leaf_entry_size(spec->key, spec_message(spec));
   uint64 total_bytes = entry_size;

   for (uint64 i = 0; i < num_entries; i++) {
      if (i != spec->idx || spec->old_entry_state != ENTRY_STILL_EXISTS) {
         leaf_entry *entry = btree_get_leaf_entry(cfg, hdr, i);
         total_bytes += sizeof_leaf_entry(entry);
      }
   }
   uint64 new_num_entries = num_entries;
   new_num_entries += spec->old_entry_state == ENTRY_STILL_EXISTS ? 0 : 1;
   total_bytes += new_num_entries * sizeof(table_entry);

   /* Now figure out the number of entries to move, and figure out how
      much free space will be created in the left_hdr by the split. */
   uint64              left_bytes = 0;
   leaf_splitting_plan plan       = initial_plan;

   /* Figure out how many of the items to the left of spec.idx can be
      put into the left node. */
   left_bytes = plan_move_more_entries_to_left(
      cfg, hdr, spec->idx, total_bytes, left_bytes, &plan);

   /* Figure out whether our new entry can go into the left node.  If it
      can't, then no subsequent entries can, either, so we're done. */
   if (plan.split_idx == spec->idx
       && most_of_entry_is_on_left_side(total_bytes, left_bytes, entry_size))
   {
      left_bytes += sizeof(table_entry) + entry_size;
      plan.insertion_goes_left = TRUE;
   } else {
      return plan;
   }
   if (spec->old_entry_state == ENTRY_STILL_EXISTS) {
      /* If our new entry is replacing an existing entry, then skip
         that entry in our planning. */
      plan.split_idx++;
   }

   /* Figure out how many more entries after spec.idx can go into the
      left node. */
   plan_move_more_entries_to_left(
      cfg, hdr, num_entries, total_bytes, left_bytes, &plan);

   return plan;
}

static inline slice
btree_splitting_pivot(const btree_config          *cfg, // IN
                      const btree_hdr             *hdr,
                      const leaf_incorporate_spec *spec,
                      leaf_splitting_plan          plan)
{
   if (plan.split_idx == spec->idx
       && spec->old_entry_state != ENTRY_STILL_EXISTS
       && !plan.insertion_goes_left)
   {
      return spec->key;
   } else {
      return btree_get_tuple_key(cfg, hdr, plan.split_idx);
   }
}

static inline void
btree_split_leaf_build_right_node(const btree_config    *cfg,      // IN
                                  const btree_hdr       *left_hdr, // IN
                                  leaf_incorporate_spec *spec,     // IN
                                  leaf_splitting_plan    plan,     // IN
                                  btree_hdr             *right_hdr,
                                  uint64                *generation) // IN/OUT
{
   /* Build the right node. */
   memmove(right_hdr, left_hdr, sizeof(*right_hdr));
   right_hdr->generation++;
   btree_reset_node_entries(cfg, right_hdr);
   uint64 num_left_entries = btree_num_entries(left_hdr);
   uint64 dst_idx          = 0;
   for (uint64 i = plan.split_idx; i < num_left_entries; i++) {
      if (spec->old_entry_state == ENTRY_STILL_EXISTS && i == spec->idx) {
         spec->old_entry_state = ENTRY_HAS_BEEN_REMOVED;
      } else {
         leaf_entry *entry = btree_get_leaf_entry(cfg, left_hdr, i);
         btree_set_leaf_entry(cfg,
                              right_hdr,
                              dst_idx,
                              leaf_entry_key_slice(entry),
                              leaf_entry_message(entry));
         dst_idx++;
      }
   }

   if (!plan.insertion_goes_left) {
      spec->idx -= plan.split_idx;
      bool incorporated = btree_try_perform_leaf_incorporate_spec(
         cfg, right_hdr, spec, generation);
      platform_assert(incorporated);
   }
}

static inline void
btree_split_leaf_cleanup_left_node(const btree_config    *cfg, // IN
                                   btree_scratch         *scratch,
                                   btree_hdr             *left_hdr, // IN
                                   leaf_incorporate_spec *spec,     // IN
                                   leaf_splitting_plan    plan,
                                   uint64                 right_addr) // IN
{
   left_hdr->next_addr = right_addr;
   btree_truncate_leaf(cfg, left_hdr, plan.split_idx);
   left_hdr->generation++;
   if (plan.insertion_goes_left
       && !btree_can_perform_leaf_incorporate_spec(cfg, left_hdr, spec))
   {
      btree_defragment_leaf(cfg, scratch, left_hdr, spec);
   }
}

/*
 *-----------------------------------------------------------------------------
 * btree_split_index --
 *
 *      Splits the node at left_addr into a new node at right_addr.
 *
 *      Assumes write lock on both nodes.
 *-----------------------------------------------------------------------------
 */
static inline bool
btree_index_is_full(const btree_config *cfg, // IN
                    const btree_hdr    *hdr)    // IN
{
   return hdr->next_entry < diff_ptr(hdr, &hdr->offsets[hdr->num_entries + 2])
                               + sizeof(index_entry)
                               + MAX_INLINE_KEY_SIZE(btree_page_size(cfg));
}

static inline uint64
btree_choose_index_split(const btree_config *cfg, // IN
                         const btree_hdr    *hdr)    // IN
{
   /* Split the content by bytes -- roughly half the bytes go to the
      right node.  So count the bytes. */
   uint64 total_entry_bytes = 0;
   for (uint64 i = 0; i < btree_num_entries(hdr); i++) {
      index_entry *entry = btree_get_index_entry(cfg, hdr, i);
      total_entry_bytes += sizeof_index_entry(entry);
   }

   /* Now figure out the number of entries to move, and figure out how
      much free space will be created in the left_hdr by the split. */
   uint64 target_left_entries  = 0;
   uint64 new_left_entry_bytes = 0;
   while (new_left_entry_bytes < total_entry_bytes / 2) {
      index_entry *entry = btree_get_index_entry(cfg, hdr, target_left_entries);
      new_left_entry_bytes += sizeof_index_entry(entry);
      target_left_entries++;
   }
   return target_left_entries;
}

static inline void
btree_split_index_build_right_node(const btree_config *cfg,        // IN
                                   const btree_hdr    *left_hdr,   // IN
                                   uint64     target_left_entries, // IN
                                   btree_hdr *right_hdr)           // IN/OUT
{
   uint64 target_right_entries =
      btree_num_entries(left_hdr) - target_left_entries;

   /* Build the right node. */
   memmove(right_hdr, left_hdr, sizeof(*right_hdr));
   right_hdr->generation++;
   btree_reset_node_entries(cfg, right_hdr);
   for (uint64 i = 0; i < target_right_entries; i++) {
      index_entry *entry =
         btree_get_index_entry(cfg, left_hdr, target_left_entries + i);
      bool succeeded = btree_set_index_entry(cfg,
                                             right_hdr,
                                             i,
                                             index_entry_key_slice(entry),
                                             index_entry_child_addr(entry),
                                             entry->pivot_data.stats);
      platform_assert(succeeded);
   }
}

/*
 *-----------------------------------------------------------------------------
 * btree_defragment_index --
 *
 *      Defragment a node
 *-----------------------------------------------------------------------------
 */
void
btree_defragment_index(const btree_config *cfg, // IN
                       btree_scratch      *scratch,
                       btree_hdr          *hdr) // IN
{
   btree_hdr *scratch_hdr = (btree_hdr *)scratch->defragment_node.scratch_node;
   memcpy(scratch_hdr, hdr, btree_page_size(cfg));
   btree_reset_node_entries(cfg, hdr);
   for (uint64 i = 0; i < btree_num_entries(scratch_hdr); i++) {
      index_entry *entry     = btree_get_index_entry(cfg, scratch_hdr, i);
      bool         succeeded = btree_set_index_entry(cfg,
                                             hdr,
                                             i,
                                             index_entry_key_slice(entry),
                                             index_entry_child_addr(entry),
                                             entry->pivot_data.stats);
      platform_assert(succeeded);
   }
}

static inline void
btree_truncate_index(const btree_config *cfg, // IN
                     btree_scratch      *scratch,
                     btree_hdr          *hdr, // IN
                     uint64              target_entries)   // IN
{
   uint64 new_next_entry = btree_page_size(cfg);
   for (uint64 i = 0; i < target_entries; i++) {
      if (hdr->offsets[i] < new_next_entry) {
         new_next_entry = hdr->offsets[i];
      }
   }

   hdr->num_entries = target_entries;
   hdr->next_entry  = new_next_entry;
   hdr->generation++;

   if (new_next_entry < BTREE_DEFRAGMENT_THRESHOLD(btree_page_size(cfg))) {
      btree_defragment_index(cfg, scratch, hdr);
   }
}

/*
 *-----------------------------------------------------------------------------
 * btree_alloc --
 *
 *      Allocates a node from the preallocator. Will refill it if there are no
 *      more nodes available for the given height.
 *-----------------------------------------------------------------------------
 */
bool
btree_alloc(cache          *cc,
            mini_allocator *mini,
            uint64          height,
            slice           key,
            uint64         *next_extent,
            page_type       type,
            btree_node     *node)
{
   node->addr = mini_alloc(mini, height, key, next_extent);
   debug_assert(node->addr != 0);
   node->page = cache_alloc(cc, node->addr, type);
   // If this btree is for a memetable
   // then pin all pages belong to it
   if (type == PAGE_TYPE_MEMTABLE) {
      cache_pin(cc, node->page);
   }
   node->hdr = (btree_hdr *)(node->page->data);
   return TRUE;
}

/*
 *-----------------------------------------------------------------------------
 * btree_node_[get,release] --
 *
 *      Gets the node with appropriate lock or releases the lock.
 *-----------------------------------------------------------------------------
 */
static inline void
btree_node_get(cache              *cc,
               const btree_config *cfg,
               btree_node         *node,
               page_type           type)
{
   debug_assert(node->addr != 0);

   node->page = cache_get(cc, node->addr, TRUE, type);
   node->hdr  = (btree_hdr *)(node->page->data);
}

static inline bool
btree_node_claim(cache              *cc,  // IN
                 const btree_config *cfg, // IN
                 btree_node         *node)        // IN
{
   return cache_claim(cc, node->page);
}

static inline void
btree_node_lock(cache              *cc,  // IN
                const btree_config *cfg, // IN
                btree_node         *node)        // IN
{
   cache_lock(cc, node->page);
   cache_mark_dirty(cc, node->page);
}

static inline void
btree_node_unlock(cache              *cc,  // IN
                  const btree_config *cfg, // IN
                  btree_node         *node)        // IN
{
   cache_unlock(cc, node->page);
}

static inline void
btree_node_unclaim(cache              *cc,  // IN
                   const btree_config *cfg, // IN
                   btree_node         *node)        // IN
{
   cache_unclaim(cc, node->page);
}

void
btree_node_unget(cache              *cc,  // IN
                 const btree_config *cfg, // IN
                 btree_node         *node)        // IN
{
   cache_unget(cc, node->page);
   node->page = NULL;
   node->hdr  = NULL;
}

static inline void
btree_node_full_unlock(cache              *cc,  // IN
                       const btree_config *cfg, // IN
                       btree_node         *node)        // IN
{
   btree_node_unlock(cc, cfg, node);
   btree_node_unclaim(cc, cfg, node);
   btree_node_unget(cc, cfg, node);
}

static inline void
btree_node_get_from_cache_ctxt(const btree_config *cfg,  // IN
                               cache_async_ctxt   *ctxt, // IN
                               btree_node         *node)         // OUT
{
   node->addr = ctxt->page->disk_addr;
   node->page = ctxt->page;
   node->hdr  = (btree_hdr *)node->page->data;
}


static inline bool
btree_addrs_share_extent(const btree_config *cfg,
                         uint64              left_addr,
                         uint64              right_addr)
{
   return cache_config_pages_share_extent(
      cfg->cache_cfg, right_addr, left_addr);
}

static inline uint64
btree_root_to_meta_addr(const btree_config *cfg,
                        uint64              root_addr,
                        uint64              meta_page_no)
{
   return root_addr + (meta_page_no + 1) * btree_page_size(cfg);
}


/*----------------------------------------------------------
 * Creating and destroying B-trees.
 *----------------------------------------------------------
 */


uint64
btree_create(cache              *cc,
             const btree_config *cfg,
             mini_allocator     *mini,
             page_type           type)
{
   // get a free node for the root
   // we don't use the next_addr arr for this, since the root doesn't
   // maintain constant height
   allocator      *al = cache_allocator(cc);
   uint64          base_addr;
   platform_status rc = allocator_alloc(al, &base_addr, type);
   platform_assert_status_ok(rc);
   page_handle *root_page = cache_alloc(cc, base_addr, type);
   bool         pinned    = (type == PAGE_TYPE_MEMTABLE);

   // set up the root
   btree_node root;
   root.page = root_page;
   root.addr = base_addr;
   root.hdr  = (btree_hdr *)root_page->data;

   btree_init_hdr(cfg, root.hdr);

   cache_mark_dirty(cc, root.page);

   // If this btree is for a memetable
   // then pin all pages belong to it
   if (pinned) {
      cache_pin(cc, root.page);
   }

   // release root
   cache_unlock(cc, root_page);
   cache_unclaim(cc, root_page);
   cache_unget(cc, root_page);

   // set up the mini allocator
   mini_init(mini,
             cc,
             cfg->data_cfg,
             root.addr + btree_page_size(cfg),
             0,
             BTREE_MAX_HEIGHT,
             type,
             type == PAGE_TYPE_BRANCH);

   return root.addr;
}

void
btree_inc_ref_range(cache              *cc,
                    const btree_config *cfg,
                    uint64              root_addr,
                    const slice         start_key,
                    const slice         end_key)
{
   uint64 meta_page_addr = btree_root_to_meta_addr(cfg, root_addr, 0);
   if (!slice_is_null(start_key) && !slice_is_null(end_key)) {
      debug_assert(btree_key_compare(cfg, start_key, end_key) < 0);
   }
   mini_keyed_inc_ref(
      cc, cfg->data_cfg, PAGE_TYPE_BRANCH, meta_page_addr, start_key, end_key);
}

bool
btree_dec_ref_range(cache              *cc,
                    const btree_config *cfg,
                    uint64              root_addr,
                    const slice         start_key,
                    const slice         end_key,
                    page_type           type)
{
   debug_assert(type == PAGE_TYPE_BRANCH);

   if (!slice_is_null(start_key) && !slice_is_null(end_key)) {
      platform_assert(btree_key_compare(cfg, start_key, end_key) < 0);
   }

   uint64 meta_page_addr = btree_root_to_meta_addr(cfg, root_addr, 0);
   return mini_keyed_dec_ref(
      cc, cfg->data_cfg, PAGE_TYPE_BRANCH, meta_page_addr, start_key, end_key);
}

bool
btree_dec_ref(cache              *cc,
              const btree_config *cfg,
              uint64              root_addr,
              page_type           type)
{
   platform_assert(type == PAGE_TYPE_MEMTABLE);
   uint64 meta_head = btree_root_to_meta_addr(cfg, root_addr, 0);
   uint8  ref       = mini_unkeyed_dec_ref(cc, meta_head, type, TRUE);
   return ref == 0;
}

void
btree_block_dec_ref(cache *cc, btree_config *cfg, uint64 root_addr)
{
   uint64 meta_head = btree_root_to_meta_addr(cfg, root_addr, 0);
   mini_block_dec_ref(cc, meta_head);
}

void
btree_unblock_dec_ref(cache *cc, btree_config *cfg, uint64 root_addr)
{
   uint64 meta_head = btree_root_to_meta_addr(cfg, root_addr, 0);
   mini_unblock_dec_ref(cc, meta_head);
}

/**********************************************************************
 * The process of splitting a child leaf is divided into four steps in
 * order to minimize the amount of time that we hold write-locks on
 * the parent and child:
 *
 * 0. Start with claims on parent and child.
 *
 * 1. Allocate a node for the right child.  Hold a write lock on the
 *    new node.
 *
 * 2. btree_add_pivot.  Insert a new pivot in the parent for
 *    the new child.  This step requires a write-lock on the parent.
 *    The parent can be completely unlocked as soon as this step is
 *    complete.
 *
 * 3. btree_split_{leaf,index}_build_right_node
 *    Fill in the contents of the right child.  No lock on parent
 *    required.
 *
 * 4. btree_truncate_{leaf,index}
 *    Truncate (and optionally defragment) the old child.  This is the
 *    only step that requires a write-lock on the old child.
 *
 * Note: if we wanted to maintain rank information in the parent when
 * splitting one of its children, we could do that by holding the lock
 * on the parent a bit longer.  But we don't need that in the
 * memtable, so not bothering for now.
 */

/* Requires:
   - claim on parent
   - claim on child
   Upon completion:
   - all nodes unlocked
   - the insertion is complete
*/
static inline int
btree_split_child_leaf(cache                 *cc,
                       const btree_config    *cfg,
                       mini_allocator        *mini,
                       btree_scratch         *scratch,
                       btree_node            *parent,
                       uint64                 index_of_child_in_parent,
                       btree_node            *child,
                       leaf_incorporate_spec *spec,
                       uint64                *generation) // OUT
{
   btree_node right_child;

   /* p: claim, c: claim, rc: - */

   leaf_splitting_plan plan =
      btree_build_leaf_splitting_plan(cfg, child->hdr, spec);

   /* p: claim, c: claim, rc: - */

   btree_alloc(cc,
               mini,
               btree_height(child->hdr),
               NULL_SLICE,
               NULL,
               PAGE_TYPE_MEMTABLE,
               &right_child);

   /* p: claim, c: claim, rc: write */

   btree_node_lock(cc, cfg, parent);
   {
      /* limit the scope of pivot_key, since subsequent mutations of the nodes
       * may invalidate the memory it points to. */
      slice pivot_key = btree_splitting_pivot(cfg, child->hdr, spec, plan);
      bool  success   = btree_insert_index_entry(cfg,
                                              parent->hdr,
                                              index_of_child_in_parent + 1,
                                              pivot_key,
                                              right_child.addr,
                                              BTREE_PIVOT_STATS_UNKNOWN);
      platform_assert(success);
   }
   btree_node_full_unlock(cc, cfg, parent);

   /* p: fully unlocked, c: claim, rc: write */

   btree_split_leaf_build_right_node(
      cfg, child->hdr, spec, plan, right_child.hdr, generation);

   /* p: fully unlocked, c: claim, rc: write */

   btree_node_full_unlock(cc, cfg, &right_child);

   /* p: fully unlocked, c: claim, rc: fully unlocked */

   btree_node_lock(cc, cfg, child);
   btree_split_leaf_cleanup_left_node(
      cfg, scratch, child->hdr, spec, plan, right_child.addr);
   if (plan.insertion_goes_left) {
      bool incorporated = btree_try_perform_leaf_incorporate_spec(
         cfg, child->hdr, spec, generation);
      platform_assert(incorporated);
   }
   btree_node_full_unlock(cc, cfg, child);

   /* p: fully unlocked, c: fully unlocked, rc: fully unlocked */

   return 0;
}

/* Requires:
   - claim on parent
   - claim on child
   Upon completion:
   - all nodes fully unlocked
   - insertion is complete
*/
static inline int
btree_defragment_or_split_child_leaf(cache              *cc,
                                     const btree_config *cfg,
                                     mini_allocator     *mini,
                                     btree_scratch      *scratch,
                                     btree_node         *parent,
                                     uint64      index_of_child_in_parent,
                                     btree_node *child,
                                     leaf_incorporate_spec *spec,
                                     uint64                *generation) // OUT
{
   uint64 nentries   = btree_num_entries(child->hdr);
   uint64 live_bytes = 0;

   log_trace_leaf(cfg, child->hdr, "btree_defragment_or_split_child_leaf");

   for (uint64 i = 0; i < nentries; i++) {
      if (spec->old_entry_state != ENTRY_STILL_EXISTS || i != spec->idx) {
         leaf_entry *entry = btree_get_leaf_entry(cfg, child->hdr, i);
         live_bytes += sizeof_leaf_entry(entry);
      }
   }
   uint64 total_space_required =
      live_bytes + leaf_entry_size(spec->key, spec_message(spec))
      + (nentries + spec->old_entry_state == ENTRY_STILL_EXISTS ? 0 : 1)
           * sizeof(index_entry);

   if (total_space_required < BTREE_SPLIT_THRESHOLD(btree_page_size(cfg))) {
      btree_node_unclaim(cc, cfg, parent);
      btree_node_unget(cc, cfg, parent);
      btree_node_lock(cc, cfg, child);
      btree_defragment_leaf(cfg, scratch, child->hdr, spec);
      bool incorporated = btree_try_perform_leaf_incorporate_spec(
         cfg, child->hdr, spec, generation);
      platform_assert(incorporated);
      btree_node_full_unlock(cc, cfg, child);
   } else {
      btree_split_child_leaf(cc,
                             cfg,
                             mini,
                             scratch,
                             parent,
                             index_of_child_in_parent,
                             child,
                             spec,
                             generation);
   }

   return 0;
}

/*
 * Splitting a child index follows a similar pattern as splitting a child leaf.
 * The main difference is that we assume we start with write-locks on the parent
 *  and child (which fits better with the flow of the overall insert algorithm).
 */

/* Requires:
   - lock on parent
   - lock on child
   Upon completion:
   - lock on new_child
   - all other nodes unlocked
*/
static inline int
btree_split_child_index(cache              *cc,
                        const btree_config *cfg,
                        mini_allocator     *mini,
                        btree_scratch      *scratch,
                        btree_node         *parent,
                        uint64              index_of_child_in_parent,
                        btree_node         *child,
                        const slice         key_to_be_inserted,
                        btree_node         *new_child, // OUT
                        int64              *next_child_idx)         // IN/OUT
{
   btree_node right_child;

   /* p: lock, c: lock, rc: - */

   uint64 idx = btree_choose_index_split(cfg, child->hdr);

   /* p: lock, c: lock, rc: - */

   btree_alloc(cc,
               mini,
               btree_height(child->hdr),
               NULL_SLICE,
               NULL,
               PAGE_TYPE_MEMTABLE,
               &right_child);

   /* p: lock, c: lock, rc: lock */

   {
      /* limit the scope of pivot_key, since subsequent mutations of the nodes
       * may invalidate the memory it points to. */
      slice pivot_key = btree_get_pivot(cfg, child->hdr, idx);
      btree_insert_index_entry(cfg,
                               parent->hdr,
                               index_of_child_in_parent + 1,
                               pivot_key,
                               right_child.addr,
                               BTREE_PIVOT_STATS_UNKNOWN);
   }
   btree_node_full_unlock(cc, cfg, parent);

   /* p: -, c: lock, rc: lock */

   if (*next_child_idx < idx) {
      *new_child = *child;
   } else {
      *new_child = right_child;
      *next_child_idx -= idx;
   }

   btree_split_index_build_right_node(cfg, child->hdr, idx, right_child.hdr);

   /* p: -, c: lock, rc: lock */

   if (new_child->addr != right_child.addr) {
      btree_node_full_unlock(cc, cfg, &right_child);
   }

   /* p: -, c: lock, rc: if nc == rc then lock else fully unlocked */

   btree_truncate_index(cfg, scratch, child->hdr, idx);

   /* p: -, c: lock, rc: if nc == rc then lock else fully unlocked */

   if (new_child->addr != child->addr) {
      btree_node_full_unlock(cc, cfg, child);
   }

   /* p:  -,
      c:  if nc == c  then locked else fully unlocked
      rc: if nc == rc then locked else fully unlocked */

   return 0;
}

/* Requires:
   - lock on parent
   - lock on child
   Upon completion:
   - lock on new_child
   - all other nodes unlocked
*/
static inline int
btree_defragment_or_split_child_index(cache              *cc,
                                      const btree_config *cfg,
                                      mini_allocator     *mini,
                                      btree_scratch      *scratch,
                                      btree_node         *parent,
                                      uint64      index_of_child_in_parent,
                                      btree_node *child,
                                      const slice key_to_be_inserted,
                                      btree_node *new_child, // OUT
                                      int64      *next_child_idx) // IN/OUT
{
   uint64 nentries   = btree_num_entries(child->hdr);
   uint64 live_bytes = 0;
   for (uint64 i = 0; i < nentries; i++) {
      index_entry *entry = btree_get_index_entry(cfg, child->hdr, i);
      live_bytes += sizeof_index_entry(entry);
   }
   uint64 total_space_required = live_bytes + nentries * sizeof(index_entry);

   if (total_space_required < BTREE_SPLIT_THRESHOLD(btree_page_size(cfg))) {
      btree_node_full_unlock(cc, cfg, parent);
      btree_defragment_index(cfg, scratch, child->hdr);
      *new_child = *child;
   } else {
      btree_split_child_index(cc,
                              cfg,
                              mini,
                              scratch,
                              parent,
                              index_of_child_in_parent,
                              child,
                              key_to_be_inserted,
                              new_child,
                              next_child_idx);
   }

   return 0;
}


static inline uint64
add_unknown(uint32 a, int32 b)
{
   if (a != BTREE_UNKNOWN_COUNTER && b != BTREE_UNKNOWN_COUNTER) {
      return a + b;
   } else {
      return BTREE_UNKNOWN_COUNTER;
   }
}

static inline void
btree_accumulate_pivot_stats(btree_pivot_stats *dest, btree_pivot_stats src)
{
   dest->num_kvs       = add_unknown(dest->num_kvs, src.num_kvs);
   dest->key_bytes     = add_unknown(dest->key_bytes, src.key_bytes);
   dest->message_bytes = add_unknown(dest->message_bytes, src.message_bytes);
}


static inline void
accumulate_node_ranks(const btree_config *cfg,
                      const btree_hdr    *hdr,
                      int                 from,
                      int                 to,
                      btree_pivot_stats  *stats)
{
   debug_assert(from <= to);
   if (btree_height(hdr) == 0) {
      for (int i = from; i < to; i++) {
         leaf_entry *entry = btree_get_leaf_entry(cfg, hdr, i);
         stats->key_bytes =
            add_unknown(stats->key_bytes, leaf_entry_key_size(entry));
         stats->message_bytes =
            add_unknown(stats->message_bytes, leaf_entry_message_size(entry));
      }
      stats->num_kvs += to - from;
   } else {
      for (int i = from; i < to; i++) {
         index_entry *entry = btree_get_index_entry(cfg, hdr, i);
         btree_accumulate_pivot_stats(stats, entry->pivot_data.stats);
      }
   }
}

/*
 *-----------------------------------------------------------------------------
 * btree_grow_root --
 *
 *      Adds a new root above the root.
 *
 * Requires: lock on root_node
 *
 * Upon return:
 * - root is locked
 *-----------------------------------------------------------------------------
 */
static inline int
btree_grow_root(cache              *cc,   // IN
                const btree_config *cfg,  // IN
                mini_allocator     *mini, // IN/OUT
                btree_node         *root_node)    // OUT
{
   // allocate a new left node
   btree_node child;
   btree_alloc(cc,
               mini,
               btree_height(root_node->hdr),
               NULL_SLICE,
               NULL,
               PAGE_TYPE_MEMTABLE,
               &child);

   // copy root to child
   memmove(child.hdr, root_node->hdr, btree_page_size(cfg));
   btree_node_unlock(cc, cfg, &child);
   btree_node_unclaim(cc, cfg, &child);

   btree_reset_node_entries(cfg, root_node->hdr);
   btree_increment_height(root_node->hdr);
   slice new_pivot;
   if (btree_height(child.hdr) == 0) {
      new_pivot = btree_get_tuple_key(cfg, child.hdr, 0);
   } else {
      new_pivot = btree_get_pivot(cfg, child.hdr, 0);
   }
   bool succeeded = btree_set_index_entry(
      cfg, root_node->hdr, 0, new_pivot, child.addr, BTREE_PIVOT_STATS_UNKNOWN);
   platform_assert(succeeded);

   btree_node_unget(cc, cfg, &child);
   return 0;
}

/*
 *-----------------------------------------------------------------------------
 * btree_insert --
 *
 *      Inserts the tuple into the dynamic btree.
 *
 *-----------------------------------------------------------------------------
 */
platform_status
btree_insert(cache              *cc,         // IN
             const btree_config *cfg,        // IN
             platform_heap_id    heap_id,    // IN
             btree_scratch      *scratch,    // IN
             uint64              root_addr,  // IN
             mini_allocator     *mini,       // IN
             slice               key,        // IN
             message             msg,        // IN
             uint64             *generation, // OUT
             bool               *was_unique)               // OUT
{
   platform_status       rc;
   leaf_incorporate_spec spec;
   uint64                leaf_wait = 1;

   if (MAX_INLINE_KEY_SIZE(btree_page_size(cfg)) < slice_length(key)) {
      return STATUS_BAD_PARAM;
   }

   if (MAX_INLINE_MESSAGE_SIZE(btree_page_size(cfg)) < message_length(msg)) {
      return STATUS_BAD_PARAM;
   }

   if (message_is_invalid_user_type(msg)) {
      return STATUS_BAD_PARAM;
   }

   btree_node root_node;
   root_node.addr = root_addr;

   log_trace_key(key, "btree_insert");

start_over:
   btree_node_get(cc, cfg, &root_node, PAGE_TYPE_MEMTABLE);

   if (btree_height(root_node.hdr) == 0) {
      rc = btree_create_leaf_incorporate_spec(
         cfg, heap_id, root_node.hdr, key, msg, &spec);
      if (!SUCCESS(rc)) {
         btree_node_unget(cc, cfg, &root_node);
         return rc;
      }
      if (!btree_node_claim(cc, cfg, &root_node)) {
         btree_node_unget(cc, cfg, &root_node);
         destroy_leaf_incorporate_spec(&spec);
         goto start_over;
      }
      btree_node_lock(cc, cfg, &root_node);
      if (btree_try_perform_leaf_incorporate_spec(
             cfg, root_node.hdr, &spec, generation))
      {
         *was_unique = spec.old_entry_state == ENTRY_DID_NOT_EXIST;
         btree_node_full_unlock(cc, cfg, &root_node);
         destroy_leaf_incorporate_spec(&spec);
         return STATUS_OK;
      }
      destroy_leaf_incorporate_spec(&spec);
      btree_grow_root(cc, cfg, mini, &root_node);
      btree_node_unlock(cc, cfg, &root_node);
      btree_node_unclaim(cc, cfg, &root_node);
   }

   /* read lock on root_node, root_node is an index. */

   bool         found;
   int64        child_idx = btree_find_pivot(cfg, root_node.hdr, key, &found);
   index_entry *parent_entry;

   if (child_idx < 0 || btree_index_is_full(cfg, root_node.hdr)) {
      if (!btree_node_claim(cc, cfg, &root_node)) {
         btree_node_unget(cc, cfg, &root_node);
         goto start_over;
      }
      btree_node_lock(cc, cfg, &root_node);
      bool need_to_set_min_key = FALSE;
      if (child_idx < 0) {
         child_idx    = 0;
         parent_entry = btree_get_index_entry(cfg, root_node.hdr, 0);
         need_to_set_min_key =
            !btree_set_index_entry(cfg,
                                   root_node.hdr,
                                   0,
                                   key,
                                   index_entry_child_addr(parent_entry),
                                   parent_entry->pivot_data.stats);
      }
      if (btree_index_is_full(cfg, root_node.hdr)) {
         btree_grow_root(cc, cfg, mini, &root_node);
         child_idx = 0;
      }
      if (need_to_set_min_key) {
         parent_entry = btree_get_index_entry(cfg, root_node.hdr, 0);
         bool success =
            btree_set_index_entry(cfg,
                                  root_node.hdr,
                                  0,
                                  key,
                                  index_entry_child_addr(parent_entry),
                                  parent_entry->pivot_data.stats);
         platform_assert(success);
      }
      btree_node_unlock(cc, cfg, &root_node);
      btree_node_unclaim(cc, cfg, &root_node);
   }

   parent_entry = btree_get_index_entry(cfg, root_node.hdr, child_idx);

   /* root_node read-locked,
    * root_node is an index,
    * root_node min key is up to date,
    * root_node will not need to split
    */
   btree_node parent_node = root_node;
   btree_node child_node;
   child_node.addr = index_entry_child_addr(parent_entry);
   debug_assert(cache_page_valid(cc, child_node.addr));
   btree_node_get(cc, cfg, &child_node, PAGE_TYPE_MEMTABLE);

   uint64 height = btree_height(parent_node.hdr);
   while (height > 1) {
      /* loop invariant:
       * - read lock on parent_node, parent_node is an index, parent_node min
       * key is up to date, and parent_node will not need to split.
       * - read lock on child_node
       * - height >= 1
       */
      int64 next_child_idx = btree_find_pivot(cfg, child_node.hdr, key, &found);
      if (next_child_idx < 0 || btree_index_is_full(cfg, child_node.hdr)) {
         if (!btree_node_claim(cc, cfg, &parent_node)) {
            btree_node_unget(cc, cfg, &parent_node);
            btree_node_unget(cc, cfg, &child_node);
            goto start_over;
         }
         if (!btree_node_claim(cc, cfg, &child_node)) {
            btree_node_unclaim(cc, cfg, &parent_node);
            btree_node_unget(cc, cfg, &parent_node);
            btree_node_unget(cc, cfg, &child_node);
            goto start_over;
         }

         btree_node_lock(cc, cfg, &parent_node);
         btree_node_lock(cc, cfg, &child_node);

         bool need_to_set_min_key = FALSE;
         if (next_child_idx < 0) {
            next_child_idx = 0;
            index_entry *child_entry =
               btree_get_index_entry(cfg, child_node.hdr, next_child_idx);
            need_to_set_min_key =
               !btree_set_index_entry(cfg,
                                      child_node.hdr,
                                      0,
                                      key,
                                      index_entry_child_addr(child_entry),
                                      child_entry->pivot_data.stats);
         }

         if (btree_index_is_full(cfg, child_node.hdr)) {
            btree_node new_child;
            btree_defragment_or_split_child_index(cc,
                                                  cfg,
                                                  mini,
                                                  scratch,
                                                  &parent_node,
                                                  child_idx,
                                                  &child_node,
                                                  key,
                                                  &new_child,
                                                  &next_child_idx);
            parent_node = new_child;
         } else {
            btree_node_full_unlock(cc, cfg, &parent_node);
            parent_node = child_node;
         }

         if (need_to_set_min_key) { // new_child is guaranteed to be child in
                                    // this case
            index_entry *child_entry =
               btree_get_index_entry(cfg, parent_node.hdr, 0);
            bool success =
               btree_set_index_entry(cfg,
                                     parent_node.hdr,
                                     0,
                                     key,
                                     index_entry_child_addr(child_entry),
                                     child_entry->pivot_data.stats);
            platform_assert(success);
         }
         btree_node_unlock(cc, cfg, &parent_node);
         btree_node_unclaim(cc, cfg, &parent_node);
      } else {
         btree_node_unget(cc, cfg, &parent_node);
         parent_node = child_node;
      }

      /* read lock on parent_node, which won't require a split. */

      child_idx    = next_child_idx;
      parent_entry = btree_get_index_entry(cfg, parent_node.hdr, child_idx);
      debug_assert(parent_entry->pivot_data.stats.num_kvs
                   == BTREE_UNKNOWN_COUNTER);
      debug_assert(parent_entry->pivot_data.stats.key_bytes
                   == BTREE_UNKNOWN_COUNTER);
      debug_assert(parent_entry->pivot_data.stats.message_bytes
                   == BTREE_UNKNOWN_COUNTER);
      child_node.addr = index_entry_child_addr(parent_entry);
      debug_assert(cache_page_valid(cc, child_node.addr));
      btree_node_get(cc, cfg, &child_node, PAGE_TYPE_MEMTABLE);
      height--;
   }

   /*
    * - read lock on parent_node, parent_node is an index, parent node
    *   min key is up to date, and parent_node will not need to split.
    * - read lock on child_node
    * - height of parent == 1
    */

   rc = btree_create_leaf_incorporate_spec(
      cfg, heap_id, child_node.hdr, key, msg, &spec);
   if (!SUCCESS(rc)) {
      btree_node_unget(cc, cfg, &parent_node);
      btree_node_unget(cc, cfg, &child_node);
      return rc;
   }

   /* If we don't need to split, then let go of the parent and do the
    * insert.  If we can't get a claim on the child, then start
    * over.
    */
   if (btree_can_perform_leaf_incorporate_spec(cfg, child_node.hdr, &spec)) {
      btree_node_unget(cc, cfg, &parent_node);
      if (!btree_node_claim(cc, cfg, &child_node)) {
         btree_node_unget(cc, cfg, &child_node);
         destroy_leaf_incorporate_spec(&spec);
         goto start_over;
      }
      btree_node_lock(cc, cfg, &child_node);
      bool incorporated = btree_try_perform_leaf_incorporate_spec(
         cfg, child_node.hdr, &spec, generation);
      platform_assert(incorporated);
      btree_node_full_unlock(cc, cfg, &child_node);
      destroy_leaf_incorporate_spec(&spec);
      *was_unique = spec.old_entry_state == ENTRY_DID_NOT_EXIST;
      return STATUS_OK;
   }

   /* Need to split or defrag the child. */
   if (!btree_node_claim(cc, cfg, &parent_node)) {
      btree_node_unget(cc, cfg, &parent_node);
      btree_node_unget(cc, cfg, &child_node);
      destroy_leaf_incorporate_spec(&spec);
      goto start_over;
   }
   bool need_to_rebuild_spec = FALSE;
   while (!btree_node_claim(cc, cfg, &child_node)) {
      btree_node_unget(cc, cfg, &child_node);
      platform_sleep(leaf_wait);
      leaf_wait = leaf_wait > 2048 ? leaf_wait : 2 * leaf_wait;
      btree_node_get(cc, cfg, &child_node, PAGE_TYPE_MEMTABLE);
      need_to_rebuild_spec = TRUE;
   }
   if (need_to_rebuild_spec) {
      /* If we had to relenquish our lock, then our spec might be out of date,
       * so rebuild it. */
      destroy_leaf_incorporate_spec(&spec);
      rc = btree_create_leaf_incorporate_spec(
         cfg, heap_id, child_node.hdr, key, msg, &spec);
      if (!SUCCESS(rc)) {
         btree_node_unget(cc, cfg, &parent_node);
         btree_node_unclaim(cc, cfg, &child_node);
         btree_node_unget(cc, cfg, &child_node);
         return rc;
      }
   }
   btree_defragment_or_split_child_leaf(cc,
                                        cfg,
                                        mini,
                                        scratch,
                                        &parent_node,
                                        child_idx,
                                        &child_node,
                                        &spec,
                                        generation);
   destroy_leaf_incorporate_spec(&spec);
   *was_unique = spec.old_entry_state == ENTRY_DID_NOT_EXIST;
   return STATUS_OK;
}


/*
 *-----------------------------------------------------------------------------
 * btree_lookup_node --
 *
 *      lookup_node finds the node of height stop_at_height with
 *      (node.min_key <= key < node.max_key) and returns it with a read lock
 *      held.
 *
 *      out_rank returns the rank of out_node amount nodes of height
 *      stop_at_height.
 *
 *      If any change is made here, please change
 *      btree_lookup_async_with_ref too.
 *-----------------------------------------------------------------------------
 */
platform_status
btree_lookup_node(cache             *cc,             // IN
                  btree_config      *cfg,            // IN
                  uint64             root_addr,      // IN
                  const slice        key,            // IN
                  uint16             stop_at_height, // IN
                  page_type          type,           // IN
                  btree_node        *out_node,       // OUT
                  btree_pivot_stats *stats)          // OUT
{
   btree_node node, child_node;
   uint32     h;
   int64      child_idx;

   if (stats) {
      memset(stats, 0, sizeof(*stats));
   }

   debug_assert(type == PAGE_TYPE_BRANCH || type == PAGE_TYPE_MEMTABLE);
   node.addr = root_addr;
   btree_node_get(cc, cfg, &node, type);

   for (h = btree_height(node.hdr); h > stop_at_height; h--) {
      bool found;
      child_idx = slices_equal(key, positive_infinity)
                     ? btree_num_entries(node.hdr) - 1
                     : btree_find_pivot(cfg, node.hdr, key, &found);
      if (child_idx < 0) {
         child_idx = 0;
      }
      index_entry *entry = btree_get_index_entry(cfg, node.hdr, child_idx);
      child_node.addr    = index_entry_child_addr(entry);

      if (stats) {
         accumulate_node_ranks(cfg, node.hdr, 0, child_idx, stats);
      }

      btree_node_get(cc, cfg, &child_node, type);
      debug_assert(child_node.page->disk_addr == child_node.addr);
      btree_node_unget(cc, cfg, &node);
      node = child_node;
   }

   *out_node = node;
   return STATUS_OK;
}


static inline void
btree_lookup_with_ref(cache        *cc,        // IN
                      btree_config *cfg,       // IN
                      uint64        root_addr, // IN
                      page_type     type,      // IN
                      const slice   key,       // IN
                      btree_node   *node,      // OUT
                      message      *msg,       // OUT
                      bool         *found)             // OUT
{
   btree_lookup_node(cc, cfg, root_addr, key, 0, type, node, NULL);
   int64 idx = btree_find_tuple(cfg, node->hdr, key, found);
   if (*found) {
      leaf_entry *entry = btree_get_leaf_entry(cfg, node->hdr, idx);
      *msg              = leaf_entry_message(entry);
   } else {
      btree_node_unget(cc, cfg, node);
   }
}

platform_status
btree_lookup(cache             *cc,        // IN
             btree_config      *cfg,       // IN
             uint64             root_addr, // IN
             page_type          type,      // IN
             const slice        key,       // IN
             merge_accumulator *result)    // OUT
{
   btree_node      node;
   message         data;
   platform_status rc = STATUS_OK;
   bool            local_found;

   btree_lookup_with_ref(
      cc, cfg, root_addr, type, key, &node, &data, &local_found);
   if (local_found) {
      bool success = merge_accumulator_copy_message(result, data);
      rc           = success ? STATUS_OK : STATUS_NO_MEMORY;
      btree_node_unget(cc, cfg, &node);
   }
   return rc;
}

platform_status
btree_lookup_and_merge(cache             *cc,        // IN
                       btree_config      *cfg,       // IN
                       uint64             root_addr, // IN
                       page_type          type,      // IN
                       const slice        key,       // IN
                       merge_accumulator *data,      // OUT
                       bool              *local_found)            // OUT
{
   btree_node      node;
   message         local_data;
   platform_status rc = STATUS_OK;

   log_trace_key(key, "btree_lookup");

   btree_lookup_with_ref(
      cc, cfg, root_addr, type, key, &node, &local_data, local_found);
   if (*local_found) {
      if (merge_accumulator_is_null(data)) {
         bool success = merge_accumulator_copy_message(data, local_data);
         rc           = success ? STATUS_OK : STATUS_NO_MEMORY;
      } else if (btree_merge_tuples(cfg, key, local_data, data)) {
         rc = STATUS_NO_MEMORY;
      }
      btree_node_unget(cc, cfg, &node);
   }
   return rc;
}

/*
 *-----------------------------------------------------------------------------
 * btree_async_set_state --
 *      Set the state of the async btree lookup state machine.
 *
 * Results:
 *      None.
 *
 * Side effects:
 *      None.
 *-----------------------------------------------------------------------------
 */
static inline void
btree_async_set_state(btree_async_ctxt *ctxt, btree_async_state new_state)
{
   ctxt->prev_state = ctxt->state;
   ctxt->state      = new_state;
}


/*
 *-----------------------------------------------------------------------------
 * btree_async_callback --
 *
 *      Callback that's called when the async cache get loads a page into
 *      the cache. This function moves the async btree lookup
 *state machine's state ahead, and calls the upper layer callback that'll
 *re-enqueue the btree lookup for dispatch.
 *
 * Results:
 *      None.
 *
 * Side effects:
 *      None.
 *-----------------------------------------------------------------------------
 */
static void
btree_async_callback(cache_async_ctxt *cache_ctxt)
{
   btree_async_ctxt *ctxt = cache_ctxt->cbdata;

   platform_assert(SUCCESS(cache_ctxt->status));
   platform_assert(cache_ctxt->page);
   //   platform_default_log("%s:%d tid %2lu: ctxt %p is callback with page %p
   //   (%#lx)\n",
   //                __FILE__, __LINE__, platform_get_tid(), ctxt,
   //                cache_ctxt->page, ctxt->child_addr);
   ctxt->was_async = TRUE;
   platform_assert(ctxt->state == btree_async_state_get_node);
   // Move state machine ahead and requeue for dispatch
   btree_async_set_state(ctxt, btree_async_state_get_index_complete);
   ctxt->cb(ctxt);
}


/*
 *-----------------------------------------------------------------------------
 * btree_lookup_async_with_ref --
 *
 *      State machine for the async btree point lookup. This
 *uses hand over hand locking to descend the tree and every time a child node
 *needs to be looked up from the cache, it uses the async get api. A reference
 *to the parent node is held in btree_async_ctxt->node while a
 *reference to the child page is obtained by the cache_get_async() in
 *      btree_async_ctxt->cache_ctxt->page
 *
 * Results:
 *      See btree_lookup_async(). if returning async_success and
 **found = TRUE, this returns with ref on the btree leaf. Caller
 *must do unget() on node_out.
 *
 * Side effects:
 *      None.
 *-----------------------------------------------------------------------------
 */
static cache_async_result
btree_lookup_async_with_ref(cache            *cc,        // IN
                            btree_config     *cfg,       // IN
                            uint64            root_addr, // IN
                            slice             key,       // IN
                            btree_node       *node_out,  // OUT
                            message          *data,      // OUT
                            bool             *found,     // OUT
                            btree_async_ctxt *ctxt)      // IN
{
   cache_async_result res  = 0;
   bool               done = FALSE;
   btree_node        *node = &ctxt->node;

   do {
      switch (ctxt->state) {
         case btree_async_state_start:
         {
            ctxt->child_addr = root_addr;
            node->page       = NULL;
            btree_async_set_state(ctxt, btree_async_state_get_node);
            // fallthrough
         }
         case btree_async_state_get_node:
         {
            cache_async_ctxt *cache_ctxt = ctxt->cache_ctxt;

            cache_ctxt_init(cc, btree_async_callback, ctxt, cache_ctxt);
            res = cache_get_async(
               cc, ctxt->child_addr, PAGE_TYPE_BRANCH, cache_ctxt);
            switch (res) {
               case async_locked:
               case async_no_reqs:
                  //            platform_default_log("%s:%d tid %2lu: ctxt %p is
                  //            retry\n",
                  //                         __FILE__, __LINE__,
                  //                         platform_get_tid(), ctxt);
                  /*
                   * Ctxt remains at same state. The invocation is done, but
                   * the request isn't; and caller will re-invoke me.
                   */
                  done = TRUE;
                  break;
               case async_io_started:
                  //            platform_default_log("%s:%d tid %2lu: ctxt %p is
                  //            io_started\n",
                  //                         __FILE__, __LINE__,
                  //                         platform_get_tid(), ctxt);
                  // Invocation is done; request isn't. Callback will move
                  // state.
                  done = TRUE;
                  break;
               case async_success:
                  ctxt->was_async = FALSE;
                  btree_async_set_state(ctxt,
                                        btree_async_state_get_index_complete);
                  break;
               default:
                  platform_assert(0);
            }
            break;
         }
         case btree_async_state_get_index_complete:
         {
            cache_async_ctxt *cache_ctxt = ctxt->cache_ctxt;

            if (node->page) {
               // Unlock parent
               btree_node_unget(cc, cfg, node);
            }
            btree_node_get_from_cache_ctxt(cfg, cache_ctxt, node);
            debug_assert(node->addr == ctxt->child_addr);
            if (ctxt->was_async) {
               cache_async_done(cc, PAGE_TYPE_BRANCH, cache_ctxt);
            }
            if (btree_height(node->hdr) == 0) {
               btree_async_set_state(ctxt, btree_async_state_get_leaf_complete);
               break;
            }
            bool  found_pivot;
            int64 child_idx =
               btree_find_pivot(cfg, node->hdr, key, &found_pivot);
            if (child_idx < 0) {
               child_idx = 0;
            }
            ctxt->child_addr = btree_get_child_addr(cfg, node->hdr, child_idx);
            btree_async_set_state(ctxt, btree_async_state_get_node);
            break;
         }
         case btree_async_state_get_leaf_complete:
         {
            int64 idx = btree_find_tuple(cfg, node->hdr, key, found);
            if (*found) {
               *data     = btree_get_tuple_message(cfg, node->hdr, idx);
               *node_out = *node;
            } else {
               btree_node_unget(cc, cfg, node);
            }
            res  = async_success;
            done = TRUE;
            break;
         }
         default:
            platform_assert(0);
      }
   } while (!done);

   return res;
}

/*
 *-----------------------------------------------------------------------------
 * btree_lookup_async --
 *
 *      Async btree point lookup. The ctxt should've been
 *initialized using btree_ctxt_init(). The return value can be
 *either of: async_locked: A page needed by lookup is locked. User should retry
 *      request.
 *      async_no_reqs: A page needed by lookup is not in cache and the IO
 *      subsystem is out of requests. User should throttle.
 *      async_io_started: Async IO was started to read a page needed by the
 *      lookup into the cache. When the read is done, caller will be notified
 *      using ctxt->cb, that won't run on the thread context. It can be used
 *      to requeue the async lookup request for dispatch in thread context.
 *      When it's requeued, it must use the same function params except found.
 *      success: *found is TRUE if found, FALSE otherwise, data is stored in
 *      *data_out
 *
 * Results:
 *      Async result.
 *
 * Side effects:
 *      None.
 *-----------------------------------------------------------------------------
 */
cache_async_result
btree_lookup_async(cache             *cc,        // IN
                   btree_config      *cfg,       // IN
                   uint64             root_addr, // IN
                   slice              key,       // IN
                   merge_accumulator *result,    // OUT
                   btree_async_ctxt  *ctxt)       // IN
{
   cache_async_result res;
   btree_node         node;
   message            data;
   bool               local_found;
   res = btree_lookup_async_with_ref(
      cc, cfg, root_addr, key, &node, &data, &local_found, ctxt);
   if (res == async_success && local_found) {
      bool success = merge_accumulator_copy_message(result, data);
      platform_assert(success); // FIXME
      btree_node_unget(cc, cfg, &node);
   }

   return res;
}

cache_async_result
btree_lookup_and_merge_async(cache             *cc,          // IN
                             btree_config      *cfg,         // IN
                             uint64             root_addr,   // IN
                             const slice        key,         // IN
                             merge_accumulator *data,        // OUT
                             bool              *local_found, // OUT
                             btree_async_ctxt  *ctxt)         // IN
{
   cache_async_result res;
   btree_node         node;
   message            local_data;

   res = btree_lookup_async_with_ref(
      cc, cfg, root_addr, key, &node, &local_data, local_found, ctxt);
   if (res == async_success && *local_found) {
      if (merge_accumulator_is_null(data)) {
         bool success = merge_accumulator_copy_message(data, local_data);
         platform_assert(success);
      } else {
         int rc = btree_merge_tuples(cfg, key, local_data, data);
         platform_assert(rc == 0);
      }
      btree_node_unget(cc, cfg, &node);
   }
   return res;
}

/*
 *-----------------------------------------------------------------------------
 * btree_iterator_init --
 * btree_iterator_get_curr --
 * btree_iterator_advance --
 * btree_iterator_at_end
 *
 * This iterator implementation supports an upper bound key ub.  Given
 * an upper bound, the iterator will return only keys strictly less
 * than ub.
 *
 * In order to avoid comparing every key with ub, it precomputes,
 * during initialization, the end leaf and end_idx of ub within that
 * leaf.
 *
 * The iterator interacts with concurrent updates to the tree as
 * follows.  Its guarantees very much depend on the fact that we do
 * not delete entries in the tree.
 *
 * The iterator is guaranteed to see all keys that are between the
 * lower and upper bounds and that were present in the tree when the
 * iterator was initialized.
 *
 * One issue is splits of the end node that we computed during
 * initialization.  If the end node splits after initialization but
 * before the iterator gets to the end node, then some of the keys
 * that we should visit may have been moved to the right sibling of
 * the end node.
 *
 * So, whenever the iterator reaches the end node, it immediately
 * checks whether the end node's generation has changed since the
 * iterator was initialized.  If it has, then the iterator recomputes
 * the end node and end_idx.
 *-----------------------------------------------------------------------------
 */
static bool
btree_iterator_is_at_end(btree_iterator *itor)
{
   return itor->curr.addr == itor->end_addr && itor->idx == itor->end_idx;
}

void
btree_iterator_get_curr(iterator *base_itor, slice *key, message *data)
{
   debug_assert(base_itor != NULL);
   btree_iterator *itor = (btree_iterator *)base_itor;
   debug_assert(itor->curr.hdr != NULL);
   // if (itor->at_end || itor->idx == itor->curr.hdr->num_entries) {
   //   btree_print_tree(itor->cc, itor->cfg, itor->root_addr);
   //}
   debug_assert(!btree_iterator_is_at_end(itor));
   debug_assert(itor->idx < btree_num_entries(itor->curr.hdr));
   debug_assert(itor->curr.page != NULL);
   debug_assert(itor->curr.page->disk_addr == itor->curr.addr);
   debug_assert((char *)itor->curr.hdr == itor->curr.page->data);
   cache_validate_page(itor->cc, itor->curr.page, itor->curr.addr);
   if (itor->curr.hdr->height == 0) {
      *key  = btree_get_tuple_key(itor->cfg, itor->curr.hdr, itor->idx);
      *data = btree_get_tuple_message(itor->cfg, itor->curr.hdr, itor->idx);
      log_trace_key(*key, "btree_iterator_get_curr");
   } else {
      index_entry *entry =
         btree_get_index_entry(itor->cfg, itor->curr.hdr, itor->idx);
      *key  = index_entry_key_slice(entry);
      *data = message_create(
         MESSAGE_TYPE_PIVOT_DATA,
         slice_create(sizeof(entry->pivot_data), &entry->pivot_data));
   }
}

static void
btree_iterator_find_end(btree_iterator *itor)
{
   btree_node end;

   btree_lookup_node(itor->cc,
                     itor->cfg,
                     itor->root_addr,
                     itor->max_key,
                     itor->height,
                     itor->page_type,
                     &end,
                     NULL);
   itor->end_addr       = end.addr;
   itor->end_generation = end.hdr->generation;

   if (slices_equal(itor->max_key, positive_infinity)) {
      itor->end_idx = btree_num_entries(end.hdr);
   } else {
      bool  found;
      int64 tmp;
      if (itor->height == 0) {
         tmp = btree_find_tuple(itor->cfg, end.hdr, itor->max_key, &found);
         if (!found) {
            tmp++;
         }
      } else if (itor->height > end.hdr->height) {
         tmp = 0;
         itor->height =
            (uint32)-1; // So we will always exceed height in future lookups
      } else {
         tmp = btree_find_pivot(itor->cfg, end.hdr, itor->max_key, &found);
         if (!found) {
            tmp++;
         }
      }
      itor->end_idx = tmp;
   }

   btree_node_unget(itor->cc, itor->cfg, &end);
}

/*
 * Move to the next leaf when we've reached the end of one leaf but
 * haven't reached the end of the iterator.
 */
static void
btree_iterator_advance_leaf(btree_iterator *itor)
{
   cache        *cc  = itor->cc;
   btree_config *cfg = itor->cfg;

   uint64 last_addr = itor->curr.addr;
   uint64 next_addr = itor->curr.hdr->next_addr;
   btree_node_unget(cc, cfg, &itor->curr);
   itor->curr.addr = next_addr;
   btree_node_get(cc, cfg, &itor->curr, itor->page_type);
   itor->idx = 0;

   while (itor->curr.addr == itor->end_addr
          && itor->curr.hdr->generation != itor->end_generation)
   {
      /* We need to recompute the end node and end_idx. (see
         comment at beginning of iterator implementation for
         high-level description)

         There's a potential for deadlock with concurrent inserters
         if we hold a read-lock on curr while looking up end, so we
         temporarily release curr.

         It is safe to relase curr because we are at index 0 of
         curr.  To see why, observe that, at this point, curr
         cannot be the first leaf in the tree (since we just
         followed a next pointer a few lines above).  And, for
         every leaf except the left-most leaf of the tree, no key
         can ever be inserted into the leaf that is smaller than
         the leaf's 0th entry, because its 0th entry is also its
         pivot in its parent.  Thus we are guaranteed that the
         first key curr will not change between the unget and the
         get. Hence we will not "go backwards" i.e. return a key
         smaller than the previous key) or skip any keys.
         Furthermore, even if another thread comes along and splits
         curr while we've released it, we will still want to
         continue at curr (since we're at the 0th entry).
      */
      btree_node_unget(itor->cc, itor->cfg, &itor->curr);
      btree_iterator_find_end(itor);
      btree_node_get(itor->cc, itor->cfg, &itor->curr, itor->page_type);
   }

   // To prefetch:
   // 1. we just moved from one extent to the next
   // 2. this can't be the last extent
   if (itor->do_prefetch
       && !btree_addrs_share_extent(cfg, last_addr, itor->curr.addr)
       && itor->curr.hdr->next_extent_addr != 0
       && !btree_addrs_share_extent(cfg, itor->curr.addr, itor->end_addr))
   {
      // IO prefetch the next extent
      cache_prefetch(cc, itor->curr.hdr->next_extent_addr, TRUE);
   }
}

platform_status
btree_iterator_advance(iterator *base_itor)
{
   debug_assert(base_itor != NULL);
   btree_iterator *itor = (btree_iterator *)base_itor;

   // We should not be calling advance on an empty iterator
   debug_assert(!btree_iterator_is_at_end(itor));
   debug_assert(itor->idx < btree_num_entries(itor->curr.hdr));

   itor->idx++;

   if (!btree_iterator_is_at_end(itor)
       && itor->idx == btree_num_entries(itor->curr.hdr))
   {
      btree_iterator_advance_leaf(itor);
   }

   debug_assert(btree_iterator_is_at_end(itor)
                || itor->idx < btree_num_entries(itor->curr.hdr));

   return STATUS_OK;
}


platform_status
btree_iterator_at_end(iterator *itor, bool *at_end)
{
   debug_assert(itor != NULL);
   *at_end = btree_iterator_is_at_end((btree_iterator *)itor);

   return STATUS_OK;
}

void
btree_iterator_print(iterator *itor)
{
   debug_assert(itor != NULL);
   btree_iterator *btree_itor = (btree_iterator *)itor;

   platform_default_log("########################################\n");
   platform_default_log("## btree_itor: %p\n", itor);
   platform_default_log("## root: %lu\n", btree_itor->root_addr);
   platform_default_log(
      "## curr %lu end %lu\n", btree_itor->curr.addr, btree_itor->end_addr);
   platform_default_log("## idx %lu end_idx %lu generation %lu\n",
                        btree_itor->idx,
                        btree_itor->end_idx,
                        btree_itor->end_generation);
   btree_print_node(Platform_default_log_handle,
                    btree_itor->cc,
                    btree_itor->cfg,
                    &btree_itor->curr);
}

const static iterator_ops btree_iterator_ops = {
   .get_curr = btree_iterator_get_curr,
   .at_end   = btree_iterator_at_end,
   .advance  = btree_iterator_advance,
   .print    = btree_iterator_print,
};


/*
 *-----------------------------------------------------------------------------
 * Caller must guarantee:
 *    max_key (if not null) needs to be valid until at_end() returns true
 *-----------------------------------------------------------------------------
 */
void
btree_iterator_init(cache          *cc,
                    btree_config   *cfg,
                    btree_iterator *itor,
                    uint64          root_addr,
                    page_type       page_type,
                    const slice     min_key,
                    const slice     _max_key,
                    bool            do_prefetch,
                    uint32          height)
{
   platform_assert(root_addr != 0);
   debug_assert(page_type == PAGE_TYPE_MEMTABLE
                || page_type == PAGE_TYPE_BRANCH);

   slice max_key;

   if (slice_is_null(_max_key)) {
      max_key = positive_infinity;
   } else if (!slice_is_null(min_key)
              && btree_key_compare(cfg, min_key, _max_key) > 0)
   {
      max_key = min_key;
   } else {
      max_key = _max_key;
   }

   ZERO_CONTENTS(itor);
   itor->cc          = cc;
   itor->cfg         = cfg;
   itor->root_addr   = root_addr;
   itor->do_prefetch = do_prefetch;
   itor->height      = height;
   itor->min_key     = min_key;
   itor->max_key     = max_key;
   itor->page_type   = page_type;
   itor->super.ops   = &btree_iterator_ops;

   btree_lookup_node(itor->cc,
                     itor->cfg,
                     itor->root_addr,
                     min_key,
                     itor->height,
                     itor->page_type,
                     &itor->curr,
                     NULL);
   /* We have to claim curr in order to prevent possible deadlocks
    * with insertion threads while finding the end node.
    *
    * Note that we can't lookup end first because, if there's a split
    * between looking up end and looking up curr, we could end up in a
    * situation where end comes before curr in the tree!  (We could
    * prevent this by holding a claim on end while looking up curr,
    * but that would essentially be the same as the code below.)
    *
    * Note that the approach in advance (i.e. releasing and reaquiring
    * a lock on curr) is not viable here because we are not
    * necessarily searching for the 0th entry in curr.  Thus a split
    * of curr while we have released it could mean that we really want
    * to start at curr's right sibling (after the split).  So we'd
    * have to redo the search from scratch after releasing curr.
    *
    * So we take a claim on curr instead.
    */
   while (!btree_node_claim(cc, cfg, &itor->curr)) {
      btree_node_unget(cc, cfg, &itor->curr);
      btree_lookup_node(itor->cc,
                        itor->cfg,
                        itor->root_addr,
                        min_key,
                        itor->height,
                        itor->page_type,
                        &itor->curr,
                        NULL);
   }

   btree_iterator_find_end(itor);

   /* Once we've found end, we can unclaim curr. */
   btree_node_unclaim(cc, cfg, &itor->curr);

   bool  found;
   int64 tmp;
   if (slice_is_null(min_key)) {
      tmp = 0;
   } else if (itor->height == 0) {
      tmp = btree_find_tuple(itor->cfg, itor->curr.hdr, min_key, &found);
      if (!found) {
         tmp++;
      }
   } else if (itor->height > itor->curr.hdr->height) {
      tmp = 0;
   } else {
      tmp = btree_find_pivot(itor->cfg, itor->curr.hdr, min_key, &found);
      if (!found) {
         tmp++;
      }
      platform_assert(0 <= tmp);
   }
   itor->idx = tmp;

   if (!btree_iterator_is_at_end(itor)
       && itor->idx == btree_num_entries(itor->curr.hdr))
   {
      btree_iterator_advance_leaf(itor);
   }

   if (itor->do_prefetch && itor->curr.hdr->next_extent_addr != 0
       && !btree_addrs_share_extent(cfg, itor->curr.addr, itor->end_addr))
   {
      // IO prefetch the next extent
      cache_prefetch(cc, itor->curr.hdr->next_extent_addr, TRUE);
   }

   debug_assert(btree_iterator_is_at_end(itor)
                || itor->idx < btree_num_entries(itor->curr.hdr));
}

void
btree_iterator_deinit(btree_iterator *itor)
{
   debug_assert(itor != NULL);
   btree_node_unget(itor->cc, itor->cfg, &itor->curr);
}

/****************************
 * B-tree packing functions
 ****************************/

// generation number isn't used in packed btrees
static inline void
btree_pack_node_init_hdr(const btree_config *cfg,
                         btree_hdr          *hdr,
                         uint64              next_extent,
                         uint8               height)
{
   btree_init_hdr(cfg, hdr);
   hdr->next_extent_addr = next_extent;
   hdr->height           = height;
}

static inline void
btree_pack_setup_start(btree_pack_req *req)
{
   req->height = 0;
   ZERO_ARRAY(req->edge);
   ZERO_ARRAY(req->edge_stats);
   ZERO_ARRAY(req->num_edges);

   // we create a root here, but we won't build it with the rest
   // of the tree, we'll copy into it at the end
   req->root_addr =
      btree_create(req->cc, req->cfg, &req->mini, PAGE_TYPE_BRANCH);

   req->num_tuples    = 0;
   req->key_bytes     = 0;
   req->message_bytes = 0;
}


static inline btree_node *
btree_pack_get_current_node(btree_pack_req *req, uint64 height)
{
   if (0 < req->num_edges[height]) {
      return &req->edge[height][req->num_edges[height] - 1];
   } else {
      return NULL;
   }
}

static inline btree_pivot_stats *
btree_pack_get_current_node_stats(btree_pack_req *req, uint64 height)
{
   debug_assert(0 < req->num_edges[height]);
   return &req->edge_stats[height][req->num_edges[height] - 1];
}

static inline btree_node *
btree_pack_create_next_node(btree_pack_req *req, uint64 height, slice pivot);

/* Add the specified node to its parent. Creates a parent if
   necessary.  */
static inline void
btree_pack_link_node(btree_pack_req *req,
                     uint64          height,
                     uint64          offset,
                     uint64          next_extent_addr)
{
   btree_node        *edge       = &req->edge[height][offset];
   btree_pivot_stats *edge_stats = &req->edge_stats[height][offset];
   slice              pivot = height ? btree_get_pivot(req->cfg, edge->hdr, 0)
                                     : btree_get_tuple_key(req->cfg, edge->hdr, 0);
   edge->hdr->next_extent_addr = next_extent_addr;
   btree_node_unlock(req->cc, req->cfg, edge);
   btree_node_unclaim(req->cc, req->cfg, edge);
   // Cannot fully unlock edge yet because the slice "pivot" may point into it.

   btree_node *parent = btree_pack_get_current_node(req, height + 1);

   if (!parent
       || !btree_set_index_entry(req->cfg,
                                 parent->hdr,
                                 btree_num_entries(parent->hdr),
                                 pivot,
                                 edge->addr,
                                 *edge_stats))
   {
      btree_pack_create_next_node(req, height + 1, pivot);
      parent = btree_pack_get_current_node(req, height + 1);
      bool success = btree_set_index_entry(
         req->cfg, parent->hdr, 0, pivot, edge->addr, *edge_stats);
      platform_assert(success);
   }

   btree_accumulate_pivot_stats(
      btree_pack_get_current_node_stats(req, height + 1), *edge_stats);

   btree_node_unget(req->cc, req->cfg, edge);
   memset(edge_stats, 0, sizeof(*edge_stats));
}

static inline void
btree_pack_link_extent(btree_pack_req *req,
                       uint64          height,
                       uint64          next_extent_addr)
{
   for (int i = 0; i < req->num_edges[height]; i++) {
      btree_pack_link_node(req, height, i, next_extent_addr);
   }
   req->num_edges[height] = 0;
}

static inline btree_node *
btree_pack_create_next_node(btree_pack_req *req, uint64 height, slice pivot)
{
   btree_node new_node;
   uint64     node_next_extent;
   btree_alloc(req->cc,
               &req->mini,
               height,
               pivot,
               &node_next_extent,
               PAGE_TYPE_BRANCH,
               &new_node);
   btree_pack_node_init_hdr(req->cfg, new_node.hdr, 0, height);

   if (0 < req->num_edges[height]) {
      btree_node *old_node     = btree_pack_get_current_node(req, height);
      old_node->hdr->next_addr = new_node.addr;
      if (!btree_addrs_share_extent(req->cfg, old_node->addr, new_node.addr)) {
         btree_pack_link_extent(req, height, new_node.addr);
      }
   }

   if (req->height < height) {
      req->height = height;
   }

   req->edge[height][req->num_edges[height]] = new_node;
   req->num_edges[height]++;
   debug_assert(btree_pack_get_current_node_stats(req, height)->num_kvs == 0);
   return &req->edge[height][req->num_edges[height] - 1];
}

static inline platform_status
btree_pack_loop(btree_pack_req *req, // IN/OUT
                slice           key, // IN
                message         msg)         // IN
{
   log_trace_key(key, "btree_pack_loop");

<<<<<<< HEAD
   btree_node *leaf = btree_pack_get_current_node(req, 0);

   if (!leaf
       || !btree_set_leaf_entry(
          req->cfg, leaf->hdr, btree_num_entries(leaf->hdr), key, msg))
=======
   if (message_is_invalid_user_type(msg)) {
      return STATUS_INVALID_STATE;
   }

   if (!btree_set_leaf_entry(req->cfg,
                             req->edge[0].hdr,
                             btree_num_entries(req->edge[0].hdr),
                             key,
                             msg))
>>>>>>> af49a77d
   {
      leaf        = btree_pack_create_next_node(req, 0, key);
      bool result = btree_set_leaf_entry(req->cfg, leaf->hdr, 0, key, msg);
      platform_assert(result);
   }

   btree_pivot_stats *leaf_stats = btree_pack_get_current_node_stats(req, 0);
   leaf_stats->num_kvs++;
   leaf_stats->key_bytes += slice_length(key);
   leaf_stats->message_bytes += message_length(msg);

   log_trace_key(key, "btree_pack_loop (bottom)");

   if (req->hash) {
      platform_assert(req->num_tuples < req->max_tuples);
      req->fingerprint_arr[req->num_tuples] =
         req->hash(slice_data(key), slice_length(key), req->seed);
   }

   req->num_tuples++;
   req->key_bytes += slice_length(key);
   req->message_bytes += message_length(msg);
<<<<<<< HEAD
=======

   iterator_advance(req->itor);
   iterator_at_end(req->itor, at_end);

   return STATUS_OK;
>>>>>>> af49a77d
}


static inline void
btree_pack_post_loop(btree_pack_req *req, slice last_key)
{
   cache        *cc  = req->cc;
   btree_config *cfg = req->cfg;
   // we want to use the allocation node, so we copy the root created in the
   // loop into the btree_create root
   btree_node root;

   // if output tree is empty, deallocate any preallocated extents
   if (req->num_tuples == 0) {
      mini_destroy_unused(&req->mini);
      req->root_addr = 0;
      return;
   }

   int h = 0;
   while (h < req->height || 1 < req->num_edges[h]) {
      btree_pack_link_extent(req, h, 0);
      h++;
   }

   root.addr = req->root_addr;
   btree_node_get(cc, cfg, &root, PAGE_TYPE_BRANCH);
   debug_only bool success = btree_node_claim(cc, cfg, &root);
   debug_assert(success);
   btree_node_lock(cc, cfg, &root);
   memmove(root.hdr, req->edge[req->height][0].hdr, btree_page_size(cfg));
   // fix the root next extent
   root.hdr->next_extent_addr = 0;
   btree_node_full_unlock(cc, cfg, &root);

   btree_node_full_unlock(cc, cfg, &req->edge[req->height][0]);

   mini_release(&req->mini, last_key);
}

static bool
btree_pack_can_fit_tuple(btree_pack_req *req, slice key, message data)
{
   return req->num_tuples < req->max_tuples
          && req->key_bytes + req->message_bytes + slice_length(key)
                   + message_length(data)
                <= req->max_kv_bytes;
}

static void
btree_pack_abort(btree_pack_req *req)
{
   for (uint16 i = 0; i <= req->height; i++) {
      btree_node_full_unlock(req->cc, req->cfg, &req->edge[i]);
   }

   btree_dec_ref_range(req->cc,
                       req->cfg,
                       req->root_addr,
                       NULL_SLICE,
                       NULL_SLICE,
                       PAGE_TYPE_BRANCH);
}

/*
 *-----------------------------------------------------------------------------
 * btree_pack --
 *
 *      Packs a btree from an iterator source. Dec_Refs the
 *      output tree if it's empty.
 *-----------------------------------------------------------------------------
 */
platform_status
btree_pack(btree_pack_req *req)
{
   btree_pack_setup_start(req);

   slice   key = NULL_SLICE;
   message data;
   bool    at_end;

   while (SUCCESS(iterator_at_end(req->itor, &at_end)) && !at_end) {
      iterator_get_curr(req->itor, &key, &data);
      if (!btree_pack_can_fit_tuple(req, key, data)) {
         break;
      }
<<<<<<< HEAD
      btree_pack_loop(req, key, data);
      iterator_advance(req->itor);
=======
   }

   while (!at_end && req->num_tuples < req->max_tuples
          && btree_pack_can_fit_tuple(req, key, data))
   {
      iterator_get_curr(req->itor, &key, &data);
      platform_status rc = btree_pack_loop(req, key, data, &at_end);
      if (!SUCCESS(rc)) {
         platform_error_log("%s error status: %d\n", __func__, rc.r);
         btree_pack_abort(req);
         return rc;
      }
>>>>>>> af49a77d
   }

   btree_pack_post_loop(req, key);
   platform_assert(IMPLIES(req->num_tuples == 0, req->root_addr == 0));
   return STATUS_OK;
}

/*
 * Returns the number of kv pairs (k,v ) w/ k < key.  Also returns
 * the total size of all such keys and messages.
 */
static inline void
btree_get_rank(cache             *cc,
               btree_config      *cfg,
               uint64             root_addr,
               const slice        key,
               btree_pivot_stats *stats)
{
   btree_node leaf;

   btree_lookup_node(
      cc, cfg, root_addr, key, 0, PAGE_TYPE_BRANCH, &leaf, stats);
   bool  found;
   int64 tuple_rank_in_leaf = btree_find_tuple(cfg, leaf.hdr, key, &found);
   if (!found) {
      tuple_rank_in_leaf++;
   }
   accumulate_node_ranks(cfg, leaf.hdr, 0, tuple_rank_in_leaf, stats);
   btree_node_unget(cc, cfg, &leaf);
}

/*
 * count_in_range returns the exact number of tuples in the given
 * btree between min_key (inc) and max_key (excl).
 */
void
btree_count_in_range(cache             *cc,
                     btree_config      *cfg,
                     uint64             root_addr,
                     const slice        min_key,
                     const slice        max_key,
                     btree_pivot_stats *stats)
{
   btree_pivot_stats min_stats;

   btree_get_rank(cc, cfg, root_addr, min_key, &min_stats);
   btree_get_rank(cc,
                  cfg,
                  root_addr,
                  slice_is_null(max_key) ? positive_infinity : max_key,
                  stats);
   if (min_stats.num_kvs < stats->num_kvs) {
      stats->num_kvs -= min_stats.num_kvs;
      stats->key_bytes -= min_stats.key_bytes;
      stats->message_bytes -= min_stats.message_bytes;
   } else {
      memset(stats, 0, sizeof(*stats));
   }
}

/*
 * btree_count_in_range_by_iterator perform
 * btree_count_in_range using an iterator instead of by
 * calculating ranks. Used for debugging purposes.
 */
void
btree_count_in_range_by_iterator(cache             *cc,
                                 btree_config      *cfg,
                                 uint64             root_addr,
                                 const slice        min_key,
                                 const slice        max_key,
                                 btree_pivot_stats *stats)
{
   btree_iterator btree_itor;
   iterator      *itor = &btree_itor.super;
   btree_iterator_init(cc,
                       cfg,
                       &btree_itor,
                       root_addr,
                       PAGE_TYPE_BRANCH,
                       min_key,
                       max_key,
                       TRUE,
                       0);

   memset(stats, 0, sizeof(*stats));

   bool at_end;
   iterator_at_end(itor, &at_end);
   while (!at_end) {
      slice   key;
      message msg;
      iterator_get_curr(itor, &key, &msg);
      stats->num_kvs++;
      stats->key_bytes += slice_length(key);
      stats->message_bytes += message_length(msg);
      iterator_advance(itor);
      iterator_at_end(itor, &at_end);
   }
   btree_iterator_deinit(&btree_itor);
}

/* Print offset table entries, 4 entries per line, w/ auto-indentation. */
static void
btree_print_offset_table(platform_log_handle *log_handle, btree_hdr *hdr)
{
   platform_log(log_handle, "-------------------\n");
   platform_log(log_handle, "Offset Table num_entries=%d\n", hdr->num_entries);

   uint64 nentries = btree_num_entries(hdr);
   char   fmtstr[30];
   snprintf(
      fmtstr, sizeof(fmtstr), "[%%%s] %%-8u", DECIMAL_STRING_WIDTH(nentries));

   for (int i = 0; i < btree_num_entries(hdr); i++) {
      // New-line every n-offset entries
      if (i && ((i % 4) == 0)) {
         platform_log(log_handle, "\n");
      }
      platform_log(log_handle, fmtstr, i, btree_get_table_entry(hdr, i));
   }
   platform_log(log_handle, "\n");
}

static void
btree_print_index_node(platform_log_handle *log_handle,
                       btree_config        *cfg,
                       uint64               addr,
                       btree_hdr           *hdr)
{
   data_config *dcfg = cfg->data_cfg;
   platform_log(log_handle, "**  INDEX NODE \n");
   platform_log(log_handle, "**  Header ptr: %p\n", hdr);
   platform_log(log_handle, "**  addr: %lu \n", addr);
   platform_log(log_handle, "**  next_addr: %lu \n", hdr->next_addr);
   platform_log(
      log_handle, "**  next_extent_addr: %lu \n", hdr->next_extent_addr);
   platform_log(log_handle, "**  generation: %lu \n", hdr->generation);
   platform_log(log_handle, "**  height: %u \n", btree_height(hdr));
   platform_log(log_handle, "**  next_entry: %u \n", hdr->next_entry);
   platform_log(log_handle, "**  num_entries: %u \n", btree_num_entries(hdr));

   btree_print_offset_table(log_handle, hdr);

   platform_log(log_handle, "-------------------\n");
   platform_log(
      log_handle, "Array of %d index entries:\n", btree_num_entries(hdr));
   for (uint64 i = 0; i < btree_num_entries(hdr); i++) {
      index_entry *entry = btree_get_index_entry(cfg, hdr, i);
      platform_log(log_handle,
                   "[%2lu]: key=%s\n"
                   "   child_addr=%lu\n"
                   "   (num_kvs=%u\n"
                   "    key_bytes=%u\n"
                   "    message_bytes=%u)\n",
                   i,
                   key_string(dcfg, index_entry_key_slice(entry)),
                   entry->pivot_data.child_addr,
                   entry->pivot_data.stats.num_kvs,
                   entry->pivot_data.stats.key_bytes,
                   entry->pivot_data.stats.message_bytes);
   }
   platform_log(log_handle, "\n");
}

static void
btree_print_leaf_node(platform_log_handle *log_handle,
                      btree_config        *cfg,
                      uint64               addr,
                      btree_hdr           *hdr)
{
   data_config *dcfg = cfg->data_cfg;
   platform_log(log_handle, "**  LEAF NODE \n");
   platform_log(log_handle, "**  hdrptr: %p\n", hdr);
   platform_log(log_handle, "**  addr: %lu \n", addr);
   platform_log(log_handle, "**  next_addr: %lu \n", hdr->next_addr);
   platform_log(
      log_handle, "**  next_extent_addr: %lu \n", hdr->next_extent_addr);
   platform_log(log_handle, "**  generation: %lu \n", hdr->generation);
   platform_log(log_handle, "**  height: %u \n", btree_height(hdr));
   platform_log(log_handle, "**  next_entry: %u \n", hdr->next_entry);
   platform_log(log_handle, "**  num_entries: %u \n", btree_num_entries(hdr));

   btree_print_offset_table(log_handle, hdr);

   platform_log(log_handle, "-------------------\n");
   platform_log(
      log_handle, "Array of %d index leaf entries:\n", btree_num_entries(hdr));
   for (uint64 i = 0; i < btree_num_entries(hdr); i++) {
      leaf_entry *entry = btree_get_leaf_entry(cfg, hdr, i);
      platform_log(log_handle,
                   "[%2lu]: %s -- %s\n",
                   i,
                   key_string(dcfg, leaf_entry_key_slice(entry)),
                   message_string(dcfg, leaf_entry_message(entry)));
   }
   platform_log(log_handle, "-------------------\n");
   platform_log(log_handle, "\n");
}

/*
 *-----------------------------------------------------------------------------
 * btree_print_node --
 * btree_print_tree --
 *
 *      Prints out the contents of the node/tree.
 *-----------------------------------------------------------------------------
 */
void
btree_print_locked_node(platform_log_handle *log_handle,
                        btree_config        *cfg,
                        uint64               addr,
                        btree_hdr           *hdr)
{
   platform_log(log_handle, "*******************\n");
   platform_log(log_handle, "BTree node at addr=%lu\n{\n", addr);
   if (btree_height(hdr) > 0) {
      btree_print_index_node(log_handle, cfg, addr, hdr);
   } else {
      btree_print_leaf_node(log_handle, cfg, addr, hdr);
   }
   platform_log(log_handle, "} -- End BTree node at addr=%lu\n", addr);
}


void
btree_print_node(platform_log_handle *log_handle,
                 cache               *cc,
                 btree_config        *cfg,
                 btree_node          *node)
{
   if (!cache_page_valid(cc, node->addr)) {
      platform_log(log_handle, "*******************\n");
      platform_log(log_handle, "** INVALID NODE \n");
      platform_log(log_handle, "** addr: %lu \n", node->addr);
      platform_log(log_handle, "-------------------\n");
      return;
   }
   btree_node_get(cc, cfg, node, PAGE_TYPE_BRANCH);
   btree_print_locked_node(log_handle, cfg, node->addr, node->hdr);
   btree_node_unget(cc, cfg, node);
}

void
btree_print_subtree(platform_log_handle *log_handle,
                    cache               *cc,
                    btree_config        *cfg,
                    uint64               addr)
{
   btree_node node;
   node.addr = addr;
   btree_print_node(log_handle, cc, cfg, &node);
   if (!cache_page_valid(cc, node.addr)) {
      return;
   }
   btree_node_get(cc, cfg, &node, PAGE_TYPE_BRANCH);
   table_index idx;

   if (node.hdr->height > 0) {
      int nentries = node.hdr->num_entries;
      platform_log(log_handle,
                   "\n---- BTree sub-trees under addr=%lu"
                   " num_entries=%d"
                   ", height=%d {\n",
                   addr,
                   nentries,
                   node.hdr->height);

      for (idx = 0; idx < nentries; idx++) {
         platform_log(
            log_handle, "\n-- Sub-tree index=%d of %d\n", idx, nentries);
         btree_print_subtree(
            log_handle, cc, cfg, btree_get_child_addr(cfg, node.hdr, idx));
      }
      platform_log(log_handle,
                   "\n} -- End BTree sub-trees under"
                   " addr=%lu\n",
                   addr);
   }
   btree_node_unget(cc, cfg, &node);
}

/*
 * btree_print_tree()
 *
 * Driver routine to print a BTree starting from root_addr.
 */
void
btree_print_tree(platform_log_handle *log_handle,
                 cache               *cc,
                 btree_config        *cfg,
                 uint64               root_addr)
{
   btree_print_subtree(log_handle, cc, cfg, root_addr);
}

void
btree_print_tree_stats(platform_log_handle *log_handle,
                       cache               *cc,
                       btree_config        *cfg,
                       uint64               addr)
{
   btree_node node;
   node.addr = addr;
   btree_node_get(cc, cfg, &node, PAGE_TYPE_BRANCH);

   platform_default_log("Tree stats: height %u\n", node.hdr->height);
   cache_print_stats(log_handle, cc);

   btree_node_unget(cc, cfg, &node);
}

/*
 * returns the space used in bytes by the range [start_key, end_key) in the
 * btree
 */
uint64
btree_space_use_in_range(cache        *cc,
                         btree_config *cfg,
                         uint64        root_addr,
                         page_type     type,
                         const slice   start_key,
                         const slice   end_key)
{
   uint64 meta_head    = btree_root_to_meta_addr(cfg, root_addr, 0);
   uint64 extents_used = mini_keyed_extent_count(
      cc, cfg->data_cfg, type, meta_head, start_key, end_key);
   return extents_used * btree_extent_size(cfg);
}

bool
btree_verify_node(cache        *cc,
                  btree_config *cfg,
                  uint64        addr,
                  page_type     type,
                  bool          is_left_edge)
{
   btree_node node;
   node.addr = addr;
   debug_assert(type == PAGE_TYPE_BRANCH || type == PAGE_TYPE_MEMTABLE);
   btree_node_get(cc, cfg, &node, type);
   table_index idx;
   bool        result = FALSE;

   for (idx = 0; idx < node.hdr->num_entries; idx++) {
      if (node.hdr->height == 0) {
         // leaf node
         if (node.hdr->num_entries > 0 && idx < node.hdr->num_entries - 1) {
            if (btree_key_compare(cfg,
                                  btree_get_tuple_key(cfg, node.hdr, idx),
                                  btree_get_tuple_key(cfg, node.hdr, idx + 1))
                >= 0)
            {
               platform_error_log("out of order tuples\n");
               platform_error_log("addr: %lu idx %2u\n", node.addr, idx);
               btree_node_unget(cc, cfg, &node);
               goto out;
            }
         }
      } else {
         // index node
         btree_node child;
         child.addr = btree_get_child_addr(cfg, node.hdr, idx);
         btree_node_get(cc, cfg, &child, type);
         if (child.hdr->height != node.hdr->height - 1) {
            platform_error_log("height mismatch\n");
            platform_error_log("addr: %lu idx: %u\n", node.addr, idx);
            btree_node_unget(cc, cfg, &child);
            btree_node_unget(cc, cfg, &node);
            goto out;
         }
         if (node.hdr->num_entries > 0 && idx < node.hdr->num_entries - 1) {
            if (btree_key_compare(cfg,
                                  btree_get_pivot(cfg, node.hdr, idx),
                                  btree_get_pivot(cfg, node.hdr, idx + 1))
                >= 0)
            {
               btree_node_unget(cc, cfg, &child);
               btree_node_unget(cc, cfg, &node);
               btree_print_tree(Platform_error_log_handle, cc, cfg, addr);
               platform_error_log("out of order pivots\n");
               platform_error_log("addr: %lu idx %u\n", node.addr, idx);
               goto out;
            }
         }
         if (child.hdr->height == 0) {
            // child leaf
            if (0 < idx
                && btree_key_compare(cfg,
                                     btree_get_pivot(cfg, node.hdr, idx),
                                     btree_get_tuple_key(cfg, child.hdr, 0))
                      != 0)
            {
               platform_error_log(
                  "pivot key doesn't match in child and parent\n");
               platform_error_log("addr: %lu idx %u\n", node.addr, idx);
               platform_error_log("child addr: %lu\n", child.addr);
               btree_node_unget(cc, cfg, &child);
               btree_node_unget(cc, cfg, &node);
               goto out;
            }
         }
         if (child.hdr->height == 0) {
            // child leaf
            if (idx != btree_num_entries(node.hdr) - 1
                && btree_key_compare(
                      cfg,
                      btree_get_pivot(cfg, node.hdr, idx + 1),
                      btree_get_tuple_key(
                         cfg, child.hdr, btree_num_entries(child.hdr) - 1))
                      < 0)
            {
               platform_error_log("child tuple larger than parent bound\n");
               platform_error_log("addr: %lu idx %u\n", node.addr, idx);
               platform_error_log("child addr: %lu idx %u\n", child.addr, idx);
               btree_print_locked_node(
                  Platform_error_log_handle, cfg, node.addr, node.hdr);
               btree_print_locked_node(
                  Platform_error_log_handle, cfg, child.addr, child.hdr);
               platform_assert(0);
               btree_node_unget(cc, cfg, &child);
               btree_node_unget(cc, cfg, &node);
               goto out;
            }
         } else {
            // child index
            if (idx != btree_num_entries(node.hdr) - 1
                && btree_key_compare(
                      cfg,
                      btree_get_pivot(cfg, node.hdr, idx + 1),
                      btree_get_pivot(
                         cfg, child.hdr, btree_num_entries(child.hdr) - 1))
                      < 0)
            {
               platform_error_log("child pivot larger than parent bound\n");
               platform_error_log("addr: %lu idx %u\n", node.addr, idx);
               platform_error_log("child addr: %lu idx %u\n", child.addr, idx);
               btree_print_locked_node(
                  Platform_error_log_handle, cfg, node.addr, node.hdr);
               btree_print_locked_node(
                  Platform_error_log_handle, cfg, child.addr, child.hdr);
               platform_assert(0);
               btree_node_unget(cc, cfg, &child);
               btree_node_unget(cc, cfg, &node);
               goto out;
            }
         }
         btree_node_unget(cc, cfg, &child);
         bool child_is_left_edge = is_left_edge && idx == 0;
         if (!btree_verify_node(cc, cfg, child.addr, type, child_is_left_edge))
         {
            btree_node_unget(cc, cfg, &node);
            goto out;
         }
      }
   }
   btree_node_unget(cc, cfg, &node);
   result = TRUE;

out:
   return result;
}

bool
btree_verify_tree(cache *cc, btree_config *cfg, uint64 addr, page_type type)
{
   return btree_verify_node(cc, cfg, addr, type, TRUE);
}

void
btree_print_lookup(cache        *cc,        // IN
                   btree_config *cfg,       // IN
                   uint64        root_addr, // IN
                   page_type     type,      // IN
                   const slice   key)         // IN
{
   btree_node node, child_node;
   uint32     h;
   int64      child_idx;

   node.addr = root_addr;
   btree_print_node(Platform_default_log_handle, cc, cfg, &node);
   btree_node_get(cc, cfg, &node, type);

   for (h = node.hdr->height; h > 0; h--) {
      bool found;
      child_idx = btree_find_pivot(cfg, node.hdr, key, &found);
      if (child_idx < 0) {
         child_idx = 0;
      }
      child_node.addr = btree_get_child_addr(cfg, node.hdr, child_idx);
      btree_print_node(Platform_default_log_handle, cc, cfg, &child_node);
      btree_node_get(cc, cfg, &child_node, type);
      btree_node_unget(cc, cfg, &node);
      node = child_node;
   }

   bool  found;
   int64 idx = btree_find_tuple(cfg, node.hdr, key, &found);
   platform_default_log(
      "Matching index: %lu (%d) of %u\n", idx, found, node.hdr->num_entries);
   btree_node_unget(cc, cfg, &node);
}

/*
 *-----------------------------------------------------------------------------
 * btree_config_init --
 *
 *      Initialize btree config values
 *-----------------------------------------------------------------------------
 */
void
btree_config_init(btree_config *btree_cfg,
                  cache_config *cache_cfg,
                  data_config  *data_cfg,
                  uint64        rough_count_height)
{
   btree_cfg->cache_cfg          = cache_cfg;
   btree_cfg->data_cfg           = data_cfg;
   btree_cfg->rough_count_height = rough_count_height;

   uint64 page_size           = btree_page_size(btree_cfg);
   uint64 max_inline_key_size = MAX_INLINE_KEY_SIZE(page_size);
   uint64 max_inline_msg_size = MAX_INLINE_MESSAGE_SIZE(page_size);
   uint64 max_entry_space     = sizeof(leaf_entry) + max_inline_key_size
                            + max_inline_msg_size + sizeof(table_entry);
   platform_assert(max_entry_space < (page_size - sizeof(btree_hdr)) / 2);
}<|MERGE_RESOLUTION|>--- conflicted
+++ resolved
@@ -2846,23 +2846,15 @@
 {
    log_trace_key(key, "btree_pack_loop");
 
-<<<<<<< HEAD
+   if (message_is_invalid_user_type(msg)) {
+      return STATUS_INVALID_STATE;
+   }
+
    btree_node *leaf = btree_pack_get_current_node(req, 0);
 
    if (!leaf
        || !btree_set_leaf_entry(
           req->cfg, leaf->hdr, btree_num_entries(leaf->hdr), key, msg))
-=======
-   if (message_is_invalid_user_type(msg)) {
-      return STATUS_INVALID_STATE;
-   }
-
-   if (!btree_set_leaf_entry(req->cfg,
-                             req->edge[0].hdr,
-                             btree_num_entries(req->edge[0].hdr),
-                             key,
-                             msg))
->>>>>>> af49a77d
    {
       leaf        = btree_pack_create_next_node(req, 0, key);
       bool result = btree_set_leaf_entry(req->cfg, leaf->hdr, 0, key, msg);
@@ -2885,14 +2877,7 @@
    req->num_tuples++;
    req->key_bytes += slice_length(key);
    req->message_bytes += message_length(msg);
-<<<<<<< HEAD
-=======
-
-   iterator_advance(req->itor);
-   iterator_at_end(req->itor, at_end);
-
    return STATUS_OK;
->>>>>>> af49a77d
 }
 
 
@@ -2946,7 +2931,9 @@
 btree_pack_abort(btree_pack_req *req)
 {
    for (uint16 i = 0; i <= req->height; i++) {
-      btree_node_full_unlock(req->cc, req->cfg, &req->edge[i]);
+      for (uint16 j = 0; j < req->num_edges[i]; j++) {
+         btree_node_full_unlock(req->cc, req->cfg, &req->edge[i][j]);
+      }
    }
 
    btree_dec_ref_range(req->cc,
@@ -2979,23 +2966,13 @@
       if (!btree_pack_can_fit_tuple(req, key, data)) {
          break;
       }
-<<<<<<< HEAD
-      btree_pack_loop(req, key, data);
-      iterator_advance(req->itor);
-=======
-   }
-
-   while (!at_end && req->num_tuples < req->max_tuples
-          && btree_pack_can_fit_tuple(req, key, data))
-   {
-      iterator_get_curr(req->itor, &key, &data);
-      platform_status rc = btree_pack_loop(req, key, data, &at_end);
+      platform_status rc = btree_pack_loop(req, key, data);
       if (!SUCCESS(rc)) {
          platform_error_log("%s error status: %d\n", __func__, rc.r);
          btree_pack_abort(req);
          return rc;
       }
->>>>>>> af49a77d
+      iterator_advance(req->itor);
    }
 
    btree_pack_post_loop(req, key);
