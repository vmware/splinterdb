--- conflicted
+++ resolved
@@ -3234,15 +3234,7 @@
       log_handle, "Array of %d index leaf entries:\n", btree_num_entries(hdr));
    for (uint64 i = 0; i < btree_num_entries(hdr); i++) {
       leaf_entry *entry = btree_get_leaf_entry(cfg, hdr, i);
-<<<<<<< HEAD
-      platform_log(log_handle,
-                   "[%2lu]: %s -- %s\n",
-                   i,
-                   key_string(dcfg, leaf_entry_key(entry)),
-                   message_string(dcfg, leaf_entry_message(cc, entry)));
-=======
       btree_print_leaf_entry(log_handle, cfg, entry, i);
->>>>>>> 4fef244a
    }
    platform_log(log_handle, "-------------------\n");
    platform_log(log_handle, "\n");
