// Copyright 2018-2021 VMware, Inc. All rights reserved. -- VMware Confidential
// SPDX-License-Identifier: Apache-2.0

#include "btree_private.h"
#include "poison.h"

/******************************************************************
 * Structure of a BTree node: Disk-resident structure:
 *
 *                                 hdr->next_entry
 *                                               |
 *   0                                           v     page_size
 *   -----------------------------------------------------------
 *   | header | offsets table ---> | empty space | <--- entries|
 *   -----------------------------------------------------------
 *
 *  header: struct btree_hdr{}
 *  entry : struct leaf_entry{}
 *
 * The arrows indicate that the offsets table grows to the left
 * and the entries grow to the right.
 *
 * Entries are not physically sorted in a node.  The offsets table
 * gives the offset of each entry, in key order.
 *
 * Offsets are from byte 0 of the node.
 *
 * New entries are placed in the empty space.
 *
 * When an entry is replaced with a physically smaller entry, the
 * replacement is performed in place.  When an entry is replaced with
 * a physically larger entry, then the new entry is stored in the
 * empty space.

 * A node may have free space fragmentation after some entries have
 * been replaced.  Defragmenting the node rebuilds it with no
 * free-space fragmentation.
 *
 * When a node runs out of free space, we measure its dead space.
 * If dead space is:
 *  - below a threshold, we split the node.
 *  - above the threshold, then we defragment the node instead of splitting it.
 *******************************************************************/

/* Threshold for splitting instead of defragmenting. */
#define BTREE_SPLIT_THRESHOLD(page_size) ((page_size) / 2)

/* After a split, the free space in the left node may be fragmented.
 * If there's less than this much contiguous free space, then we also
 * defrag the left node.
 */
#define BTREE_DEFRAGMENT_THRESHOLD(page_size) ((page_size) / 4)

char  positive_infinity_buffer;
slice positive_infinity = {0, &positive_infinity_buffer};

/*
 * Branches keep track of the number of keys and the total size of
 * all keys and messages in their subtrees.  But memtables do not
 * (because it is difficult to maintain this information during
 * insertion).  However, the current implementation uses the same
 * data structure for both memtables and branches.  So memtables
 * store BTREE_UNKNOWN_COUNTER for these counters.
 */
#define BTREE_UNKNOWN_COUNTER (0x7fffffffUL)


static inline uint8
btree_height(const btree_hdr *hdr)
{
   return hdr->height;
}

static inline table_entry
btree_get_table_entry(btree_hdr *hdr, int i)
{
   debug_assert(i < hdr->num_entries);
   return hdr->offsets[i];
}

static inline table_index
btree_num_entries(const btree_hdr *hdr)
{
   return hdr->num_entries;
}

static inline void
btree_increment_height(btree_hdr *hdr)
{
   hdr->height++;
}

static inline void
btree_reset_node_entries(const btree_config *cfg, btree_hdr *hdr)
{
   hdr->num_entries = 0;
   hdr->next_entry  = btree_page_size(cfg);
}


static inline uint64
index_entry_size(const slice key)
{
   return sizeof(index_entry) + slice_length(key);
}

static inline uint64
leaf_entry_size(const slice key, const slice message)
{
   return sizeof(leaf_entry) + slice_length(key) + slice_length(message);
}

static inline uint64
leaf_entry_key_size(const leaf_entry *entry)
{
   return entry->key_size;
}


static inline uint64
leaf_entry_message_size(const leaf_entry *entry)
{
   return entry->message_size;
}

/**************************************
 * Basic get/set on index nodes
 **************************************/

static inline void
btree_fill_index_entry(const btree_config *cfg,
                       btree_hdr          *hdr,
                       index_entry        *entry,
                       slice               new_pivot_key,
                       uint64              new_addr,
                       uint32              kv_pairs,
                       uint32              key_bytes,
                       uint32              message_bytes)
{
   debug_assert((void *)hdr <= (void *)entry);
   debug_assert(diff_ptr(hdr, entry) + index_entry_size(new_pivot_key)
                <= btree_page_size(cfg));
   memcpy(entry->key, slice_data(new_pivot_key), slice_length(new_pivot_key));
   entry->key_size                            = slice_length(new_pivot_key);
   entry->pivot_data.child_addr               = new_addr;
   entry->pivot_data.num_kvs_in_subtree       = kv_pairs;
   entry->pivot_data.key_bytes_in_subtree     = key_bytes;
   entry->pivot_data.message_bytes_in_subtree = message_bytes;
}

bool
btree_set_index_entry(const btree_config *cfg,
                      btree_hdr          *hdr,
                      table_index         k,
                      slice               new_pivot_key,
                      uint64              new_addr,
                      int64               kv_pairs,
                      int64               key_bytes,
                      int64               message_bytes)
{
   platform_assert(
      k <= hdr->num_entries, "k=%d, num_entries=%d\n", k, hdr->num_entries);
   uint64 new_num_entries = k < hdr->num_entries ? hdr->num_entries : k + 1;

   if (k < hdr->num_entries) {
      index_entry *old_entry = btree_get_index_entry(cfg, hdr, k);
      if (hdr->next_entry == diff_ptr(hdr, old_entry)
          && (diff_ptr(hdr, &hdr->offsets[new_num_entries])
                 + index_entry_size(new_pivot_key)
              <= hdr->next_entry + sizeof_index_entry(old_entry)))
      {
         /* special case to avoid creating fragmentation:
          * the old entry is the physically first entry in the node
          * and the new entry will fit in the space avaiable from the old
          * entry plus the free space preceding the old_entry.
          * In this case, just reset next_entry so we can insert the new entry.
          */
         hdr->next_entry += sizeof_index_entry(old_entry);
      } else if (index_entry_size(new_pivot_key)
                 <= sizeof_index_entry(old_entry)) {
         /* old_entry is not the physically first in the node,
          * but new entry will fit inside it.
          */
         btree_fill_index_entry(cfg,
                                hdr,
                                old_entry,
                                new_pivot_key,
                                new_addr,
                                kv_pairs,
                                key_bytes,
                                message_bytes);
         return TRUE;
      }
      /* Fall through */
   }

   if (hdr->next_entry < diff_ptr(hdr, &hdr->offsets[new_num_entries])
                            + index_entry_size(new_pivot_key))
   {
      return FALSE;
   }

   index_entry *new_entry = pointer_byte_offset(
      hdr, hdr->next_entry - index_entry_size(new_pivot_key));
   btree_fill_index_entry(cfg,
                          hdr,
                          new_entry,
                          new_pivot_key,
                          new_addr,
                          kv_pairs,
                          key_bytes,
                          message_bytes);

   hdr->offsets[k]  = diff_ptr(hdr, new_entry);
   hdr->num_entries = new_num_entries;
   hdr->next_entry  = diff_ptr(hdr, new_entry);
   return TRUE;
}

static inline bool
btree_insert_index_entry(const btree_config *cfg,
                         btree_hdr          *hdr,
                         uint32              k,
                         slice               new_pivot_key,
                         uint64              new_addr,
                         int64               kv_pairs,
                         int64               key_bytes,
                         int64               message_bytes)
{
   bool succeeded = btree_set_index_entry(cfg,
                                          hdr,
                                          hdr->num_entries,
                                          new_pivot_key,
                                          new_addr,
                                          kv_pairs,
                                          key_bytes,
                                          message_bytes);
   if (succeeded) {
      node_offset this_entry_offset = hdr->offsets[hdr->num_entries - 1];
      memmove(&hdr->offsets[k + 1],
              &hdr->offsets[k],
              (hdr->num_entries - k - 1) * sizeof(hdr->offsets[0]));
      hdr->offsets[k] = this_entry_offset;
   }
   return succeeded;
}


/**************************************
 * Basic get/set on leaf nodes
 **************************************/

static inline void
btree_fill_leaf_entry(const btree_config *cfg,
                      btree_hdr          *hdr,
                      leaf_entry         *entry,
                      slice               key,
                      slice               message)
{
   debug_assert(pointer_byte_offset(entry, leaf_entry_size(key, message))
                <= pointer_byte_offset(hdr, btree_page_size(cfg)));
   memcpy(entry->key_and_message, slice_data(key), slice_length(key));
   memcpy(entry->key_and_message + slice_length(key),
          slice_data(message),
          slice_length(message));
   entry->key_size     = slice_length(key);
   entry->message_size = slice_length(message);
}

static inline bool
btree_can_set_leaf_entry(const btree_config *cfg,
                         const btree_hdr    *hdr,
                         table_index         k,
                         slice               new_key,
                         slice               new_message)
{
   if (hdr->num_entries < k)
      return FALSE;

   if (k < hdr->num_entries) {
      leaf_entry *old_entry = btree_get_leaf_entry(cfg, hdr, k);
      if (leaf_entry_size(new_key, new_message) <= sizeof_leaf_entry(old_entry))
      {
         return TRUE;
      }
      /* Fall through */
   }

   uint64 new_num_entries = k < hdr->num_entries ? hdr->num_entries : k + 1;
   if (hdr->next_entry < diff_ptr(hdr, &hdr->offsets[new_num_entries])
                            + leaf_entry_size(new_key, new_message))
   {
      return FALSE;
   }

   return TRUE;
}

bool
btree_set_leaf_entry(const btree_config *cfg,
                     btree_hdr          *hdr,
                     table_index         k,
                     slice               new_key,
                     slice               new_message)
{
   if (k < hdr->num_entries) {
      leaf_entry *old_entry = btree_get_leaf_entry(cfg, hdr, k);
      if (leaf_entry_size(new_key, new_message) <= sizeof_leaf_entry(old_entry))
      {
         btree_fill_leaf_entry(cfg, hdr, old_entry, new_key, new_message);
         return TRUE;
      }
      /* Fall through */
   }

   platform_assert(k <= hdr->num_entries);
   uint64 new_num_entries = k < hdr->num_entries ? hdr->num_entries : k + 1;
   if (hdr->next_entry < diff_ptr(hdr, &hdr->offsets[new_num_entries])
                            + leaf_entry_size(new_key, new_message))
   {
      return FALSE;
   }

   leaf_entry *new_entry = pointer_byte_offset(
      hdr, hdr->next_entry - leaf_entry_size(new_key, new_message));
   platform_assert(
      (void *)&hdr->offsets[new_num_entries] <= (void *)new_entry,
      "Offset addr 0x%p for index, new_num_entries=%lu is incorrect."
      " It should be <= new_entry=0x%p\n",
      &hdr->offsets[new_num_entries],
      new_num_entries,
      new_entry);
   btree_fill_leaf_entry(cfg, hdr, new_entry, new_key, new_message);

   hdr->offsets[k]  = diff_ptr(hdr, new_entry);
   hdr->num_entries = new_num_entries;
   hdr->next_entry  = diff_ptr(hdr, new_entry);
   platform_assert(0 < hdr->num_entries);

   return TRUE;
}

static inline bool
btree_insert_leaf_entry(const btree_config *cfg,
                        btree_hdr          *hdr,
                        table_index         k,
                        slice               new_key,
                        slice               new_message)
{
   debug_assert(k <= hdr->num_entries);
   bool succeeded =
      btree_set_leaf_entry(cfg, hdr, hdr->num_entries, new_key, new_message);
   if (succeeded) {
      node_offset this_entry_offset = hdr->offsets[hdr->num_entries - 1];
      debug_assert(k + 1 <= hdr->num_entries);
      memmove(&hdr->offsets[k + 1],
              &hdr->offsets[k],
              (hdr->num_entries - k - 1) * sizeof(hdr->offsets[0]));
      hdr->offsets[k] = this_entry_offset;
   }
   return succeeded;
}

/*
 *-----------------------------------------------------------------------------
 * btree_find_pivot --
 *
 *      Returns idx such that
 *          - -1 <= idx < num_entries
 *          - forall i | 0 <= i <= idx         :: key_i <= key
 *          - forall i | idx < i < num_entries :: key   <  key_i
 *      Also
 *          - *found == 0 || *found == 1
 *          - *found == 1 <==> (0 <= idx && key_idx == key)
 *-----------------------------------------------------------------------------
 */
/*
 * The C code below is a translation of the following verified dafny
implementation.

method bsearch(s: seq<int>, k: int) returns (idx: int, f: bool)
  requires forall i, j | 0 <= i < j < |s| :: s[i] < s[j]
  ensures -1 <= idx < |s|
  ensures forall i | 0 <= i <= idx :: s[i] <= k
  ensures forall i | idx < i < |s| :: k < s[i]
  ensures f <==> (0 <= idx && s[idx] == k)
{
  var lo := 0;
  var hi := |s|;

  f := false;

  while lo < hi
    invariant 0 <= lo <= hi <= |s|
    invariant forall i | 0 <= i < lo :: s[i] <= k
    invariant forall i | hi <= i < |s| :: k < s[i]
    invariant f <==> (0 < lo && s[lo-1] == k)
  {
    var mid := (lo + hi) / 2;
    if s[mid] <= k {
      lo := mid + 1;
      f := s[mid] == k;
    } else {
      hi := mid;
    }
  }

  idx := lo - 1;
}

*/
int64
btree_find_pivot(const btree_config *cfg,
                 const btree_hdr    *hdr,
                 slice               key,
                 bool               *found)
{
   int64 lo = 0, hi = btree_num_entries(hdr);

   if (slice_is_null(key)) {
      return -1;
   }

   *found = 0;

   while (lo < hi) {
      int64 mid = (lo + hi) / 2;
      int   cmp = btree_key_compare(cfg, btree_get_pivot(cfg, hdr, mid), key);
      if (cmp == 0) {
         *found = 1;
         return mid;
      } else if (cmp < 0) {
         lo = mid + 1;
      } else {
         hi = mid;
      }
   }

   return lo - 1;
}

/*
 *-----------------------------------------------------------------------------
 * btree_find_tuple --
 *
 *      Returns idx such that
 *          - -1 <= idx < num_entries
 *          - forall i | 0 <= i <= idx         :: key_i <= key
 *          - forall i | idx < i < num_entries :: key   <  key_i
 *      Also
 *          - *found == 0 || *found == 1
 *          - *found == 1 <==> (0 <= idx && key_idx == key)
 *-----------------------------------------------------------------------------
 */
/*
 * The C code below is a translation of the same dafny implementation as above.
 */
static inline int64
btree_find_tuple(const btree_config *cfg,
                 const btree_hdr    *hdr,
                 slice               key,
                 bool               *found)
{
   int64 lo = 0, hi = btree_num_entries(hdr);

   *found = 0;

   while (lo < hi) {
      int64 mid = (lo + hi) / 2;
      int cmp = btree_key_compare(cfg, btree_get_tuple_key(cfg, hdr, mid), key);
      if (cmp == 0) {
         *found = 1;
         return mid;
      } else if (cmp < 0) {
         lo = mid + 1;
      } else {
         hi = mid;
      }
   }

   return lo - 1;
}

/*
 *-----------------------------------------------------------------------------
 * btree_leaf_incorporate_tuple
 *
 *   Adds the given key and value to node (must be a leaf).
 *
 * This is broken into several pieces to avoid repeated work during
 * exceptional cases.
 *
 * - create_incorporate_spec() computes everything needed to update
 *   the leaf, i.e. the index of the key, whether it is replacing an
 *   existing entry, and the merged message if it is.
 *
 * - can_perform_incorporate_spec says whether the leaf has enough
 *   room to actually perform the incorporation.
 *
 * - perform_incorporate_spec() does what it says.
 *
 * - incorporate_tuple() is a convenience wrapper.
 *-----------------------------------------------------------------------------
 */
static inline int
btree_merge_tuples(const btree_config *cfg,
                   slice               key,
                   slice               old_data,
                   writable_buffer    *new_data)
{
   return data_merge_tuples(cfg->data_cfg, key, old_data, new_data);
}

static slice
spec_message(const leaf_incorporate_spec *spec)
{
   if (spec->was_found) {
      return writable_buffer_to_slice(&spec->msg.merged_message);
   } else {
      return spec->msg.new_message;
   }
}

platform_status
btree_create_leaf_incorporate_spec(const btree_config    *cfg,
                                   platform_heap_id       heap_id,
                                   btree_hdr             *hdr,
                                   slice                  key,
                                   slice                  message,
                                   leaf_incorporate_spec *spec)
{
   spec->key = key;
   spec->idx = btree_find_tuple(cfg, hdr, key, &spec->was_found);
   if (!spec->was_found) {
      spec->msg.new_message = message;
      spec->idx++;
      return STATUS_OK;
   } else {
      leaf_entry     *entry      = btree_get_leaf_entry(cfg, hdr, spec->idx);
      slice           oldmessage = leaf_entry_message_slice(entry);
      platform_status rc;
      rc = writable_buffer_init_from_slice(
         &spec->msg.merged_message, heap_id, message);
      if (!SUCCESS(rc)) {
         return STATUS_NO_MEMORY;
      }
      if (btree_merge_tuples(cfg, key, oldmessage, &spec->msg.merged_message)) {
         writable_buffer_reinit(&spec->msg.merged_message);
         return STATUS_NO_MEMORY;
      } else {
         return STATUS_OK;
      }
   }
}

void
destroy_leaf_incorporate_spec(leaf_incorporate_spec *spec)
{
   if (spec->was_found) {
      writable_buffer_reinit(&spec->msg.merged_message);
   }
}

static inline bool
btree_can_perform_leaf_incorporate_spec(const btree_config          *cfg,
                                        btree_hdr                   *hdr,
                                        const leaf_incorporate_spec *spec)
{
   if (!spec->was_found) {
      return btree_can_set_leaf_entry(
         cfg, hdr, btree_num_entries(hdr), spec->key, spec->msg.new_message);
   } else {
      slice merged = writable_buffer_to_slice(&spec->msg.merged_message);
      return btree_can_set_leaf_entry(cfg, hdr, spec->idx, spec->key, merged);
   }
}

bool
btree_try_perform_leaf_incorporate_spec(const btree_config          *cfg,
                                        btree_hdr                   *hdr,
                                        const leaf_incorporate_spec *spec,
                                        uint64                      *generation)
{
   bool success;
   if (!spec->was_found) {
      success = btree_insert_leaf_entry(
         cfg, hdr, spec->idx, spec->key, spec->msg.new_message);
   } else {
      slice merged = writable_buffer_to_slice(&spec->msg.merged_message);
      success = btree_set_leaf_entry(cfg, hdr, spec->idx, spec->key, merged);
   }
   if (success) {
      *generation = hdr->generation++;
   }
   return success;
}

/*
 *-----------------------------------------------------------------------------
 * btree_defragment_leaf --
 *
 *      Defragment a node
 *-----------------------------------------------------------------------------
 */
void
btree_defragment_leaf(const btree_config *cfg, // IN
                      btree_scratch      *scratch,
                      btree_hdr          *hdr,
                      int64               omit_idx) // IN
{
   btree_hdr *scratch_hdr = (btree_hdr *)scratch->defragment_node.scratch_node;
   memcpy(scratch_hdr, hdr, btree_page_size(cfg));
   btree_reset_node_entries(cfg, hdr);
   uint64 dst_idx = 0;
   for (int64 i = 0; i < btree_num_entries(scratch_hdr); i++) {
      if (i != omit_idx) {
         leaf_entry     *entry = btree_get_leaf_entry(cfg, scratch_hdr, i);
         debug_only bool success =
            btree_set_leaf_entry(cfg,
                                 hdr,
                                 dst_idx++,
                                 leaf_entry_key_slice(entry),
                                 leaf_entry_message_slice(entry));
         debug_assert(success);
      }
   }
}

static inline void
btree_truncate_leaf(const btree_config *cfg, // IN
                    btree_hdr          *hdr, // IN
                    uint64              target_entries)   // IN
{
   uint64 new_next_entry = btree_page_size(cfg);

   for (uint64 i = 0; i < target_entries; i++) {
      if (hdr->offsets[i] < new_next_entry)
         new_next_entry = hdr->offsets[i];
   }

   hdr->num_entries = target_entries;
   hdr->next_entry  = new_next_entry;
}

/*
 *-----------------------------------------------------------------------------
 * btree_split_leaf --
 *
 *      Splits the node at left_addr into a new node at right_addr.
 *
 *      Assumes write lock on both nodes.
 *-----------------------------------------------------------------------------
 */

static leaf_splitting_plan initial_plan = {0, FALSE};


static bool
most_of_entry_is_on_left_side(uint64 total_bytes,
                              uint64 left_bytes,
                              uint64 entry_size)
{
   return left_bytes + sizeof(table_entry) + entry_size
          < (total_bytes + sizeof(table_entry) + entry_size) / 2;
}

/* Figure out how many entries we can put on the left side.
 * Basically, we split the node as evenly as possible by bytes.
 * The old node had total_bytes of entries (and table entries).
 * The new nodes will have as close as possible to total_bytes / 2 bytes.
 * We iterate over each entry and, if most of its bytes fall on
 * left side of total_bytes / 2, then we can put it on the left side.
 *
 * Note that the loop is split into two (see build_leaf_splitting_plan)
 * so we can handle the entry for the key being inserted specially.
 * Specifically, if the key being inserted replaces an existing key,
 * then we need to skip over the entry for the existing key.
 */
static uint64
plan_move_more_entries_to_left(const btree_config  *cfg,
                               const btree_hdr     *hdr,
                               uint64               max_entries,
                               uint64               total_bytes,
                               uint64               left_bytes,
                               leaf_splitting_plan *plan) // IN/OUT
{
   leaf_entry *entry;
   while (plan->split_idx < max_entries
          && (entry = btree_get_leaf_entry(cfg, hdr, plan->split_idx))
          && most_of_entry_is_on_left_side(
             total_bytes, left_bytes, sizeof_leaf_entry(entry)))
   {
      left_bytes += sizeof(table_entry) + sizeof_leaf_entry(entry);
      plan->split_idx++;
   }
   return left_bytes;
}

/*
 * Choose a splitting point so that we are guaranteed to be able to
 * insert the given key-message pair into the correct node after the
 * split. Assumes all leaf entries are at most half the total free
 * space in an empty leaf.
 */
leaf_splitting_plan
btree_build_leaf_splitting_plan(const btree_config          *cfg, // IN
                                const btree_hdr             *hdr,
                                const leaf_incorporate_spec *spec) // IN
{
   /* Split the content by bytes -- roughly half the bytes go to the
      right node.  So count the bytes, including the new entry to be
      inserted. */
   uint64 num_entries = btree_num_entries(hdr);
   uint64 entry_size  = leaf_entry_size(spec->key, spec_message(spec));
   uint64 total_bytes = entry_size;

   for (uint64 i = 0; i < num_entries; i++) {
      if (i != spec->idx || !spec->was_found) {
         leaf_entry *entry = btree_get_leaf_entry(cfg, hdr, i);
         total_bytes += sizeof_leaf_entry(entry);
      }
   }
   total_bytes += (num_entries + !spec->was_found) * sizeof(table_entry);

   /* Now figure out the number of entries to move, and figure out how
      much free space will be created in the left_hdr by the split. */
   uint64              left_bytes = 0;
   leaf_splitting_plan plan       = initial_plan;

   /* Figure out how many of the items to the left of spec.idx can be
      put into the left node. */
   left_bytes = plan_move_more_entries_to_left(
      cfg, hdr, spec->idx, total_bytes, left_bytes, &plan);

   /* Figure out whether our new entry can go into the left node.  If it
      can't, then no subsequent entries can, either, so we're done. */
   if (plan.split_idx == spec->idx
       && most_of_entry_is_on_left_side(total_bytes, left_bytes, entry_size))
   {
      left_bytes += sizeof(table_entry) + entry_size;
      plan.insertion_goes_left = TRUE;
   } else {
      return plan;
   }
   if (spec->was_found) {
      /* If our new entry is replacing an existing entry, then skip
         that entry in our planning. */
      plan.split_idx++;
   }

   /* Figure out how many more entries after spec.idx can go into the
      left node. */
   plan_move_more_entries_to_left(
      cfg, hdr, num_entries, total_bytes, left_bytes, &plan);

   return plan;
}

static inline slice
btree_splitting_pivot(const btree_config          *cfg, // IN
                      const btree_hdr             *hdr,
                      const leaf_incorporate_spec *spec,
                      leaf_splitting_plan          plan)
{
   if (plan.split_idx == spec->idx && !spec->was_found
       && !plan.insertion_goes_left)
   {
      return spec->key;
   } else {
      return btree_get_tuple_key(cfg, hdr, plan.split_idx);
   }
}

static inline void
btree_split_leaf_build_right_node(const btree_config          *cfg,      // IN
                                  const btree_hdr             *left_hdr, // IN
                                  const leaf_incorporate_spec *spec,     // IN
                                  leaf_splitting_plan          plan,     // IN
                                  btree_hdr *right_hdr) // IN/OUT
{
   /* Build the right node. */
   memmove(right_hdr, left_hdr, sizeof(*right_hdr));
   right_hdr->generation++;
   btree_reset_node_entries(cfg, right_hdr);
   uint64 num_left_entries = btree_num_entries(left_hdr);
   uint64 dst_idx          = 0;
   for (uint64 i = plan.split_idx; i < num_left_entries; i++) {
      if (i != spec->idx || !spec->was_found) {
         leaf_entry *entry = btree_get_leaf_entry(cfg, left_hdr, i);
         btree_set_leaf_entry(cfg,
                              right_hdr,
                              dst_idx,
                              leaf_entry_key_slice(entry),
                              leaf_entry_message_slice(entry));
         dst_idx++;
      }
   }
}

static inline void
btree_split_leaf_cleanup_left_node(const btree_config          *cfg, // IN
                                   btree_scratch               *scratch,
                                   btree_hdr                   *left_hdr, // IN
                                   const leaf_incorporate_spec *spec,     // IN
                                   leaf_splitting_plan          plan,
                                   uint64 right_addr) // IN
{
   left_hdr->next_addr = right_addr;
   btree_truncate_leaf(cfg, left_hdr, plan.split_idx);
   left_hdr->generation++;
   if (plan.insertion_goes_left
       && !btree_can_perform_leaf_incorporate_spec(cfg, left_hdr, spec))
   {
      btree_defragment_leaf(
         cfg, scratch, left_hdr, spec->was_found ? spec->idx : -1);
   }
}

/*
 *-----------------------------------------------------------------------------
 * btree_split_index --
 *
 *      Splits the node at left_addr into a new node at right_addr.
 *
 *      Assumes write lock on both nodes.
 *-----------------------------------------------------------------------------
 */
static inline bool
btree_index_is_full(const btree_config *cfg, // IN
                    const btree_hdr    *hdr)    // IN
{
   return hdr->next_entry < diff_ptr(hdr, &hdr->offsets[hdr->num_entries + 2])
                               + sizeof(index_entry) + MAX_INLINE_KEY_SIZE;
}

static inline uint64
btree_choose_index_split(const btree_config *cfg, // IN
                         const btree_hdr    *hdr)    // IN
{
   /* Split the content by bytes -- roughly half the bytes go to the
      right node.  So count the bytes. */
   uint64 total_entry_bytes = 0;
   for (uint64 i = 0; i < btree_num_entries(hdr); i++) {
      index_entry *entry = btree_get_index_entry(cfg, hdr, i);
      total_entry_bytes += sizeof_index_entry(entry);
   }

   /* Now figure out the number of entries to move, and figure out how
      much free space will be created in the left_hdr by the split. */
   uint64 target_left_entries  = 0;
   uint64 new_left_entry_bytes = 0;
   while (new_left_entry_bytes < total_entry_bytes / 2) {
      index_entry *entry = btree_get_index_entry(cfg, hdr, target_left_entries);
      new_left_entry_bytes += sizeof_index_entry(entry);
      target_left_entries++;
   }
   return target_left_entries;
}

static inline void
btree_split_index_build_right_node(const btree_config *cfg,        // IN
                                   const btree_hdr    *left_hdr,   // IN
                                   uint64     target_left_entries, // IN
                                   btree_hdr *right_hdr)           // IN/OUT
{
   uint64 target_right_entries =
      btree_num_entries(left_hdr) - target_left_entries;

   /* Build the right node. */
   memmove(right_hdr, left_hdr, sizeof(*right_hdr));
   right_hdr->generation++;
   btree_reset_node_entries(cfg, right_hdr);
   for (uint64 i = 0; i < target_right_entries; i++) {
      index_entry *entry =
         btree_get_index_entry(cfg, left_hdr, target_left_entries + i);
      bool succeeded =
         btree_set_index_entry(cfg,
                               right_hdr,
                               i,
                               index_entry_key_slice(entry),
                               index_entry_child_addr(entry),
                               entry->pivot_data.num_kvs_in_subtree,
                               entry->pivot_data.key_bytes_in_subtree,
                               entry->pivot_data.message_bytes_in_subtree);
      platform_assert(succeeded);
   }
}

/*
 *-----------------------------------------------------------------------------
 * btree_defragment_index --
 *
 *      Defragment a node
 *-----------------------------------------------------------------------------
 */
void
btree_defragment_index(const btree_config *cfg, // IN
                       btree_scratch      *scratch,
                       btree_hdr          *hdr) // IN
{
   btree_hdr *scratch_hdr = (btree_hdr *)scratch->defragment_node.scratch_node;
   memcpy(scratch_hdr, hdr, btree_page_size(cfg));
   btree_reset_node_entries(cfg, hdr);
   for (uint64 i = 0; i < btree_num_entries(scratch_hdr); i++) {
      index_entry *entry = btree_get_index_entry(cfg, scratch_hdr, i);
      bool         succeeded =
         btree_set_index_entry(cfg,
                               hdr,
                               i,
                               index_entry_key_slice(entry),
                               index_entry_child_addr(entry),
                               entry->pivot_data.num_kvs_in_subtree,
                               entry->pivot_data.key_bytes_in_subtree,
                               entry->pivot_data.message_bytes_in_subtree);
      platform_assert(succeeded);
   }
}

static inline void
btree_truncate_index(const btree_config *cfg, // IN
                     btree_scratch      *scratch,
                     btree_hdr          *hdr, // IN
                     uint64              target_entries)   // IN
{
   uint64 new_next_entry = btree_page_size(cfg);
   for (uint64 i = 0; i < target_entries; i++) {
      if (hdr->offsets[i] < new_next_entry) {
         new_next_entry = hdr->offsets[i];
      }
   }

   hdr->num_entries = target_entries;
   hdr->next_entry  = new_next_entry;
   hdr->generation++;

   if (new_next_entry < BTREE_DEFRAGMENT_THRESHOLD(btree_page_size(cfg))) {
      btree_defragment_index(cfg, scratch, hdr);
   }
}

/*
 *-----------------------------------------------------------------------------
 * btree_alloc --
 *
 *      Allocates a node from the preallocator. Will refill it if there are no
 *      more nodes available for the given height.
 *-----------------------------------------------------------------------------
 */
bool
btree_alloc(cache          *cc,
            mini_allocator *mini,
            uint64          height,
            slice           key,
            uint64         *next_extent,
            page_type       type,
            btree_node     *node)
{
   node->addr = mini_alloc(mini, height, key, next_extent);
   debug_assert(node->addr != 0);
   node->page = cache_alloc(cc, node->addr, type);
   // If this btree is for a memetable
   // then pin all pages belong to it
   if (type == PAGE_TYPE_MEMTABLE) {
      cache_pin(cc, node->page);
   }
   node->hdr = (btree_hdr *)(node->page->data);
   return TRUE;
}

/*
 *-----------------------------------------------------------------------------
 * btree_node_[get,release] --
 *
 *      Gets the node with appropriate lock or releases the lock.
 *-----------------------------------------------------------------------------
 */
static inline void
btree_node_get(cache              *cc,
               const btree_config *cfg,
               btree_node         *node,
               page_type           type)
{
   debug_assert(node->addr != 0);

   node->page = cache_get(cc, node->addr, TRUE, type);
   node->hdr  = (btree_hdr *)(node->page->data);
}

static inline bool
btree_node_claim(cache              *cc,  // IN
                 const btree_config *cfg, // IN
                 btree_node         *node)        // IN
{
   return cache_claim(cc, node->page);
}

static inline void
btree_node_lock(cache              *cc,  // IN
                const btree_config *cfg, // IN
                btree_node         *node)        // IN
{
   cache_lock(cc, node->page);
   cache_mark_dirty(cc, node->page);
}

static inline void
btree_node_unlock(cache              *cc,  // IN
                  const btree_config *cfg, // IN
                  btree_node         *node)        // IN
{
   cache_unlock(cc, node->page);
}

static inline void
btree_node_unclaim(cache              *cc,  // IN
                   const btree_config *cfg, // IN
                   btree_node         *node)        // IN
{
   cache_unclaim(cc, node->page);
}

void
btree_node_unget(cache              *cc,  // IN
                 const btree_config *cfg, // IN
                 btree_node         *node)        // IN
{
   cache_unget(cc, node->page);
   node->page = NULL;
   node->hdr  = NULL;
}

static inline void
btree_node_full_unlock(cache              *cc,  // IN
                       const btree_config *cfg, // IN
                       btree_node         *node)        // IN
{
   btree_node_unlock(cc, cfg, node);
   btree_node_unclaim(cc, cfg, node);
   btree_node_unget(cc, cfg, node);
}

static inline void
btree_node_get_from_cache_ctxt(const btree_config *cfg,  // IN
                               cache_async_ctxt   *ctxt, // IN
                               btree_node         *node)         // OUT
{
   node->addr = ctxt->page->disk_addr;
   node->page = ctxt->page;
   node->hdr  = (btree_hdr *)node->page->data;
}


static inline bool
btree_addrs_share_extent(const btree_config *cfg,
                         uint64              left_addr,
                         uint64              right_addr)
{
   return cache_config_pages_share_extent(
      cfg->cache_cfg, right_addr, left_addr);
}

static inline uint64
btree_get_extent_base_addr(const btree_config *cfg, btree_node *node)
{
   return cache_config_extent_base_addr(cfg->cache_cfg, node->addr);
}

static inline uint64
btree_root_to_meta_addr(const btree_config *cfg,
                        uint64              root_addr,
                        uint64              meta_page_no)
{
   return root_addr + (meta_page_no + 1) * btree_page_size(cfg);
}


/*----------------------------------------------------------
 * Creating and destroying B-trees.
 *----------------------------------------------------------
 */


uint64
btree_create(cache              *cc,
             const btree_config *cfg,
             mini_allocator     *mini,
             page_type           type)
{
   // get a free node for the root
   // we don't use the next_addr arr for this, since the root doesn't
   // maintain constant height
   allocator      *al = cache_allocator(cc);
   uint64          base_addr;
   platform_status rc = allocator_alloc(al, &base_addr, type);
   platform_assert_status_ok(rc);
   page_handle *root_page = cache_alloc(cc, base_addr, type);
   bool         pinned    = (type == PAGE_TYPE_MEMTABLE);

   // set up the root
   btree_node root;
   root.page = root_page;
   root.addr = base_addr;
   root.hdr  = (btree_hdr *)root_page->data;

   btree_init_hdr(cfg, root.hdr);

   cache_mark_dirty(cc, root.page);

   // If this btree is for a memetable
   // then pin all pages belong to it
   if (pinned) {
      cache_pin(cc, root.page);
   }

   // release root
   cache_unlock(cc, root_page);
   cache_unclaim(cc, root_page);
   cache_unget(cc, root_page);

   // set up the mini allocator
   mini_init(mini,
             cc,
             cfg->data_cfg,
             root.addr + btree_page_size(cfg),
             0,
             BTREE_MAX_HEIGHT,
             type,
             type == PAGE_TYPE_BRANCH);

   return root.addr;
}

void
btree_inc_ref_range(cache              *cc,
                    const btree_config *cfg,
                    uint64              root_addr,
                    const slice         start_key,
                    const slice         end_key)
{
   uint64 meta_page_addr = btree_root_to_meta_addr(cfg, root_addr, 0);
   if (!slice_is_null(start_key) && !slice_is_null(end_key)) {
      debug_assert(btree_key_compare(cfg, start_key, end_key) < 0);
   }
   mini_keyed_inc_ref(
      cc, cfg->data_cfg, PAGE_TYPE_BRANCH, meta_page_addr, start_key, end_key);
}

bool
btree_dec_ref_range(cache              *cc,
                    const btree_config *cfg,
                    uint64              root_addr,
                    const slice         start_key,
                    const slice         end_key,
                    page_type           type)
{
   debug_assert(type == PAGE_TYPE_BRANCH);

   if (!slice_is_null(start_key) && !slice_is_null(end_key)) {
      platform_assert(btree_key_compare(cfg, start_key, end_key) < 0);
   }

   uint64 meta_page_addr = btree_root_to_meta_addr(cfg, root_addr, 0);
   return mini_keyed_dec_ref(
      cc, cfg->data_cfg, PAGE_TYPE_BRANCH, meta_page_addr, start_key, end_key);
}

bool
btree_dec_ref(cache              *cc,
              const btree_config *cfg,
              uint64              root_addr,
              page_type           type)
{
   platform_assert(type == PAGE_TYPE_MEMTABLE);
   uint64 meta_head = btree_root_to_meta_addr(cfg, root_addr, 0);
   uint8  ref       = mini_unkeyed_dec_ref(cc, meta_head, type, TRUE);
   return ref == 0;
}

void
btree_block_dec_ref(cache *cc, btree_config *cfg, uint64 root_addr)
{
   uint64 meta_head = btree_root_to_meta_addr(cfg, root_addr, 0);
   mini_block_dec_ref(cc, meta_head);
}

void
btree_unblock_dec_ref(cache *cc, btree_config *cfg, uint64 root_addr)
{
   uint64 meta_head = btree_root_to_meta_addr(cfg, root_addr, 0);
   mini_unblock_dec_ref(cc, meta_head);
}

/**********************************************************************
 * The process of splitting a child leaf is divided into four steps in
 * order to minimize the amount of time that we hold write-locks on
 * the parent and child:
 *
 * 0. Start with claims on parent and child.
 *
 * 1. Allocate a node for the right child.  Hold a write lock on the
 *    new node.
 *
 * 2. btree_add_pivot.  Insert a new pivot in the parent for
 *    the new child.  This step requires a write-lock on the parent.
 *    The parent can be completely unlocked as soon as this step is
 *    complete.
 *
 * 3. btree_split_{leaf,index}_build_right_node
 *    Fill in the contents of the right child.  No lock on parent
 *    required.
 *
 * 4. btree_truncate_{leaf,index}
 *    Truncate (and optionally defragment) the old child.  This is the
 *    only step that requires a write-lock on the old child.
 *
 * Note: if we wanted to maintain rank information in the parent when
 * splitting one of its children, we could do that by holding the lock
 * on the parent a bit longer.  But we don't need that in the
 * memtable, so not bothering for now.
 */

/* Requires:
   - claim on parent
   - claim on child
   Upon completion:
   - all nodes unlocked
   - the insertion is complete
*/
static inline int
btree_split_child_leaf(cache                 *cc,
                       const btree_config    *cfg,
                       mini_allocator        *mini,
                       btree_scratch         *scratch,
                       btree_node            *parent,
                       uint64                 index_of_child_in_parent,
                       btree_node            *child,
                       leaf_incorporate_spec *spec,
                       uint64                *generation) // OUT
{
   btree_node right_child;

   /* p: claim, c: claim, rc: - */

   leaf_splitting_plan plan =
      btree_build_leaf_splitting_plan(cfg, child->hdr, spec);

   /* p: claim, c: claim, rc: - */

   btree_alloc(cc,
               mini,
               btree_height(child->hdr),
               NULL_SLICE,
               NULL,
               PAGE_TYPE_MEMTABLE,
               &right_child);

   /* p: claim, c: claim, rc: write */

   btree_node_lock(cc, cfg, parent);
   {
      /* limit the scope of pivot_key, since subsequent mutations of the nodes
       * may invalidate the memory it points to. */
      slice pivot_key = btree_splitting_pivot(cfg, child->hdr, spec, plan);
      bool  success   = btree_insert_index_entry(cfg,
                                              parent->hdr,
                                              index_of_child_in_parent + 1,
                                              pivot_key,
                                              right_child.addr,
                                              BTREE_UNKNOWN_COUNTER,
                                              BTREE_UNKNOWN_COUNTER,
                                              BTREE_UNKNOWN_COUNTER);
      platform_assert(success);
   }
   btree_node_full_unlock(cc, cfg, parent);

   /* p: fully unlocked, c: claim, rc: write */

   btree_split_leaf_build_right_node(
      cfg, child->hdr, spec, plan, right_child.hdr);

   /* p: fully unlocked, c: claim, rc: write */

   if (!plan.insertion_goes_left) {
      spec->idx -= plan.split_idx;
      bool incorporated = btree_try_perform_leaf_incorporate_spec(
         cfg, right_child.hdr, spec, generation);
      platform_assert(incorporated);
   }
   btree_node_full_unlock(cc, cfg, &right_child);

   /* p: fully unlocked, c: claim, rc: fully unlocked */

   btree_node_lock(cc, cfg, child);
   btree_split_leaf_cleanup_left_node(
      cfg, scratch, child->hdr, spec, plan, right_child.addr);
   if (plan.insertion_goes_left) {
      bool incorporated = btree_try_perform_leaf_incorporate_spec(
         cfg, child->hdr, spec, generation);
      platform_assert(incorporated);
   }
   btree_node_full_unlock(cc, cfg, child);

   /* p: fully unlocked, c: fully unlocked, rc: fully unlocked */

   return 0;
}

/* Requires:
   - claim on parent
   - claim on child
   Upon completion:
   - all nodes fully unlocked
   - insertion is complete
*/
static inline int
btree_defragment_or_split_child_leaf(cache              *cc,
                                     const btree_config *cfg,
                                     mini_allocator     *mini,
                                     btree_scratch      *scratch,
                                     btree_node         *parent,
                                     uint64      index_of_child_in_parent,
                                     btree_node *child,
                                     leaf_incorporate_spec *spec,
                                     uint64                *generation) // OUT
{
   uint64 nentries   = btree_num_entries(child->hdr);
   uint64 live_bytes = 0;
   for (uint64 i = 0; i < nentries; i++) {
      if (!spec->was_found || i != spec->idx) {
         leaf_entry *entry = btree_get_leaf_entry(cfg, child->hdr, i);
         live_bytes += sizeof_leaf_entry(entry);
      }
   }
   uint64 total_space_required =
      live_bytes + leaf_entry_size(spec->key, spec_message(spec))
      + (nentries + spec->was_found ? 0 : 1) * sizeof(index_entry);

<<<<<<< HEAD
   if (total_space_required
       < VARIABLE_LENGTH_BTREE_SPLIT_THRESHOLD(btree_page_size(cfg)))
   {
=======
   if (total_space_required < BTREE_SPLIT_THRESHOLD(cfg->page_size)) {
>>>>>>> 43333884
      btree_node_unclaim(cc, cfg, parent);
      btree_node_unget(cc, cfg, parent);
      btree_node_lock(cc, cfg, child);
      btree_defragment_leaf(
         cfg, scratch, child->hdr, spec->was_found ? spec->idx : -1);
      bool incorporated = btree_try_perform_leaf_incorporate_spec(
         cfg, child->hdr, spec, generation);
      platform_assert(incorporated);
      btree_node_full_unlock(cc, cfg, child);
   } else {
      btree_split_child_leaf(cc,
                             cfg,
                             mini,
                             scratch,
                             parent,
                             index_of_child_in_parent,
                             child,
                             spec,
                             generation);
   }

   return 0;
}

/*
 * Splitting a child index follows a similar pattern as splitting a child leaf.
 * The main difference is that we assume we start with write-locks on the parent
 *  and child (which fits better with the flow of the overall insert algorithm).
 */

/* Requires:
   - lock on parent
   - lock on child
   Upon completion:
   - lock on new_child
   - all other nodes unlocked
*/
static inline int
btree_split_child_index(cache              *cc,
                        const btree_config *cfg,
                        mini_allocator     *mini,
                        btree_scratch      *scratch,
                        btree_node         *parent,
                        uint64              index_of_child_in_parent,
                        btree_node         *child,
                        const slice         key_to_be_inserted,
                        btree_node         *new_child, // OUT
                        int64              *next_child_idx)         // IN/OUT
{
   btree_node right_child;

   /* p: lock, c: lock, rc: - */

   uint64 idx = btree_choose_index_split(cfg, child->hdr);

   /* p: lock, c: lock, rc: - */

   btree_alloc(cc,
               mini,
               btree_height(child->hdr),
               NULL_SLICE,
               NULL,
               PAGE_TYPE_MEMTABLE,
               &right_child);

   /* p: lock, c: lock, rc: lock */

   {
      /* limit the scope of pivot_key, since subsequent mutations of the nodes
       * may invalidate the memory it points to. */
      slice pivot_key = btree_get_pivot(cfg, child->hdr, idx);
      btree_insert_index_entry(cfg,
                               parent->hdr,
                               index_of_child_in_parent + 1,
                               pivot_key,
                               right_child.addr,
                               BTREE_UNKNOWN_COUNTER,
                               BTREE_UNKNOWN_COUNTER,
                               BTREE_UNKNOWN_COUNTER);
   }
   btree_node_full_unlock(cc, cfg, parent);

   /* p: -, c: lock, rc: lock */

   if (*next_child_idx < idx) {
      *new_child = *child;
   } else {
      *new_child = right_child;
      *next_child_idx -= idx;
   }

   btree_split_index_build_right_node(cfg, child->hdr, idx, right_child.hdr);

   /* p: -, c: lock, rc: lock */

   if (new_child->addr != right_child.addr) {
      btree_node_full_unlock(cc, cfg, &right_child);
   }

   /* p: -, c: lock, rc: if nc == rc then lock else fully unlocked */

   btree_truncate_index(cfg, scratch, child->hdr, idx);

   /* p: -, c: lock, rc: if nc == rc then lock else fully unlocked */

   if (new_child->addr != child->addr) {
      btree_node_full_unlock(cc, cfg, child);
   }

   /* p:  -,
      c:  if nc == c  then locked else fully unlocked
      rc: if nc == rc then locked else fully unlocked */

   return 0;
}

/* Requires:
   - lock on parent
   - lock on child
   Upon completion:
   - lock on new_child
   - all other nodes unlocked
*/
static inline int
btree_defragment_or_split_child_index(cache              *cc,
                                      const btree_config *cfg,
                                      mini_allocator     *mini,
                                      btree_scratch      *scratch,
                                      btree_node         *parent,
                                      uint64      index_of_child_in_parent,
                                      btree_node *child,
                                      const slice key_to_be_inserted,
                                      btree_node *new_child, // OUT
                                      int64      *next_child_idx) // IN/OUT
{
   uint64 nentries   = btree_num_entries(child->hdr);
   uint64 live_bytes = 0;
   for (uint64 i = 0; i < nentries; i++) {
      index_entry *entry = btree_get_index_entry(cfg, child->hdr, i);
      live_bytes += sizeof_index_entry(entry);
   }
   uint64 total_space_required = live_bytes + nentries * sizeof(index_entry);

<<<<<<< HEAD
   if (total_space_required
       < VARIABLE_LENGTH_BTREE_SPLIT_THRESHOLD(btree_page_size(cfg)))
   {
=======
   if (total_space_required < BTREE_SPLIT_THRESHOLD(cfg->page_size)) {
>>>>>>> 43333884
      btree_node_full_unlock(cc, cfg, parent);
      btree_defragment_index(cfg, scratch, child->hdr);
      *new_child = *child;
   } else {
      btree_split_child_index(cc,
                              cfg,
                              mini,
                              scratch,
                              parent,
                              index_of_child_in_parent,
                              child,
                              key_to_be_inserted,
                              new_child,
                              next_child_idx);
   }

   return 0;
}


static inline uint64
add_possibly_unknown(uint32 a, int32 b)
{
   if (a != BTREE_UNKNOWN_COUNTER && b != BTREE_UNKNOWN_COUNTER) {
      return a + b;
   } else {
      return BTREE_UNKNOWN_COUNTER;
   }
}

static inline void
accumulate_node_ranks(const btree_config *cfg,
                      const btree_hdr    *hdr,
                      int                 from,
                      int                 to,
                      uint32             *num_kvs,
                      uint32             *key_bytes,
                      uint32             *message_bytes)
{
   debug_assert(from <= to);
   if (btree_height(hdr) == 0) {
      for (int i = from; i < to; i++) {
         leaf_entry *entry = btree_get_leaf_entry(cfg, hdr, i);
         *key_bytes =
            add_possibly_unknown(*key_bytes, leaf_entry_key_size(entry));
         *message_bytes = add_possibly_unknown(*message_bytes,
                                               leaf_entry_message_size(entry));
      }
      *num_kvs += to - from;
   } else {
      for (int i = from; i < to; i++) {
         index_entry *entry = btree_get_index_entry(cfg, hdr, i);

         *num_kvs   = add_possibly_unknown(*num_kvs,
                                         entry->pivot_data.num_kvs_in_subtree);
         *key_bytes = add_possibly_unknown(
            *key_bytes, entry->pivot_data.key_bytes_in_subtree);
         *message_bytes = add_possibly_unknown(
            *message_bytes, entry->pivot_data.message_bytes_in_subtree);
      }
   }
}

/*
 *-----------------------------------------------------------------------------
 * btree_grow_root --
 *
 *      Adds a new root above the root.
 *
 * Requires: lock on root_node
 *
 * Upon return:
 * - root is locked
 *-----------------------------------------------------------------------------
 */
static inline int
btree_grow_root(cache              *cc,   // IN
                const btree_config *cfg,  // IN
                mini_allocator     *mini, // IN/OUT
                btree_node         *root_node)    // OUT
{
   // allocate a new left node
   btree_node child;
   btree_alloc(cc,
               mini,
               btree_height(root_node->hdr),
               NULL_SLICE,
               NULL,
               PAGE_TYPE_MEMTABLE,
               &child);

   // copy root to child
   memmove(child.hdr, root_node->hdr, btree_page_size(cfg));
   btree_node_unlock(cc, cfg, &child);
   btree_node_unclaim(cc, cfg, &child);

   btree_reset_node_entries(cfg, root_node->hdr);
   btree_increment_height(root_node->hdr);
   slice new_pivot;
   if (btree_height(child.hdr) == 0) {
      new_pivot = btree_get_tuple_key(cfg, child.hdr, 0);
   } else {
      new_pivot = btree_get_pivot(cfg, child.hdr, 0);
   }
   bool succeeded = btree_set_index_entry(cfg,
                                          root_node->hdr,
                                          0,
                                          new_pivot,
                                          child.addr,
                                          BTREE_UNKNOWN_COUNTER,
                                          BTREE_UNKNOWN_COUNTER,
                                          BTREE_UNKNOWN_COUNTER);
   platform_assert(succeeded);

   btree_node_unget(cc, cfg, &child);
   return 0;
}

/*
 *-----------------------------------------------------------------------------
 * btree_insert --
 *
 *      Inserts the tuple into the dynamic btree.
 *
 *      Return value:
 *      success       -- the tuple has been inserted
 *      locked        -- the insert failed, but the caller didn't fill the tree
 *      lock acquired -- the insert failed, and the caller filled the tree
 *-----------------------------------------------------------------------------
 */
platform_status
btree_insert(cache              *cc,         // IN
             const btree_config *cfg,        // IN
             platform_heap_id    heap_id,    // IN
             btree_scratch      *scratch,    // IN
             uint64              root_addr,  // IN
             mini_allocator     *mini,       // IN
             slice               key,        // IN
             slice               message,    // IN
             uint64             *generation, // OUT
             bool               *was_unique)               // OUT
{
   platform_status       rc;
   leaf_incorporate_spec spec;
   uint64                leaf_wait = 1;

   btree_node root_node;
   root_node.addr = root_addr;

   platform_assert(slice_length(key) <= MAX_INLINE_KEY_SIZE);
   platform_assert(slice_length(message) <= MAX_INLINE_MESSAGE_SIZE);

start_over:
   btree_node_get(cc, cfg, &root_node, PAGE_TYPE_MEMTABLE);

   if (btree_height(root_node.hdr) == 0) {
      rc = btree_create_leaf_incorporate_spec(
         cfg, heap_id, root_node.hdr, key, message, &spec);
      if (!SUCCESS(rc)) {
         btree_node_unget(cc, cfg, &root_node);
         return rc;
      }
      if (!btree_node_claim(cc, cfg, &root_node)) {
         btree_node_unget(cc, cfg, &root_node);
         destroy_leaf_incorporate_spec(&spec);
         goto start_over;
      }
      btree_node_lock(cc, cfg, &root_node);
      if (btree_try_perform_leaf_incorporate_spec(
             cfg, root_node.hdr, &spec, generation))
      {
         *was_unique = !spec.was_found;
         btree_node_full_unlock(cc, cfg, &root_node);
         destroy_leaf_incorporate_spec(&spec);
         return STATUS_OK;
      }
      destroy_leaf_incorporate_spec(&spec);
      btree_grow_root(cc, cfg, mini, &root_node);
      btree_node_unlock(cc, cfg, &root_node);
      btree_node_unclaim(cc, cfg, &root_node);
   }

   /* read lock on root_node, root_node is an index. */

   bool         found;
   int64        child_idx = btree_find_pivot(cfg, root_node.hdr, key, &found);
   index_entry *parent_entry;

   if (child_idx < 0 || btree_index_is_full(cfg, root_node.hdr)) {
      if (!btree_node_claim(cc, cfg, &root_node)) {
         btree_node_unget(cc, cfg, &root_node);
         goto start_over;
      }
      btree_node_lock(cc, cfg, &root_node);
      bool need_to_set_min_key = FALSE;
      if (child_idx < 0) {
         child_idx           = 0;
         parent_entry        = btree_get_index_entry(cfg, root_node.hdr, 0);
         need_to_set_min_key = !btree_set_index_entry(
            cfg,
            root_node.hdr,
            0,
            key,
            index_entry_child_addr(parent_entry),
            parent_entry->pivot_data.num_kvs_in_subtree,
            parent_entry->pivot_data.key_bytes_in_subtree,
            parent_entry->pivot_data.message_bytes_in_subtree);
      }
      if (btree_index_is_full(cfg, root_node.hdr)) {
         btree_grow_root(cc, cfg, mini, &root_node);
         child_idx = 0;
      }
      if (need_to_set_min_key) {
         parent_entry = btree_get_index_entry(cfg, root_node.hdr, 0);
         bool success = btree_set_index_entry(
            cfg,
            root_node.hdr,
            0,
            key,
            index_entry_child_addr(parent_entry),
            parent_entry->pivot_data.num_kvs_in_subtree,
            parent_entry->pivot_data.key_bytes_in_subtree,
            parent_entry->pivot_data.message_bytes_in_subtree);
         platform_assert(success);
      }
      btree_node_unlock(cc, cfg, &root_node);
      btree_node_unclaim(cc, cfg, &root_node);
   }

   parent_entry = btree_get_index_entry(cfg, root_node.hdr, child_idx);

   /* root_node read-locked,
    * root_node is an index,
    * root_node min key is up to date,
    * root_node will not need to split
    */
   btree_node parent_node = root_node;
   btree_node child_node;
   child_node.addr = index_entry_child_addr(parent_entry);
   debug_assert(cache_page_valid(cc, child_node.addr));
   btree_node_get(cc, cfg, &child_node, PAGE_TYPE_MEMTABLE);

   uint64 height = btree_height(parent_node.hdr);
   while (height > 1) {
      /* loop invariant:
       * - read lock on parent_node, parent_node is an index, parent_node min
       * key is up to date, and parent_node will not need to split.
       * - read lock on child_node
       * - height >= 1
       */
      int64 next_child_idx = btree_find_pivot(cfg, child_node.hdr, key, &found);
      if (next_child_idx < 0 || btree_index_is_full(cfg, child_node.hdr)) {
         if (!btree_node_claim(cc, cfg, &parent_node)) {
            btree_node_unget(cc, cfg, &parent_node);
            btree_node_unget(cc, cfg, &child_node);
            goto start_over;
         }
         if (!btree_node_claim(cc, cfg, &child_node)) {
            btree_node_unclaim(cc, cfg, &parent_node);
            btree_node_unget(cc, cfg, &parent_node);
            btree_node_unget(cc, cfg, &child_node);
            goto start_over;
         }

         btree_node_lock(cc, cfg, &parent_node);
         btree_node_lock(cc, cfg, &child_node);

         bool need_to_set_min_key = FALSE;
         if (next_child_idx < 0) {
            next_child_idx = 0;
            index_entry *child_entry =
               btree_get_index_entry(cfg, child_node.hdr, next_child_idx);
            need_to_set_min_key = !btree_set_index_entry(
               cfg,
               child_node.hdr,
               0,
               key,
               index_entry_child_addr(child_entry),
               child_entry->pivot_data.num_kvs_in_subtree,
               child_entry->pivot_data.key_bytes_in_subtree,
               child_entry->pivot_data.message_bytes_in_subtree);
         }

         if (btree_index_is_full(cfg, child_node.hdr)) {
            btree_node new_child;
            btree_defragment_or_split_child_index(cc,
                                                  cfg,
                                                  mini,
                                                  scratch,
                                                  &parent_node,
                                                  child_idx,
                                                  &child_node,
                                                  key,
                                                  &new_child,
                                                  &next_child_idx);
            parent_node = new_child;
         } else {
            btree_node_full_unlock(cc, cfg, &parent_node);
            parent_node = child_node;
         }

         if (need_to_set_min_key) { // new_child is guaranteed to be child in
                                    // this case
            index_entry *child_entry =
               btree_get_index_entry(cfg, parent_node.hdr, 0);
            bool success = btree_set_index_entry(
               cfg,
               parent_node.hdr,
               0,
               key,
               index_entry_child_addr(child_entry),
               child_entry->pivot_data.num_kvs_in_subtree,
               child_entry->pivot_data.key_bytes_in_subtree,
               child_entry->pivot_data.message_bytes_in_subtree);
            platform_assert(success);
         }
         btree_node_unlock(cc, cfg, &parent_node);
         btree_node_unclaim(cc, cfg, &parent_node);
      } else {
         btree_node_unget(cc, cfg, &parent_node);
         parent_node = child_node;
      }

      /* read lock on parent_node, which won't require a split. */

      child_idx    = next_child_idx;
      parent_entry = btree_get_index_entry(cfg, parent_node.hdr, child_idx);
      debug_assert(parent_entry->pivot_data.num_kvs_in_subtree
                   == BTREE_UNKNOWN_COUNTER);
      debug_assert(parent_entry->pivot_data.key_bytes_in_subtree
                   == BTREE_UNKNOWN_COUNTER);
      debug_assert(parent_entry->pivot_data.message_bytes_in_subtree
                   == BTREE_UNKNOWN_COUNTER);
      child_node.addr = index_entry_child_addr(parent_entry);
      debug_assert(cache_page_valid(cc, child_node.addr));
      btree_node_get(cc, cfg, &child_node, PAGE_TYPE_MEMTABLE);
      height--;
   }

   /*
    * - read lock on parent_node, parent_node is an index, parent node
    *   min key is up to date, and parent_node will not need to split.
    * - read lock on child_node
    * - height of parent == 1
    */

   rc = btree_create_leaf_incorporate_spec(
      cfg, heap_id, child_node.hdr, key, message, &spec);
   if (!SUCCESS(rc)) {
      btree_node_unget(cc, cfg, &parent_node);
      btree_node_unget(cc, cfg, &child_node);
      return rc;
   }

   /* If we don't need to split, then let go of the parent and do the
    * insert.  If we can't get a claim on the child, then start
    * over.
    */
   if (btree_can_perform_leaf_incorporate_spec(cfg, child_node.hdr, &spec)) {
      btree_node_unget(cc, cfg, &parent_node);
      if (!btree_node_claim(cc, cfg, &child_node)) {
         btree_node_unget(cc, cfg, &child_node);
         destroy_leaf_incorporate_spec(&spec);
         goto start_over;
      }
      btree_node_lock(cc, cfg, &child_node);
      bool incorporated = btree_try_perform_leaf_incorporate_spec(
         cfg, child_node.hdr, &spec, generation);
      platform_assert(incorporated);
      btree_node_full_unlock(cc, cfg, &child_node);
      destroy_leaf_incorporate_spec(&spec);
      *was_unique = !spec.was_found;
      return STATUS_OK;
   }

   /* Need to split or defrag the child. */
   if (!btree_node_claim(cc, cfg, &parent_node)) {
      btree_node_unget(cc, cfg, &parent_node);
      btree_node_unget(cc, cfg, &child_node);
      destroy_leaf_incorporate_spec(&spec);
      goto start_over;
   }
   bool need_to_rebuild_spec = FALSE;
   while (!btree_node_claim(cc, cfg, &child_node)) {
      btree_node_unget(cc, cfg, &child_node);
      platform_sleep(leaf_wait);
      leaf_wait = leaf_wait > 2048 ? leaf_wait : 2 * leaf_wait;
      btree_node_get(cc, cfg, &child_node, PAGE_TYPE_MEMTABLE);
      need_to_rebuild_spec = TRUE;
   }
   if (need_to_rebuild_spec) {
      /* If we had to relenquish our lock, then our spec might be out of date,
       * so rebuild it. */
      destroy_leaf_incorporate_spec(&spec);
      rc = btree_create_leaf_incorporate_spec(
         cfg, heap_id, child_node.hdr, key, message, &spec);
      if (!SUCCESS(rc)) {
         btree_node_unget(cc, cfg, &parent_node);
         btree_node_unclaim(cc, cfg, &child_node);
         btree_node_unget(cc, cfg, &child_node);
         return rc;
      }
   }
   btree_defragment_or_split_child_leaf(cc,
                                        cfg,
                                        mini,
                                        scratch,
                                        &parent_node,
                                        child_idx,
                                        &child_node,
                                        &spec,
                                        generation);
   destroy_leaf_incorporate_spec(&spec);
   *was_unique = !spec.was_found;
   return STATUS_OK;
}


/*
 *-----------------------------------------------------------------------------
 * btree_lookup_node --
 *
 *      lookup_node finds the node of height stop_at_height with
 *      (node.min_key <= key < node.max_key) and returns it with a read lock
 *      held.
 *
 *      out_rank returns the rank of out_node amount nodes of height
 *      stop_at_height.
 *
 *      If any change is made here, please change
 *      btree_lookup_async_with_ref too.
 *-----------------------------------------------------------------------------
 */
platform_status
btree_lookup_node(cache        *cc,           // IN
                  btree_config *cfg,          // IN
                  uint64        root_addr,    // IN
                  const slice   key,          // IN
                  uint16      stop_at_height, // IN  search down to this height
                  page_type   type,           // IN
                  btree_node *out_node,       // OUT returns the node of height
                                        // stop_at_height in which key was found
                  uint32 *kv_rank, // ranks must be all NULL or all non-NULL
                  uint32 *key_byte_rank,
                  uint32 *message_byte_rank)
{
   btree_node node, child_node;
   uint32     h;
   int64      child_idx;

   if (kv_rank) {
      *kv_rank = *key_byte_rank = *message_byte_rank = 0;
   }

   debug_assert(type == PAGE_TYPE_BRANCH || type == PAGE_TYPE_MEMTABLE);
   node.addr = root_addr;
   btree_node_get(cc, cfg, &node, type);

   for (h = btree_height(node.hdr); h > stop_at_height; h--) {
      bool found;
      child_idx = slices_equal(key, positive_infinity)
                     ? btree_num_entries(node.hdr) - 1
                     : btree_find_pivot(cfg, node.hdr, key, &found);
      if (child_idx < 0) {
         child_idx = 0;
      }
      index_entry *entry = btree_get_index_entry(cfg, node.hdr, child_idx);
      child_node.addr    = index_entry_child_addr(entry);

      if (kv_rank) {
         accumulate_node_ranks(cfg,
                               node.hdr,
                               0,
                               child_idx,
                               kv_rank,
                               key_byte_rank,
                               message_byte_rank);
      }

      btree_node_get(cc, cfg, &child_node, type);
      debug_assert(child_node.page->disk_addr == child_node.addr);
      btree_node_unget(cc, cfg, &node);
      node = child_node;
   }

   *out_node = node;
   return STATUS_OK;
}


static inline void
btree_lookup_with_ref(cache        *cc,        // IN
                      btree_config *cfg,       // IN
                      uint64        root_addr, // IN
                      page_type     type,      // IN
                      const slice   key,       // IN
                      btree_node   *node,      // OUT
                      slice        *data,      // OUT
                      bool         *found)             // OUT
{
   btree_lookup_node(cc, cfg, root_addr, key, 0, type, node, NULL, NULL, NULL);
   int64 idx = btree_find_tuple(cfg, node->hdr, key, found);
   if (*found) {
      leaf_entry *entry = btree_get_leaf_entry(cfg, node->hdr, idx);
      *data             = leaf_entry_message_slice(entry);
   } else {
      btree_node_unget(cc, cfg, node);
   }
}

platform_status
btree_lookup(cache           *cc,        // IN
             btree_config    *cfg,       // IN
             uint64           root_addr, // IN
             page_type        type,      // IN
             const slice      key,       // IN
             writable_buffer *result)    // OUT
{
   btree_node      node;
   slice           data;
   platform_status rc = STATUS_OK;
   bool            local_found;

   btree_lookup_with_ref(
      cc, cfg, root_addr, type, key, &node, &data, &local_found);
   if (local_found) {
      rc = writable_buffer_copy_slice(result, data);
      btree_node_unget(cc, cfg, &node);
   }
   return rc;
}

platform_status
btree_lookup_and_merge(cache           *cc,        // IN
                       btree_config    *cfg,       // IN
                       uint64           root_addr, // IN
                       page_type        type,      // IN
                       const slice      key,       // IN
                       writable_buffer *data,      // OUT
                       bool            *local_found)          // OUT
{
   btree_node      node;
   slice           local_data;
   platform_status rc = STATUS_OK;
   btree_lookup_with_ref(
      cc, cfg, root_addr, type, key, &node, &local_data, local_found);
   if (*local_found) {
      if (writable_buffer_is_null(data)) {
         rc = writable_buffer_copy_slice(data, local_data);
      } else if (btree_merge_tuples(cfg, key, local_data, data)) {
         rc = STATUS_NO_MEMORY;
      }
      btree_node_unget(cc, cfg, &node);
   }
   return rc;
}

/*
 *-----------------------------------------------------------------------------
 * btree_async_set_state --
 *      Set the state of the async btree lookup state machine.
 *
 * Results:
 *      None.
 *
 * Side effects:
 *      None.
 *-----------------------------------------------------------------------------
 */
static inline void
btree_async_set_state(btree_async_ctxt *ctxt, btree_async_state new_state)
{
   ctxt->prev_state = ctxt->state;
   ctxt->state      = new_state;
}


/*
 *-----------------------------------------------------------------------------
 * btree_async_callback --
 *
 *      Callback that's called when the async cache get loads a page into
 *      the cache. This function moves the async btree lookup
 *state machine's state ahead, and calls the upper layer callback that'll
 *re-enqueue the btree lookup for dispatch.
 *
 * Results:
 *      None.
 *
 * Side effects:
 *      None.
 *-----------------------------------------------------------------------------
 */
static void
btree_async_callback(cache_async_ctxt *cache_ctxt)
{
   btree_async_ctxt *ctxt = cache_ctxt->cbdata;

   platform_assert(SUCCESS(cache_ctxt->status));
   platform_assert(cache_ctxt->page);
   //   platform_log("%s:%d tid %2lu: ctxt %p is callback with page %p
   //   (%#lx)\n",
   //                __FILE__, __LINE__, platform_get_tid(), ctxt,
   //                cache_ctxt->page, ctxt->child_addr);
   ctxt->was_async = TRUE;
   platform_assert(ctxt->state == btree_async_state_get_node);
   // Move state machine ahead and requeue for dispatch
   btree_async_set_state(ctxt, btree_async_state_get_index_complete);
   ctxt->cb(ctxt);
}


/*
 *-----------------------------------------------------------------------------
 * btree_lookup_async_with_ref --
 *
 *      State machine for the async btree point lookup. This
 *uses hand over hand locking to descend the tree and every time a child node
 *needs to be looked up from the cache, it uses the async get api. A reference
 *to the parent node is held in btree_async_ctxt->node while a
 *reference to the child page is obtained by the cache_get_async() in
 *      btree_async_ctxt->cache_ctxt->page
 *
 * Results:
 *      See btree_lookup_async(). if returning async_success and
 **found = TRUE, this returns with ref on the btree leaf. Caller
 *must do unget() on node_out.
 *
 * Side effects:
 *      None.
 *-----------------------------------------------------------------------------
 */
static cache_async_result
btree_lookup_async_with_ref(cache            *cc,        // IN
                            btree_config     *cfg,       // IN
                            uint64            root_addr, // IN
                            slice             key,       // IN
                            btree_node       *node_out,  // OUT
                            slice            *data,      // OUT
                            bool             *found,     // OUT
                            btree_async_ctxt *ctxt)      // IN
{
   cache_async_result res  = 0;
   bool               done = FALSE;
   btree_node        *node = &ctxt->node;

   do {
      switch (ctxt->state) {
         case btree_async_state_start:
         {
            ctxt->child_addr = root_addr;
            node->page       = NULL;
            btree_async_set_state(ctxt, btree_async_state_get_node);
            // fallthrough
         }
         case btree_async_state_get_node:
         {
            cache_async_ctxt *cache_ctxt = ctxt->cache_ctxt;

            cache_ctxt_init(cc, btree_async_callback, ctxt, cache_ctxt);
            res = cache_get_async(
               cc, ctxt->child_addr, PAGE_TYPE_BRANCH, cache_ctxt);
            switch (res) {
               case async_locked:
               case async_no_reqs:
                  //            platform_log("%s:%d tid %2lu: ctxt %p is
                  //            retry\n",
                  //                         __FILE__, __LINE__,
                  //                         platform_get_tid(), ctxt);
                  /*
                   * Ctxt remains at same state. The invocation is done, but
                   * the request isn't; and caller will re-invoke me.
                   */
                  done = TRUE;
                  break;
               case async_io_started:
                  //            platform_log("%s:%d tid %2lu: ctxt %p is
                  //            io_started\n",
                  //                         __FILE__, __LINE__,
                  //                         platform_get_tid(), ctxt);
                  // Invocation is done; request isn't. Callback will move
                  // state.
                  done = TRUE;
                  break;
               case async_success:
                  ctxt->was_async = FALSE;
                  btree_async_set_state(ctxt,
                                        btree_async_state_get_index_complete);
                  break;
               default:
                  platform_assert(0);
            }
            break;
         }
         case btree_async_state_get_index_complete:
         {
            cache_async_ctxt *cache_ctxt = ctxt->cache_ctxt;

            if (node->page) {
               // Unlock parent
               btree_node_unget(cc, cfg, node);
            }
            btree_node_get_from_cache_ctxt(cfg, cache_ctxt, node);
            debug_assert(node->addr == ctxt->child_addr);
            if (ctxt->was_async) {
               cache_async_done(cc, PAGE_TYPE_BRANCH, cache_ctxt);
            }
            if (btree_height(node->hdr) == 0) {
               btree_async_set_state(ctxt, btree_async_state_get_leaf_complete);
               break;
            }
            bool  found_pivot;
            int64 child_idx =
               btree_find_pivot(cfg, node->hdr, key, &found_pivot);
            if (child_idx < 0) {
               child_idx = 0;
            }
            ctxt->child_addr = btree_get_child_addr(cfg, node->hdr, child_idx);
            btree_async_set_state(ctxt, btree_async_state_get_node);
            break;
         }
         case btree_async_state_get_leaf_complete:
         {
            int64 idx = btree_find_tuple(cfg, node->hdr, key, found);
            if (*found) {
               *data     = btree_get_tuple_message(cfg, node->hdr, idx);
               *node_out = *node;
            } else {
               btree_node_unget(cc, cfg, node);
            }
            res  = async_success;
            done = TRUE;
            break;
         }
         default:
            platform_assert(0);
      }
   } while (!done);

   return res;
}

/*
 *-----------------------------------------------------------------------------
 * btree_lookup_async --
 *
 *      Async btree point lookup. The ctxt should've been
 *initialized using btree_ctxt_init(). The return value can be
 *either of: async_locked: A page needed by lookup is locked. User should retry
 *      request.
 *      async_no_reqs: A page needed by lookup is not in cache and the IO
 *      subsytem is out of requests. User should throttle.
 *      async_io_started: Async IO was started to read a page needed by the
 *      lookup into the cache. When the read is done, caller will be notified
 *      using ctxt->cb, that won't run on the thread context. It can be used
 *      to requeue the async lookup request for dispatch in thread context.
 *      When it's requeued, it must use the same function params except found.
 *      success: *found is TRUE if found, FALSE otherwise, data is stored in
 *      *data_out
 *
 * Results:
 *      Async result.
 *
 * Side effects:
 *      None.
 *-----------------------------------------------------------------------------
 */
cache_async_result
btree_lookup_async(cache            *cc,        // IN
                   btree_config     *cfg,       // IN
                   uint64            root_addr, // IN
                   slice             key,       // IN
                   writable_buffer  *result,    // OUT
                   btree_async_ctxt *ctxt)      // IN
{
   cache_async_result res;
   btree_node         node;
   slice              data;
   bool               local_found;
   res = btree_lookup_async_with_ref(
      cc, cfg, root_addr, key, &node, &data, &local_found, ctxt);
   if (res == async_success && local_found) {
      platform_status rc = writable_buffer_copy_slice(result, data);
      platform_assert_status_ok(rc); // FIXME
      btree_node_unget(cc, cfg, &node);
   }

   return res;
}

cache_async_result
btree_lookup_and_merge_async(cache            *cc,          // IN
                             btree_config     *cfg,         // IN
                             uint64            root_addr,   // IN
                             const slice       key,         // IN
                             writable_buffer  *data,        // OUT
                             bool             *local_found, // OUT
                             btree_async_ctxt *ctxt)        // IN
{
   cache_async_result res;
   btree_node         node;
   slice              local_data;

   res = btree_lookup_async_with_ref(
      cc, cfg, root_addr, key, &node, &local_data, local_found, ctxt);
   if (res == async_success && *local_found) {
      if (writable_buffer_is_null(data)) {
         platform_status rc = writable_buffer_copy_slice(data, local_data);
         platform_assert_status_ok(rc);
      } else {
         int rc = btree_merge_tuples(cfg, key, local_data, data);
         platform_assert(rc == 0);
      }
      btree_node_unget(cc, cfg, &node);
   }
   return res;
}

/*
 *-----------------------------------------------------------------------------
 * btree_iterator_init --
 * btree_iterator_get_curr --
 * btree_iterator_advance --
 * btree_iterator_at_end
 *
 * This iterator implementation supports an upper bound key ub.  Given
 * an upper bound, the iterator will return only keys strictly less
 * than ub.
 *
 * In order to avoid comparing every key with ub, it precomputes,
 * during initialization, the end leaf and end_idx of ub within that
 * leaf.
 *
 * The iterator interacts with concurrent updates to the tree as
 * follows.  Its guarantees very much depend on the fact that we do
 * not delete entries in the tree.
 *
 * The iterator is guaranteed to see all keys that are between the
 * lower and upper bounds and that were present in the tree when the
 * iterator was initialized.
 *
 * One issue is splits of the end node that we computed during
 * initialization.  If the end node splits after initialization but
 * before the iterator gets to the end node, then some of the keys
 * that we should visit may have been moved to the right sibling of
 * the end node.
 *
 * So, whenever the iterator reaches the end node, it immediately
 * checks whether the end node's generation has changed since the
 * iterator was initialized.  If it has, then the iterator recomputes
 * the end node and end_idx.
 *-----------------------------------------------------------------------------
 */
static bool
btree_iterator_is_at_end(btree_iterator *itor)
{
   return itor->curr.addr == itor->end_addr && itor->idx == itor->end_idx;
}

void
btree_iterator_get_curr(iterator *base_itor, slice *key, slice *data)
{
   debug_assert(base_itor != NULL);
   btree_iterator *itor = (btree_iterator *)base_itor;
   debug_assert(itor->curr.hdr != NULL);
   // if (itor->at_end || itor->idx == itor->curr.hdr->num_entries) {
   //   btree_print_tree(itor->cc, itor->cfg, itor->root_addr);
   //}
   debug_assert(!btree_iterator_is_at_end(itor));
   debug_assert(itor->idx < btree_num_entries(itor->curr.hdr));
   debug_assert(itor->curr.page != NULL);
   debug_assert(itor->curr.page->disk_addr == itor->curr.addr);
   debug_assert((char *)itor->curr.hdr == itor->curr.page->data);
   cache_validate_page(itor->cc, itor->curr.page, itor->curr.addr);
   if (itor->curr.hdr->height == 0) {
      *key  = btree_get_tuple_key(itor->cfg, itor->curr.hdr, itor->idx);
      *data = btree_get_tuple_message(itor->cfg, itor->curr.hdr, itor->idx);
   } else {
      index_entry *entry =
         btree_get_index_entry(itor->cfg, itor->curr.hdr, itor->idx);
      *key  = index_entry_key_slice(entry);
      *data = slice_create(sizeof(entry->pivot_data), &entry->pivot_data);
   }
}

static void
btree_iterator_find_end(btree_iterator *itor)
{
   btree_node end;

   btree_lookup_node(itor->cc,
                     itor->cfg,
                     itor->root_addr,
                     itor->max_key,
                     itor->height,
                     itor->page_type,
                     &end,
                     NULL,
                     NULL,
                     NULL);
   itor->end_addr       = end.addr;
   itor->end_generation = end.hdr->generation;

   if (slices_equal(itor->max_key, positive_infinity)) {
      itor->end_idx = btree_num_entries(end.hdr);
   } else {
      bool  found;
      int64 tmp;
      if (itor->height == 0) {
         tmp = btree_find_tuple(itor->cfg, end.hdr, itor->max_key, &found);
         if (!found) {
            tmp++;
         }
      } else if (itor->height > end.hdr->height) {
         tmp = 0;
         itor->height =
            (uint32)-1; // So we will always exceed height in future lookups
      } else {
         tmp = btree_find_pivot(itor->cfg, end.hdr, itor->max_key, &found);
         if (!found) {
            tmp++;
         }
      }
      itor->end_idx = tmp;
   }

   btree_node_unget(itor->cc, itor->cfg, &end);
}

/*
 * Move to the next leaf when we've reached the end of one leaf but
 * haven't reached the end of the iterator.
 */
static void
btree_iterator_advance_leaf(btree_iterator *itor)
{
   cache        *cc  = itor->cc;
   btree_config *cfg = itor->cfg;

   uint64 last_addr = itor->curr.addr;
   uint64 next_addr = itor->curr.hdr->next_addr;
   btree_node_unget(cc, cfg, &itor->curr);
   itor->curr.addr = next_addr;
   btree_node_get(cc, cfg, &itor->curr, itor->page_type);
   itor->idx = 0;

   while (itor->curr.addr == itor->end_addr
          && itor->curr.hdr->generation != itor->end_generation)
   {
      /* We need to recompute the end node and end_idx. (see
         comment at beginning of iterator implementation for
         high-level description)

         There's a potential for deadlock with concurrent inserters
         if we hold a read-lock on curr while looking up end, so we
         temporarily release curr.

         It is safe to relase curr because we are at index 0 of
         curr.  To see why, observe that, at this point, curr
         cannot be the first leaf in the tree (since we just
         followed a next pointer a few lines above).  And, for
         every leaf except the left-most leaf of the tree, no key
         can ever be inserted into the leaf that is smaller than
         the leaf's 0th entry, because its 0th entry is also its
         pivot in its parent.  Thus we are guaranteed that the
         first key curr will not change between the unget and the
         get. Hence we will not "go backwards" i.e. return a key
         smaller than the previous key) or skip any keys.
         Furthermore, even if another thread comes along and splits
         curr while we've released it, we will still want to
         continue at curr (since we're at the 0th entry).
      */
      btree_node_unget(itor->cc, itor->cfg, &itor->curr);
      btree_iterator_find_end(itor);
      btree_node_get(itor->cc, itor->cfg, &itor->curr, itor->page_type);
   }

   // To prefetch:
   // 1. we just moved from one extent to the next
   // 2. this can't be the last extent
   if (itor->do_prefetch
       && !btree_addrs_share_extent(cfg, last_addr, itor->curr.addr)
       && itor->curr.hdr->next_extent_addr != 0
       && !btree_addrs_share_extent(cfg, itor->curr.addr, itor->end_addr))
   {
      // IO prefetch the next extent
      cache_prefetch(cc, itor->curr.hdr->next_extent_addr, TRUE);
   }
}

platform_status
btree_iterator_advance(iterator *base_itor)
{
   debug_assert(base_itor != NULL);
   btree_iterator *itor = (btree_iterator *)base_itor;

   // We should not be calling advance on an empty iterator
   debug_assert(!btree_iterator_is_at_end(itor));
   debug_assert(itor->idx < btree_num_entries(itor->curr.hdr));

   itor->idx++;

   if (!btree_iterator_is_at_end(itor)
       && itor->idx == btree_num_entries(itor->curr.hdr))
   {
      btree_iterator_advance_leaf(itor);
   }

   debug_assert(btree_iterator_is_at_end(itor)
                || itor->idx < btree_num_entries(itor->curr.hdr));

   return STATUS_OK;
}


platform_status
btree_iterator_at_end(iterator *itor, bool *at_end)
{
   debug_assert(itor != NULL);
   *at_end = btree_iterator_is_at_end((btree_iterator *)itor);

   return STATUS_OK;
}

void
btree_iterator_print(iterator *itor)
{
   debug_assert(itor != NULL);
   btree_iterator *btree_itor = (btree_iterator *)itor;

   platform_log("########################################\n");
   platform_log("## btree_itor: %p\n", itor);
   platform_log("## root: %lu\n", btree_itor->root_addr);
   platform_log(
      "## curr %lu end %lu\n", btree_itor->curr.addr, btree_itor->end_addr);
   platform_log("## idx %lu end_idx %lu generation %lu\n",
                btree_itor->idx,
                btree_itor->end_idx,
                btree_itor->end_generation);
   btree_print_node(btree_itor->cc,
                    btree_itor->cfg,
                    &btree_itor->curr,
                    PLATFORM_DEFAULT_LOG_HANDLE);
}

const static iterator_ops btree_iterator_ops = {
   .get_curr = btree_iterator_get_curr,
   .at_end   = btree_iterator_at_end,
   .advance  = btree_iterator_advance,
   .print    = btree_iterator_print,
};


/*
 *-----------------------------------------------------------------------------
 * Caller must guarantee:
 *    max_key (if not null) needs to be valid until at_end() returns true
 *-----------------------------------------------------------------------------
 */
void
btree_iterator_init(cache          *cc,
                    btree_config   *cfg,
                    btree_iterator *itor,
                    uint64          root_addr,
                    page_type       page_type,
                    const slice     min_key,
                    const slice     _max_key,
                    bool            do_prefetch,
                    uint32          height)
{
   platform_assert(root_addr != 0);
   debug_assert(page_type == PAGE_TYPE_MEMTABLE
                || page_type == PAGE_TYPE_BRANCH);

   slice max_key;

   if (slice_is_null(_max_key)) {
      max_key = positive_infinity;
   } else if (!slice_is_null(min_key)
              && btree_key_compare(cfg, min_key, _max_key) > 0)
   {
      max_key = min_key;
   } else {
      max_key = _max_key;
   }

   ZERO_CONTENTS(itor);
   itor->cc          = cc;
   itor->cfg         = cfg;
   itor->root_addr   = root_addr;
   itor->do_prefetch = do_prefetch;
   itor->height      = height;
   itor->min_key     = min_key;
   itor->max_key     = max_key;
   itor->page_type   = page_type;
   itor->super.ops   = &btree_iterator_ops;

   btree_lookup_node(itor->cc,
                     itor->cfg,
                     itor->root_addr,
                     min_key,
                     itor->height,
                     itor->page_type,
                     &itor->curr,
                     NULL,
                     NULL,
                     NULL);
   /* We have to claim curr in order to prevent possible deadlocks
    * with insertion threads while finding the end node.
    *
    * Note that we can't lookup end first because, if there's a split
    * between looking up end and looking up curr, we could end up in a
    * situation where end comes before curr in the tree!  (We could
    * prevent this by holding a claim on end while looking up curr,
    * but that would essentially be the same as the code below.)
    *
    * Note that the approach in advance (i.e. releasing and reaquiring
    * a lock on curr) is not viable here because we are not
    * necessarily searching for the 0th entry in curr.  Thus a split
    * of curr while we have released it could mean that we really want
    * to start at curr's right sibling (after the split).  So we'd
    * have to redo the search from scratch after releasing curr.
    *
    * So we take a claim on curr instead.
    */
   while (!btree_node_claim(cc, cfg, &itor->curr)) {
      btree_node_unget(cc, cfg, &itor->curr);
      btree_lookup_node(itor->cc,
                        itor->cfg,
                        itor->root_addr,
                        min_key,
                        itor->height,
                        itor->page_type,
                        &itor->curr,
                        NULL,
                        NULL,
                        NULL);
   }

   btree_iterator_find_end(itor);

   /* Once we've found end, we can unclaim curr. */
   btree_node_unclaim(cc, cfg, &itor->curr);

   bool  found;
   int64 tmp;
   if (slice_is_null(min_key)) {
      tmp = 0;
   } else if (itor->height == 0) {
      tmp = btree_find_tuple(itor->cfg, itor->curr.hdr, min_key, &found);
      if (!found) {
         tmp++;
      }
   } else if (itor->height > itor->curr.hdr->height) {
      tmp = 0;
   } else {
      tmp = btree_find_pivot(itor->cfg, itor->curr.hdr, min_key, &found);
      if (!found) {
         tmp++;
      }
      platform_assert(0 <= tmp);
   }
   itor->idx = tmp;

   if (!btree_iterator_is_at_end(itor)
       && itor->idx == btree_num_entries(itor->curr.hdr))
   {
      btree_iterator_advance_leaf(itor);
   }

   if (itor->do_prefetch && itor->curr.hdr->next_extent_addr != 0
       && !btree_addrs_share_extent(cfg, itor->curr.addr, itor->end_addr))
   {
      // IO prefetch the next extent
      cache_prefetch(cc, itor->curr.hdr->next_extent_addr, TRUE);
   }

   debug_assert(btree_iterator_is_at_end(itor)
                || itor->idx < btree_num_entries(itor->curr.hdr));
}

void
btree_iterator_deinit(btree_iterator *itor)
{
   debug_assert(itor != NULL);
   btree_node_unget(itor->cc, itor->cfg, &itor->curr);
}

// generation number isn't used in packed btrees
static inline void
btree_pack_node_init_hdr(const btree_config *cfg,
                         btree_hdr          *hdr,
                         uint64              next_extent,
                         uint8               height)
{
   btree_init_hdr(cfg, hdr);
   hdr->next_extent_addr = next_extent;
   hdr->height           = height;
}

static inline void
btree_pack_setup_start(btree_pack_req *req)
{
   // we create a root here, but we won't build it with the rest
   // of the tree, we'll copy into it at the end
   req->root_addr =
      btree_create(req->cc, req->cfg, &req->mini, PAGE_TYPE_BRANCH);
   req->height = 0;
}


static inline void
btree_pack_setup_finish(btree_pack_req *req, slice first_key)
{
   // set up the first leaf
   btree_alloc(req->cc,
               &req->mini,
               0,
               first_key,
               &req->next_extent,
               PAGE_TYPE_BRANCH,
               &req->edge[0]);
   debug_assert(cache_page_valid(req->cc, req->next_extent));
   btree_pack_node_init_hdr(req->cfg, req->edge[0].hdr, req->next_extent, 0);
}

static inline void
btree_pack_loop(btree_pack_req *req,     // IN/OUT
                slice           key,     // IN
                slice           message, // IN
                bool           *at_end)            // IN/OUT
{
   if (!btree_set_leaf_entry(req->cfg,
                             req->edge[0].hdr,
                             btree_num_entries(req->edge[0].hdr),
                             key,
                             message))
   {
      // the current leaf is full, allocate a new one and add to index
      btree_node old_edge = req->edge[0];

      btree_alloc(req->cc,
                  &req->mini,
                  0,
                  key,
                  &req->next_extent,
                  PAGE_TYPE_BRANCH,
                  &req->edge[0]);
      old_edge.hdr->next_addr = req->edge[0].addr;

      // initialize the new leaf edge
      debug_assert(cache_page_valid(req->cc, req->next_extent));
      btree_pack_node_init_hdr(req->cfg, req->edge[0].hdr, req->next_extent, 0);
      bool result =
         btree_set_leaf_entry(req->cfg, req->edge[0].hdr, 0, key, message);
      platform_assert(result);

      // this loop finds the first level with a free slot
      // along the way it allocates new index nodes as necessary
      uint16 i = 1;
      while (i <= req->height
             && !btree_set_index_entry(req->cfg,
                                       req->edge[i].hdr,
                                       btree_num_entries(req->edge[i].hdr),
                                       key,
                                       req->edge[i - 1].addr,
                                       0,
                                       0,
                                       0))
      {
         btree_node_full_unlock(req->cc, req->cfg, &old_edge);
         old_edge = req->edge[i];

         btree_alloc(req->cc,
                     &req->mini,
                     i,
                     key,
                     &req->next_extent,
                     PAGE_TYPE_BRANCH,
                     &req->edge[i]);
         old_edge.hdr->next_addr = req->edge[i].addr;

         // initialize the new index edge
         btree_pack_node_init_hdr(
            req->cfg, req->edge[i].hdr, req->next_extent, i);
         btree_set_index_entry(
            req->cfg, req->edge[i].hdr, 0, key, req->edge[i - 1].addr, 0, 0, 0);
         i++;
      }

      if (req->height < i) {
         slice smallest_key =
            btree_height(old_edge.hdr)
               ? btree_get_pivot(req->cfg, old_edge.hdr, 0)
               : btree_get_tuple_key(req->cfg, old_edge.hdr, 0);
         // need to add a new root
         btree_alloc(req->cc,
                     &req->mini,
                     i,
                     smallest_key,
                     &req->next_extent,
                     PAGE_TYPE_BRANCH,
                     &req->edge[i]);
         btree_pack_node_init_hdr(
            req->cfg, req->edge[i].hdr, req->next_extent, i);
         req->height++;
         platform_assert(req->height);

         // add old root and it's younger sibling
         bool succeeded = btree_set_index_entry(req->cfg,
                                                req->edge[i].hdr,
                                                0,
                                                smallest_key,
                                                old_edge.addr,
                                                req->num_tuples,
                                                req->key_bytes,
                                                req->message_bytes);
         platform_assert(succeeded);
         succeeded = btree_set_index_entry(
            req->cfg, req->edge[i].hdr, 1, key, req->edge[i - 1].addr, 0, 0, 0);
         platform_assert(succeeded);
      }
      btree_node_full_unlock(req->cc, req->cfg, &old_edge);
   }

#if defined(VARIABLE_LENGTH_BTREE_TRACE)
   if (btree_key_compare(req->cfg, key, trace_key) == 0) {
      platform_log("adding tuple to %lu, root addr %lu\n",
                   req->edge[0].addr,
                   *req->root_addr);
   }
#endif

   for (uint16 i = 1; i <= req->height; i++) {
      index_entry *entry = btree_get_index_entry(
         req->cfg, req->edge[i].hdr, btree_num_entries(req->edge[i].hdr) - 1);
      entry->pivot_data.num_kvs_in_subtree++;
      entry->pivot_data.key_bytes_in_subtree += slice_length(key);
      entry->pivot_data.message_bytes_in_subtree += slice_length(message);
   }

   if (req->hash) {
      req->fingerprint_arr[req->num_tuples] =
         req->hash(slice_data(key), slice_length(key), req->seed);
   }

   req->num_tuples++;
   req->key_bytes += slice_length(key);
   req->message_bytes += slice_length(message);

   iterator_advance(req->itor);
   iterator_at_end(req->itor, at_end);
}


static inline void
btree_pack_post_loop(btree_pack_req *req, slice last_key)
{
   cache        *cc  = req->cc;
   btree_config *cfg = req->cfg;
   // we want to use the allocation node, so we copy the root created in the
   // loop into the btree_create root
   btree_node root;

   // if output tree is empty, dec_ref the tree
   if (req->num_tuples == 0) {
      req->root_addr = 0;
      return;
   }

   root.addr = req->root_addr;
   btree_node_get(cc, cfg, &root, PAGE_TYPE_BRANCH);

   __attribute__((unused)) bool success = btree_node_claim(cc, cfg, &root);
   debug_assert(success);
   btree_node_lock(cc, cfg, &root);
   memmove(root.hdr, req->edge[req->height].hdr, btree_page_size(cfg));
   // fix the root next extent
   root.hdr->next_extent_addr = 0;
   btree_node_full_unlock(cc, cfg, &root);

   // release all the edge nodes;
   for (uint16 i = 0; i <= req->height; i++) {
      // go back and fix the dangling next extents
      for (uint64 addr = btree_get_extent_base_addr(cfg, &req->edge[i]);
           addr != req->edge[i].addr;
           addr += btree_page_size(cfg))
      {
         btree_node node = {.addr = addr};
         btree_node_get(cc, cfg, &node, PAGE_TYPE_BRANCH);
         success = btree_node_claim(cc, cfg, &node);
         debug_assert(success);
         btree_node_lock(cc, cfg, &node);
         node.hdr->next_extent_addr = 0;
         btree_node_full_unlock(cc, cfg, &node);
      }
      req->edge[i].hdr->next_extent_addr = 0;
      btree_node_full_unlock(cc, cfg, &req->edge[i]);
   }

   mini_release(&req->mini, last_key);
}

/*
 *-----------------------------------------------------------------------------
 * btree_pack --
 *
 *      Packs a btree from an iterator source. Dec_Refs the
 *      output tree if it's empty.
 *-----------------------------------------------------------------------------
 */
platform_status
btree_pack(btree_pack_req *req)
{
   btree_pack_setup_start(req);

   slice key = NULL_SLICE, data;
   bool  at_end;

   iterator_at_end(req->itor, &at_end);

   if (!at_end) {
      iterator_get_curr(req->itor, &key, &data);
      btree_pack_setup_finish(req, key);
   }

   while (!at_end) {
      iterator_get_curr(req->itor, &key, &data);
      btree_pack_loop(req, key, data, &at_end);
   }

   btree_pack_post_loop(req, key);
   platform_assert(IMPLIES(req->num_tuples == 0, req->root_addr == 0));
   return STATUS_OK;
}

/*
 * Returns the number of kv pairs (k,v ) w/ k < key.  Also returns
 * the total size of all such keys and messages.
 */
static inline void
btree_get_rank(cache        *cc,
               btree_config *cfg,
               uint64        root_addr,
               const slice   key,
               uint32       *kv_rank,
               uint32       *key_bytes_rank,
               uint32       *message_bytes_rank)
{
   btree_node leaf;

   btree_lookup_node(cc,
                     cfg,
                     root_addr,
                     key,
                     0,
                     PAGE_TYPE_BRANCH,
                     &leaf,
                     kv_rank,
                     key_bytes_rank,
                     message_bytes_rank);
   bool  found;
   int64 tuple_rank_in_leaf = btree_find_tuple(cfg, leaf.hdr, key, &found);
   if (!found) {
      tuple_rank_in_leaf++;
   }
   accumulate_node_ranks(cfg,
                         leaf.hdr,
                         0,
                         tuple_rank_in_leaf,
                         kv_rank,
                         key_bytes_rank,
                         message_bytes_rank);
   btree_node_unget(cc, cfg, &leaf);
}

/*
 * count_in_range returns the exact number of tuples in the given
 * btree between min_key (inc) and max_key (excl).
 */
void
btree_count_in_range(cache        *cc,
                     btree_config *cfg,
                     uint64        root_addr,
                     const slice   min_key,
                     const slice   max_key,
                     uint32       *kv_rank,
                     uint32       *key_bytes_rank,
                     uint32       *message_bytes_rank)
{
   uint32 min_kv_rank;
   uint32 min_key_bytes_rank;
   uint32 min_message_bytes_rank;

   btree_get_rank(cc,
                  cfg,
                  root_addr,
                  min_key,
                  &min_kv_rank,
                  &min_key_bytes_rank,
                  &min_message_bytes_rank);
   btree_get_rank(cc,
                  cfg,
                  root_addr,
                  slice_is_null(max_key) ? positive_infinity : max_key,
                  kv_rank,
                  key_bytes_rank,
                  message_bytes_rank);
   if (min_kv_rank < *kv_rank) {
      *kv_rank            = *kv_rank - min_kv_rank;
      *key_bytes_rank     = *key_bytes_rank - min_key_bytes_rank;
      *message_bytes_rank = *message_bytes_rank - min_message_bytes_rank;
   } else {
      *kv_rank            = 0;
      *key_bytes_rank     = 0;
      *message_bytes_rank = 0;
   }
}

/*
 * btree_count_in_range_by_iterator perform
 * btree_count_in_range using an iterator instead of by
 * calculating ranks. Used for debugging purposes.
 */
void
btree_count_in_range_by_iterator(cache        *cc,
                                 btree_config *cfg,
                                 uint64        root_addr,
                                 const slice   min_key,
                                 const slice   max_key,
                                 uint32       *kv_rank,
                                 uint32       *key_bytes_rank,
                                 uint32       *message_bytes_rank)
{
   btree_iterator btree_itor;
   iterator      *itor = &btree_itor.super;
   btree_iterator_init(cc,
                       cfg,
                       &btree_itor,
                       root_addr,
                       PAGE_TYPE_BRANCH,
                       min_key,
                       max_key,
                       TRUE,
                       0);

   *kv_rank            = 0;
   *key_bytes_rank     = 0;
   *message_bytes_rank = 0;

   bool at_end;
   iterator_at_end(itor, &at_end);
   while (!at_end) {
      slice key, message;
      iterator_get_curr(itor, &key, &message);
      *kv_rank            = *kv_rank + 1;
      *key_bytes_rank     = *key_bytes_rank + slice_length(key);
      *message_bytes_rank = *message_bytes_rank + slice_length(message);
      iterator_advance(itor);
      iterator_at_end(itor, &at_end);
   }
   btree_iterator_deinit(&btree_itor);
}

/*
 *-----------------------------------------------------------------------------
 * btree_print_node --
 * btree_print_tree --
 *
 *      Prints out the contents of the node/tree.
 *-----------------------------------------------------------------------------
 */
void
btree_print_locked_node(btree_config          *cfg,
                        uint64                 addr,
                        btree_hdr             *hdr,
                        platform_stream_handle stream)
{
   data_config *dcfg = cfg->data_cfg;

   platform_log_stream("*******************\n");
   if (btree_height(hdr) > 0) {
      platform_log_stream("**  INDEX NODE \n");
      platform_log_stream("**  addr: %lu \n", addr);
      platform_log_stream("**  ptr: %p\n", hdr);
      platform_log_stream("**  next_addr: %lu \n", hdr->next_addr);
      platform_log_stream("**  next_extent_addr: %lu \n",
                          hdr->next_extent_addr);
      platform_log_stream("**  generation: %lu \n", hdr->generation);
      platform_log_stream("**  height: %u \n", btree_height(hdr));
      platform_log_stream("**  next_entry: %u \n", hdr->next_entry);
      platform_log_stream("**  num_entries: %u \n", btree_num_entries(hdr));
      platform_log_stream("-------------------\n");
      platform_log_stream("Table\n");
      for (uint64 i = 0; i < hdr->num_entries; i++) {
         platform_log_stream("  %lu:%u\n", i, btree_get_table_entry(hdr, i));
      }
      platform_log_stream("\n");
      platform_log_stream("-------------------\n");
      for (uint64 i = 0; i < btree_num_entries(hdr); i++) {
         index_entry *entry = btree_get_index_entry(cfg, hdr, i);
         platform_log_stream("%2lu:%s -- %lu (%u, %u, %u)\n",
                             i,
                             key_string(dcfg, index_entry_key_slice(entry)),
                             entry->pivot_data.child_addr,
                             entry->pivot_data.num_kvs_in_subtree,
                             entry->pivot_data.key_bytes_in_subtree,
                             entry->pivot_data.message_bytes_in_subtree);
      }
      platform_log_stream("\n");
   } else {
      platform_log_stream("**  LEAF NODE \n");
      platform_log_stream("**  addr: %lu \n", addr);
      platform_log_stream("**  ptr: %p\n", hdr);
      platform_log_stream("**  next_addr: %lu \n", hdr->next_addr);
      platform_log_stream("**  next_extent_addr: %lu \n",
                          hdr->next_extent_addr);
      platform_log_stream("**  generation: %lu \n", hdr->generation);
      platform_log_stream("**  height: %u \n", btree_height(hdr));
      platform_log_stream("**  next_entry: %u \n", hdr->next_entry);
      platform_log_stream("**  num_entries: %u \n", btree_num_entries(hdr));
      platform_log_stream("-------------------\n");
      for (uint64 i = 0; i < btree_num_entries(hdr); i++) {
         platform_log_stream("%lu:%u ", i, btree_get_table_entry(hdr, i));
      }
      platform_log_stream("\n");
      platform_log_stream("-------------------\n");
      for (uint64 i = 0; i < btree_num_entries(hdr); i++) {
         leaf_entry *entry = btree_get_leaf_entry(cfg, hdr, i);
         platform_log_stream(
            "%2lu:%s -- %s\n",
            i,
            key_string(dcfg, leaf_entry_key_slice(entry)),
            message_string(dcfg, leaf_entry_message_slice(entry)));
      }
      platform_log_stream("-------------------\n");
      platform_log_stream("\n");
   }
}

void
btree_print_node(cache                 *cc,
                 btree_config          *cfg,
                 btree_node            *node,
                 platform_stream_handle stream)
{
   if (!cache_page_valid(cc, node->addr)) {
      platform_log_stream("*******************\n");
      platform_log_stream("** INVALID NODE \n");
      platform_log_stream("** addr: %lu \n", node->addr);
      platform_log_stream("-------------------\n");
      return;
   }
   btree_node_get(cc, cfg, node, PAGE_TYPE_BRANCH);
   btree_print_locked_node(cfg, node->addr, node->hdr, stream);
   btree_node_unget(cc, cfg, node);
}

void
btree_print_subtree(cache                 *cc,
                    btree_config          *cfg,
                    uint64                 addr,
                    platform_stream_handle stream)
{
   btree_node node;
   node.addr = addr;
   btree_print_node(cc, cfg, &node, stream);
   if (!cache_page_valid(cc, node.addr)) {
      return;
   }
   btree_node_get(cc, cfg, &node, PAGE_TYPE_BRANCH);
   table_index idx;

   if (node.hdr->height > 0) {
      for (idx = 0; idx < node.hdr->num_entries; idx++) {
         btree_print_subtree(
            cc, cfg, btree_get_child_addr(cfg, node.hdr, idx), stream);
      }
   }
   btree_node_unget(cc, cfg, &node);
}

void
btree_print_tree(cache *cc, btree_config *cfg, uint64 root_addr)
{
   platform_open_log_stream();
   btree_print_subtree(cc, cfg, root_addr, stream);
   platform_close_log_stream(PLATFORM_DEFAULT_LOG_HANDLE);
}

void
btree_print_tree_stats(cache *cc, btree_config *cfg, uint64 addr)
{
   btree_node node;
   node.addr = addr;
   btree_node_get(cc, cfg, &node, PAGE_TYPE_BRANCH);

   platform_log("Tree stats: height %u\n", node.hdr->height);
   cache_print_stats(cc);

   btree_node_unget(cc, cfg, &node);
}

/*
 * returns the space used in bytes by the range [start_key, end_key) in the
 * btree
 */
uint64
btree_space_use_in_range(cache        *cc,
                         btree_config *cfg,
                         uint64        root_addr,
                         page_type     type,
                         const slice   start_key,
                         const slice   end_key)
{
   uint64 meta_head    = btree_root_to_meta_addr(cfg, root_addr, 0);
   uint64 extents_used = mini_keyed_extent_count(
      cc, cfg->data_cfg, type, meta_head, start_key, end_key);
   return extents_used * btree_extent_size(cfg);
}

bool
btree_verify_node(cache        *cc,
                  btree_config *cfg,
                  uint64        addr,
                  page_type     type,
                  bool          is_left_edge)
{
   btree_node node;
   node.addr = addr;
   debug_assert(type == PAGE_TYPE_BRANCH || type == PAGE_TYPE_MEMTABLE);
   btree_node_get(cc, cfg, &node, type);
   table_index idx;
   bool        result = FALSE;

   platform_open_log_stream();
   for (idx = 0; idx < node.hdr->num_entries; idx++) {
      if (node.hdr->height == 0) {
         // leaf node
         if (node.hdr->num_entries > 0 && idx < node.hdr->num_entries - 1) {
            if (btree_key_compare(cfg,
                                  btree_get_tuple_key(cfg, node.hdr, idx),
                                  btree_get_tuple_key(cfg, node.hdr, idx + 1))
                >= 0)
            {
               platform_log_stream("out of order tuples\n");
               platform_log_stream("addr: %lu idx %2u\n", node.addr, idx);
               btree_node_unget(cc, cfg, &node);
               goto out;
            }
         }
      } else {
         // index node
         btree_node child;
         child.addr = btree_get_child_addr(cfg, node.hdr, idx);
         btree_node_get(cc, cfg, &child, type);
         if (child.hdr->height != node.hdr->height - 1) {
            platform_log_stream("height mismatch\n");
            platform_log_stream("addr: %lu idx: %u\n", node.addr, idx);
            btree_node_unget(cc, cfg, &child);
            btree_node_unget(cc, cfg, &node);
            goto out;
         }
         if (node.hdr->num_entries > 0 && idx < node.hdr->num_entries - 1) {
            if (btree_key_compare(cfg,
                                  btree_get_pivot(cfg, node.hdr, idx),
                                  btree_get_pivot(cfg, node.hdr, idx + 1))
                >= 0)
            {
               btree_node_unget(cc, cfg, &child);
               btree_node_unget(cc, cfg, &node);
               btree_print_tree(cc, cfg, addr);
               platform_log_stream("out of order pivots\n");
               platform_log_stream("addr: %lu idx %u\n", node.addr, idx);
               goto out;
            }
         }
         if (child.hdr->height == 0) {
            // child leaf
            if (0 < idx
                && btree_key_compare(cfg,
                                     btree_get_pivot(cfg, node.hdr, idx),
                                     btree_get_tuple_key(cfg, child.hdr, 0))
                      != 0)
            {
               platform_log_stream(
                  "pivot key doesn't match in child and parent\n");
               platform_log_stream("addr: %lu idx %u\n", node.addr, idx);
               platform_log_stream("child addr: %lu\n", child.addr);
               btree_node_unget(cc, cfg, &child);
               btree_node_unget(cc, cfg, &node);
               goto out;
            }
         }
         if (child.hdr->height == 0) {
            // child leaf
            if (idx != btree_num_entries(node.hdr) - 1
                && btree_key_compare(
                      cfg,
                      btree_get_pivot(cfg, node.hdr, idx + 1),
                      btree_get_tuple_key(
                         cfg, child.hdr, btree_num_entries(child.hdr) - 1))
                      < 0)
            {
               platform_log_stream("child tuple larger than parent bound\n");
               platform_log_stream("addr: %lu idx %u\n", node.addr, idx);
               platform_log_stream("child addr: %lu idx %u\n", child.addr, idx);
               btree_print_locked_node(
                  cfg, node.addr, node.hdr, PLATFORM_ERR_LOG_HANDLE);
               btree_print_locked_node(
                  cfg, child.addr, child.hdr, PLATFORM_ERR_LOG_HANDLE);
               platform_assert(0);
               btree_node_unget(cc, cfg, &child);
               btree_node_unget(cc, cfg, &node);
               goto out;
            }
         } else {
            // child index
            if (idx != btree_num_entries(node.hdr) - 1
                && btree_key_compare(
                      cfg,
                      btree_get_pivot(cfg, node.hdr, idx + 1),
                      btree_get_pivot(
                         cfg, child.hdr, btree_num_entries(child.hdr) - 1))
                      < 0)
            {
               platform_log_stream("child pivot larger than parent bound\n");
               platform_log_stream("addr: %lu idx %u\n", node.addr, idx);
               platform_log_stream("child addr: %lu idx %u\n", child.addr, idx);
               btree_print_locked_node(
                  cfg, node.addr, node.hdr, PLATFORM_ERR_LOG_HANDLE);
               btree_print_locked_node(
                  cfg, child.addr, child.hdr, PLATFORM_ERR_LOG_HANDLE);
               platform_assert(0);
               btree_node_unget(cc, cfg, &child);
               btree_node_unget(cc, cfg, &node);
               goto out;
            }
         }
         btree_node_unget(cc, cfg, &child);
         bool child_is_left_edge = is_left_edge && idx == 0;
         if (!btree_verify_node(cc, cfg, child.addr, type, child_is_left_edge))
         {
            btree_node_unget(cc, cfg, &node);
            goto out;
         }
      }
   }
   btree_node_unget(cc, cfg, &node);
   result = TRUE;
out:
   platform_close_log_stream(PLATFORM_ERR_LOG_HANDLE);

   return result;
}

bool
btree_verify_tree(cache *cc, btree_config *cfg, uint64 addr, page_type type)
{
   return btree_verify_node(cc, cfg, addr, type, TRUE);
}

void
btree_print_lookup(cache        *cc,        // IN
                   btree_config *cfg,       // IN
                   uint64        root_addr, // IN
                   page_type     type,      // IN
                   const slice   key)         // IN
{
   btree_node node, child_node;
   uint32     h;
   int64      child_idx;

   node.addr = root_addr;
   btree_print_node(cc, cfg, &node, PLATFORM_DEFAULT_LOG_HANDLE);
   btree_node_get(cc, cfg, &node, type);

   for (h = node.hdr->height; h > 0; h--) {
      bool found;
      child_idx = btree_find_pivot(cfg, node.hdr, key, &found);
      if (child_idx < 0) {
         child_idx = 0;
      }
      child_node.addr = btree_get_child_addr(cfg, node.hdr, child_idx);
      btree_print_node(cc, cfg, &child_node, PLATFORM_DEFAULT_LOG_HANDLE);
      btree_node_get(cc, cfg, &child_node, type);
      btree_node_unget(cc, cfg, &node);
      node = child_node;
   }

   bool  found;
   int64 idx = btree_find_tuple(cfg, node.hdr, key, &found);
   platform_log(
      "Matching index: %lu (%d) of %u\n", idx, found, node.hdr->num_entries);
   btree_node_unget(cc, cfg, &node);
}

/*
 *-----------------------------------------------------------------------------
 * btree_config_init --
 *
 *      Initialize btree config values
 *-----------------------------------------------------------------------------
 */
void
btree_config_init(btree_config *btree_cfg,
                  cache_config *cache_cfg,
                  data_config  *data_cfg,
                  uint64        rough_count_height)
{
   btree_cfg->cache_cfg          = cache_cfg;
   btree_cfg->data_cfg           = data_cfg;
   btree_cfg->rough_count_height = rough_count_height;
}<|MERGE_RESOLUTION|>--- conflicted
+++ resolved
@@ -1335,13 +1335,7 @@
       live_bytes + leaf_entry_size(spec->key, spec_message(spec))
       + (nentries + spec->was_found ? 0 : 1) * sizeof(index_entry);
 
-<<<<<<< HEAD
-   if (total_space_required
-       < VARIABLE_LENGTH_BTREE_SPLIT_THRESHOLD(btree_page_size(cfg)))
-   {
-=======
-   if (total_space_required < BTREE_SPLIT_THRESHOLD(cfg->page_size)) {
->>>>>>> 43333884
+   if (total_space_required < BTREE_SPLIT_THRESHOLD(btree_page_size(cfg))) {
       btree_node_unclaim(cc, cfg, parent);
       btree_node_unget(cc, cfg, parent);
       btree_node_lock(cc, cfg, child);
@@ -1485,13 +1479,7 @@
    }
    uint64 total_space_required = live_bytes + nentries * sizeof(index_entry);
 
-<<<<<<< HEAD
-   if (total_space_required
-       < VARIABLE_LENGTH_BTREE_SPLIT_THRESHOLD(btree_page_size(cfg)))
-   {
-=======
-   if (total_space_required < BTREE_SPLIT_THRESHOLD(cfg->page_size)) {
->>>>>>> 43333884
+   if (total_space_required < BTREE_SPLIT_THRESHOLD(btree_page_size(cfg))) {
       btree_node_full_unlock(cc, cfg, parent);
       btree_defragment_index(cfg, scratch, child->hdr);
       *new_child = *child;
