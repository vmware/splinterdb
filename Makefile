# Copyright 2018-2021 VMware, Inc.
# SPDX-License-Identifier: Apache-2.0

.DEFAULT_GOAL := all

PLATFORM = linux
PLATFORM_DIR = platform_$(PLATFORM)

#*************************************************************#
# SOURCE DIRECTORIES AND FILES
#
SRCDIR               = src
TESTS_DIR            = tests
INCDIR               = include
FUNCTIONAL_TESTSDIR  = $(TESTS_DIR)/functional
UNITDIR              = unit
UNIT_TESTSDIR        = $(TESTS_DIR)/$(UNITDIR)

SRC := $(shell find $(SRCDIR) -name "*.c")

# Generate list of common test source files, only from tests/ dir. Hence '-maxdepth 1'.
# These objects are shared between functional/ and unit/ test binaries.
COMMON_TESTSRC := $(shell find $(TESTS_DIR) -maxdepth 1 -name "*.c")
FUNCTIONAL_TESTSRC := $(shell find $(FUNCTIONAL_TESTSDIR) -name "*.c")

# Symbol for all unit-test sources, from which we will build standalone
# unit-test binaries.
UNIT_TESTSRC := $(shell find $(UNIT_TESTSDIR) -name "*.c")
TESTSRC := $(COMMON_TESTSRC) $(FUNCTIONAL_TESTSRC) $(UNIT_TESTSRC)

# Some unit-tests which are slow will be skipped from this list, as we want the
# resulting unit_test to run as fast as it can. For now, we are just skipping one
# test, which will have to be run stand-alone.
FAST_UNIT_TESTSRC := $(shell find $(UNIT_TESTSDIR) -name "*.c" | egrep -v -e"splinter_test")

#*************************************************************#
# DEFAULT CFLAGS, ETC
#

INCLUDE = -I $(INCDIR) -I $(SRCDIR) -I $(SRCDIR)/platform_$(PLATFORM) -I $(TESTS_DIR)

DEFAULT_CFLAGS += -D_GNU_SOURCE -ggdb3 -Wall -pthread -Wfatal-errors -Werror -Wvla
DEFAULT_CFLAGS += -DXXH_STATIC_LINKING_ONLY -fPIC
DEFAULT_CFLAGS += -DSPLINTERDB_PLATFORM_DIR=$(PLATFORM_DIR)

# track git ref in the built library
GIT_VERSION := "$(shell git describe --abbrev=8 --dirty --always --tags)"
DEFAULT_CFLAGS += -DGIT_VERSION=\"$(GIT_VERSION)\"

cpu_arch := $(shell uname -p)
ifeq ($(cpu_arch),x86_64)
  # not supported on ARM64
  DEFAULT_CFLAGS += -msse4.2 -mpopcnt
  CFLAGS += -march=native
endif

# use += here, so that extra flags can be provided via the environment
DEFAULT_CFLAGS += $(LIBCONFIG_CFLAGS)
DEFAULT_LDFLAGS += -ggdb3 -pthread

LIBS      = -lm -lpthread -laio -lxxhash $(LIBCONFIG_LIBS)
DEPFLAGS  = -MMD -MP

#*************************************************************#
# Flags to select release vs debug builds, verbosity, etc.
#

help::
	$(SUMMARY) Environment variables controlling the build
	$(SUMMARY) '  BUILD_SUFFIX: Base suffix for build output.'
	$(SUMMARY) '    Objects go into obj-$$(BUILD_SUFFIX)'
	$(SUMMARY) '    Libraries go into lib-$$(BUILD_SUFFIX)'
	$(SUMMARY) '    Executables go into bin-$$(BUILD_SUFFIX)'
	$(SUMMARY) '    Note: setting DEBUGMODE and other flags may further modify the suffix'

#
# Debug mode
#
ifndef DEBUGMODE
DEBUGMODE=release
endif

ifeq "$(DEBUGMODE)" "debug"
CFLAGS  += -g -DSPLINTER_DEBUG $(DEFAULT_CFLAGS)
LDFLAGS += -g $(DEFAULT_LDFLAGS)
BUILD_SUFFIX+=-debug
else ifeq "$(DEBUGMODE)" "debug-log"
CFLAGS  += -g -DDEBUG -DCC_LOG $(DEFAULT_CFLAGS)
LDFLAGS += -g $(DEFAULT_LDFLAGS)
BUILD_SUFFIX+=-debug
else ifeq "$(DEBUGMODE)" "release"
CFLAGS   += $(DEFAULT_CFLAGS) -Ofast -flto
LDFLAGS  += $(DEFAULT_LDFLAGS) -Ofast -flto
else ifdef DEBUGMODE
$(error Unknown DEBUGMODE "$(DEBUGMODE)".  Valid options are "debug", "debug-log", and "release".  Default is "release")
endif

help::
	$(SUMMARY) '  DEBUGMODE: "release", "debug", or "debug-log" (Default: "release")'

#
# address sanitizer
#
ifndef ASAN
ASAN=0
endif

ifeq "$(ASAN)" "1"
CFLAGS  += -fsanitize-address
LDFLAGS += -fsanitize-address
BUILD_SUFFIX+=-asan
else ifeq "$(ASAN)" "0"
else ifdef ASAN
$(error Unknown ASAN mode "$(ASAN)".  Valid values are "0" or "1". Default is "0")
endif

help::
	$(SUMMARY) '  ASAN={0,1}: Disable/enable address-sanitizer (Default: disabled)'

#
# memory sanitizer
#
ifndef MSAN
MSAN=0
endif

ifeq "$(MSAN)" "1"
CFLAGS  += -fsanitize-memory
LDFLAGS += -fsanitize-memory
BUILD_SUFFIX+=-msan
else ifeq "$(MSAN)" "0"
else ifdef <SAN
$(error Unknown MSAN mode "$(MSAN)".  Valid values are "0" or "1". Default is "0")
endif

help::
	$(SUMMARY) '  MSAN={0,1}: Disable/enable memory-sanitizer (Default: disabled)'

#
# Verbosity
#
ifndef VERBOSE
VERBOSE=0
endif

ifeq "$(VERBOSE)" "1"
COMMAND=
PROLIX=@echo
BRIEF=@ >/dev/null echo
BRIEF_FORMATTED=@ >/dev/null echo
BRIEF_PARTIAL=@ >/dev/null echo
else ifeq "$(VERBOSE)" "0"
COMMAND=@
PROLIX=@ >/dev/null echo
BRIEF=@echo
BRIEF_FORMATTED=@printf
BRIEF_PARTIAL=@echo -n
else ifdef VERBOSE
$(error Unknown VERBOSE mode "$(VERBOSE)".  Valid values are "0" or "1". Default is "0")
endif

help::
	$(SUMMARY) '  VERBOSE={0,1}: Disable/enable verbose output (Default: disabled)'


###################################################################
# BUILD DIRECTORIES AND FILES
#
OBJDIR    = obj$(BUILD_SUFFIX)
BINDIR    = bin$(BUILD_SUFFIX)
LIBDIR    = lib$(BUILD_SUFFIX)

OBJ := $(SRC:%.c=$(OBJDIR)/%.o)

# Objects from test sources in tests/ that are shared by functional/ and unit/ tests
COMMON_TESTOBJ= $(COMMON_TESTSRC:%.c=$(OBJDIR)/%.o)

# Objects from test sources in tests/functional/ sub-dir
FUNCTIONAL_TESTOBJ= $(FUNCTIONAL_TESTSRC:%.c=$(OBJDIR)/%.o)

# Objects from unit-test sources in tests/unit/ sub-dir, for fast unit-tests
# Resolves to a list: obj/tests/unit/a.o obj/tests/unit/b.o obj/tests/unit/c.o
FAST_UNIT_TESTOBJS= $(FAST_UNIT_TESTSRC:%.c=$(OBJDIR)/%.o)

# ----
# Binaries from unit-test sources in tests/unit/ sub-dir
# Although the sources are in, say, tests/unit/splinterdb_quick_test.c, and so on
# the binaries are named bin/unit/splinterdb_quick_test.
# Also, there may be other shared .c files that don't yield a standalone
# binary. Hence, only build a list from files named *_test.c
# Resolves to a list: bin/unit/a_test bin/unit/b_test bin/unit/c_test ...
UNIT_TESTBIN_SRC=$(filter %_test.c, $(UNIT_TESTSRC))
UNIT_TESTBINS=$(UNIT_TESTBIN_SRC:$(TESTS_DIR)/%_test.c=$(BINDIR)/%_test)

####################################################################
# The main targets
#

all: libs tests $(EXTRA_TARGETS)
libs: $(LIBDIR)/libsplinterdb.so $(LIBDIR)/libsplinterdb.a
tests: $(BINDIR)/driver_test $(BINDIR)/unit_test $(UNIT_TESTBINS)

#######################################################################
# CONFIGURATION CHECKING
#
# Save a hash of the config we used to perform the build and check for
# any mismatched config from a prior build, so we can ensure we never
# accidentially build using a mixture of configs

CONFIG_HASH=$(shell echo $(CC) $(DEPFLAGS) $(CFLAGS) $(INCLUDE) $(TARGET_ARCH) $(LD) $(LDFLAGS) $(LIBS) $(AR) | md5sum | cut -f1 -d" ")
CONFIG_FILE_PREFIX=.Makefile.config$(BUILD_SUFFIX).
CONFIG_FILE=$(CONFIG_FILE_PREFIX)$(CONFIG_HASH)

.PHONY: mismatched_config_file_check
mismatched_config_file_check:
	$(BRIEF_PARTIAL) Checking for mismatched config...
	$(COMMAND) ls $(CONFIG_FILE_PREFIX)* 2>/dev/null | grep -v $(CONFIG_FILE) | xargs -ri sh -c 'echo "Mismatched config file \"{}\" detected.  You need to \"make clean\"."; false'
	$(BRIEF) No mismatched config found


$(CONFIG_FILE): | mismatched_config_file_check
	$(BRIEF) Saving config to $@
	$(COMMAND) echo CC          = $(CC)          >> $@
	$(COMMAND) echo DEPFLAGS    = $(DEPFLAGS)    >> $@
	$(COMMAND) echo CFLAGS      = $(CFLAGS)      >> $@
	$(COMMAND) echo INCLUDE     = $(INCLUDE)     >> $@
	$(COMMAND) echo TARGET_ARCH = $(TARGET_ARCH) >> $@
	$(COMMAND) echo LD          = $(LD)          >> $@
	$(COMMAND) echo LDFLAGS     = $(LDFLAGS)     >> $@
	$(COMMAND) echo LIBS        = $(LIBS)        >> $@
	$(COMMAND) echo AR          = $(AR)          >> $@


#************************************************************#
# Automatically create directories, based on
# http://ismail.badawi.io/blog/2017/03/28/automatic-directory-creation-in-make/
.SECONDEXPANSION:

.SECONDARY:

%/.: $(CONFIG_FILE)
	$(COMMAND) mkdir -p $@

# These targets prevent circular dependencies arising from the
# recipe for building binaries
$(BINDIR)/.: $(CONFIG_FILE)
	$(COMMAND) mkdir -p $@

$(BINDIR)/%/.: $(CONFIG_FILE)
	$(COMMAND) mkdir -p $@

#*************************************************************#
# RECIPES
#

COMPILE.c = $(CC) $(DEPFLAGS) -MT $@ -MF $(OBJDIR)/$*.d $(CFLAGS) $(INCLUDE) $(TARGET_ARCH) -c

$(OBJDIR)/%.o: %.c | $$(@D)/.
	$(BRIEF_FORMATTED) "%-20s %-40s [%s]\n" COMPILING $< $@
	$(COMMAND) $(COMPILE.c) $< -o $@
	$(PROLIX) # blank line

$(BINDIR)/%: | $$(@D)/.
	$(BRIEF_FORMATTED) "%-20s %s\n" LINKING $@
	$(COMMAND) $(LD) $(LDFLAGS) -o $@ $^ $(LIBS)
	$(PROLIX) # blank line

$(LIBDIR)/libsplinterdb.so : $(OBJ) | $$(@D)/.
	$(BRIEF_FORMATTED) "%-20s %s\n" LINKING $@
	$(COMMAND) $(LD) $(LDFLAGS) -shared -o $@ $^ $(LIBS)
	$(PROLIX) # blank line

# -c: Create an archive if it does not exist. -r, replacing objects
# -s: Create/update an index to the archive
$(LIBDIR)/libsplinterdb.a : $(OBJ) | $$(@D)/.
	$(BRIEF_FORMATTED) "%-20s %s\n" "BUILDING ARCHIVE" $@
	$(COMMAND) $(AR) -crs $@ $^
	$(PROLIX) # blank line

#################################################################
# Dependencies
#

# Automatically generated .o dependencies on .c and .h files
-include $(SRC:%.c=$(OBJDIR)/%.d) $(TESTSRC:%.c=$(OBJDIR)/%.d)

# Dependencies for the main executables
$(BINDIR)/driver_test: $(FUNCTIONAL_TESTOBJ) $(COMMON_TESTOBJ) $(LIBDIR)/libsplinterdb.so
$(BINDIR)/unit_test: $(FAST_UNIT_TESTOBJS) $(COMMON_TESTOBJ) $(LIBDIR)/libsplinterdb.so $(OBJDIR)/$(FUNCTIONAL_TESTSDIR)/test_async.o

#################################################################
# Dependencies for the mini unit tests
# Each mini unit test is a self-contained binary.
# It links only with its needed .o files
#

# all the mini unit tests depend on these files
$(UNIT_TESTBINS): $(OBJDIR)/$(UNIT_TESTSDIR)/main.o

# Every unit test of the form bin/unit/<test> depends on obj/tests/unit/<test>.o
#
# We can't use pattern rules to state this dependency pattern because
# dependencies specified using pattern rules get overwritten by
# dependencies in explicit rules, which we will use below to give the
# dependencies of each individual unit test.  So we use "eval" to
# turn the dependency pattern into explicit dependencies.
#
# Given <x>, this macro generates a line of Makefile of the form
# bin/unit/<x>: obj/unit/<x>.o
define unit_test_self_dependency =
$(1): $(patsubst $(BINDIR)/$(UNITDIR)/%,$(OBJDIR)/$(UNIT_TESTSDIR)/%.o, $(1))
endef
# See https://www.gnu.org/software/make/manual/html_node/Eval-Function.html
$(foreach unit,$(UNIT_TESTBINS),$(eval $(call unit_test_self_dependency,$(unit))))

# Variables defining the dependency graph of the .o files from src.
# This is used to specify the dependencies of the individual unit
# tests.
#
# These will need to be fleshed out for filters, io subsystem, trunk,
# etc. as we create mini unit test executables for those subsystems.
PLATFORM_SYS = $(OBJDIR)/$(SRCDIR)/$(PLATFORM_DIR)/platform.o

PLATFORM_IO_SYS = $(OBJDIR)/$(SRCDIR)/$(PLATFORM_DIR)/laio.o

UTIL_SYS = $(OBJDIR)/$(SRCDIR)/util.o $(PLATFORM_SYS)

CLOCKCACHE_SYS = $(OBJDIR)/$(SRCDIR)/clockcache.o	  \
                 $(OBJDIR)/$(SRCDIR)/rc_allocator.o \
                 $(OBJDIR)/$(SRCDIR)/task.o         \
                 $(UTIL_SYS)                        \
                 $(PLATFORM_IO_SYS)

BTREE_SYS = $(OBJDIR)/$(SRCDIR)/btree.o           \
            $(OBJDIR)/$(SRCDIR)/data_internal.o   \
            $(OBJDIR)/$(SRCDIR)/mini_allocator.o  \
            $(CLOCKCACHE_SYS)

#################################################################
# The dependencies of each mini unit test.
#
# Note each test bin/unit/<x> also depends on obj/unit/<x>.o, as
# defined above using unit_test_self_dependency.
#
$(BINDIR)/$(UNITDIR)/misc_test: $(UTIL_SYS)

$(BINDIR)/$(UNITDIR)/util_test: $(UTIL_SYS)

$(BINDIR)/$(UNITDIR)/btree_test: $(OBJDIR)/$(UNIT_TESTSDIR)/btree_test_common.o \
                                 $(OBJDIR)/$(TESTS_DIR)/config.o                \
                                 $(OBJDIR)/$(TESTS_DIR)/test_data.o             \
                                 $(BTREE_SYS)

$(BINDIR)/$(UNITDIR)/btree_stress_test: $(OBJDIR)/$(UNIT_TESTSDIR)/btree_test_common.o  \
                                        $(OBJDIR)/$(TESTS_DIR)/config.o                 \
                                        $(OBJDIR)/$(TESTS_DIR)/test_data.o              \
                                        $(BTREE_SYS)

$(BINDIR)/$(UNITDIR)/splinter_test: $(COMMON_TESTOBJ)                             \
                                    $(OBJDIR)/$(FUNCTIONAL_TESTSDIR)/test_async.o \
                                    $(LIBDIR)/libsplinterdb.so

$(BINDIR)/$(UNITDIR)/splinterdb_quick_test: $(COMMON_TESTOBJ)                             \
                                      $(OBJDIR)/$(FUNCTIONAL_TESTSDIR)/test_async.o \
                                      $(LIBDIR)/libsplinterdb.so

$(BINDIR)/$(UNITDIR)/splinterdb_stress_test: $(COMMON_TESTOBJ)                             \
                                                $(OBJDIR)/$(FUNCTIONAL_TESTSDIR)/test_async.o \
                                                $(LIBDIR)/libsplinterdb.so

$(BINDIR)/$(UNITDIR)/writable_buffer_test: $(UTIL_SYS)

########################################
# Convenience targets
unit/util_test:                    $(BINDIR)/$(UNITDIR)/util_test
unit/misc_test:                    $(BINDIR)/$(UNITDIR)/misc_test
unit/btree_test:                   $(BINDIR)/$(UNITDIR)/btree_test
unit/btree_stress_test:            $(BINDIR)/$(UNITDIR)/btree_stress_test
unit/splinter_test:                $(BINDIR)/$(UNITDIR)/splinter_test
unit/splinterdb_quick_test:        $(BINDIR)/$(UNITDIR)/splinterdb_quick_test
unit/splinterdb_stress_test:       $(BINDIR)/$(UNITDIR)/splinterdb_stress_test
unit/writable_buffer_test:         $(BINDIR)/$(UNITDIR)/writable_buffer_test
unit_test:                         $(BINDIR)/unit_test

#*************************************************************#

# Report build machine details and compiler version for troubleshooting, so
# we see this output for clean builds, especially in CI-jobs.
.PHONY : clean tags
clean :
	rm -rf $(OBJDIR) $(LIBDIR) $(BINDIR) $(CONFIG_FILE_PREFIX)*
	uname -a
	$(CC) --version
tags:
	ctags -R $(SRCDIR)


#*************************************************************#
# Testing
#

.PHONY: install

run-tests: $(BINDIR)/driver_test $(BINDIR)/unit_test
	BINDIR=$(BINDIR) ./test.sh

test-results: $(BINDIR)/driver_test $(BINDIR)/unit_test
<<<<<<< HEAD
	(BINDIR=$(BINDIR) ./test.sh > ./test-results.out 2>&1 &) && echo "tail -f ./test-results.out "
=======
	(INCLUDE_SLOW_TESTS=true ./test.sh > ./test-results.out 2>&1 &) && echo "tail -f ./test-results.out "
>>>>>>> 8f192c1c

INSTALL_PATH ?= /usr/local

install: $(LIBDIR)/libsplinterdb.so
	mkdir -p $(INSTALL_PATH)/include/splinterdb $(INSTALL_PATH)/lib

	# -p retains the timestamp of the file being copied over
	cp -p $(LIBDIR)/libsplinterdb.so $(LIBDIR)/libsplinterdb.a $(INSTALL_PATH)/lib
	cp -p -r $(INCDIR)/splinterdb/ $(INSTALL_PATH)/include/

# to support clangd: https://clangd.llvm.org/installation.html#compile_flagstxt
.PHONY: compile_flags.txt
compile_flags.txt:
	echo "$(DEFAULT_CFLAGS) $(INCLUDE)" | tr ' ' "\n" > compile_flags.txt<|MERGE_RESOLUTION|>--- conflicted
+++ resolved
@@ -405,11 +405,7 @@
 	BINDIR=$(BINDIR) ./test.sh
 
 test-results: $(BINDIR)/driver_test $(BINDIR)/unit_test
-<<<<<<< HEAD
-	(BINDIR=$(BINDIR) ./test.sh > ./test-results.out 2>&1 &) && echo "tail -f ./test-results.out "
-=======
-	(INCLUDE_SLOW_TESTS=true ./test.sh > ./test-results.out 2>&1 &) && echo "tail -f ./test-results.out "
->>>>>>> 8f192c1c
+	(INCLUDE_SLOW_TESTS=true BINDIR=$(BINDIR) ./test.sh > ./test-results.out 2>&1 &) && echo "tail -f ./test-results.out "
 
 INSTALL_PATH ?= /usr/local
 
