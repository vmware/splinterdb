--- conflicted
+++ resolved
@@ -72,11 +72,7 @@
 
 # use += here, so that extra flags can be provided via the environment
 
-<<<<<<< HEAD
-CFLAGS += -D_GNU_SOURCE -ggdb3 -Wall -pthread -Wfatal-errors -Werror -Wvla -Wno-atomic-alignment
-=======
 CFLAGS += -D_GNU_SOURCE -ggdb -Wall -pthread -Wfatal-errors -Werror -Wvla
->>>>>>> a46705ba
 CFLAGS += -DXXH_STATIC_LINKING_ONLY -fPIC
 CFLAGS += -DSPLINTERDB_PLATFORM_DIR=$(PLATFORM_DIR)
 
