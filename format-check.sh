#!/bin/bash

# Copyright 2018-2022 VMware, Inc.
# SPDX-License-Identifier: Apache-2.0

# Checks that C source files follow our formatting conventions

set -eu -o pipefail

# different tool versions yield different results
# so we standardize on this version
<<<<<<< HEAD
TOOL="clang-format"
=======
TOOL="clang-format-16"
>>>>>>> 38258e19

# Check if TOOL exists
if ! command -v "$TOOL" &> /dev/null; then
   echo "Error: missing required tool $TOOL

This tool is typically provided by the clang-format package"
   exit 1
fi

if [ "${1:-""}" = "fixall" ]; then
   # shellcheck disable=SC2046
   "$TOOL" -i $(find . -name "*.[ch]")
   exit 0
fi

# shellcheck disable=SC2046
if "$TOOL"  --Werror --dry-run $(find . -name "*.[ch]"); then
   echo Format OK
   exit 0
else
   echo "Source files must be formatted.  Try running

   ${0} fixall
"

   exit 1
fi<|MERGE_RESOLUTION|>--- conflicted
+++ resolved
@@ -9,11 +9,7 @@
 
 # different tool versions yield different results
 # so we standardize on this version
-<<<<<<< HEAD
-TOOL="clang-format"
-=======
 TOOL="clang-format-16"
->>>>>>> 38258e19
 
 # Check if TOOL exists
 if ! command -v "$TOOL" &> /dev/null; then
